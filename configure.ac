--- conflicted
+++ resolved
@@ -1329,12 +1329,8 @@
 	with_subgrid_entropy_floor=none
 	with_subgrid_stars=GEAR
 	with_subgrid_star_formation=GEAR
-<<<<<<< HEAD
 	with_subgrid_feedback=none
-=======
-	with_subgrid_feedback=thermal
 	with_subgrid_black_holes=none
->>>>>>> a1bbabbe
    ;;
    EAGLE)
 	with_subgrid_cooling=EAGLE
@@ -1343,12 +1339,8 @@
 	with_subgrid_entropy_floor=EAGLE
 	with_subgrid_stars=EAGLE
 	with_subgrid_star_formation=EAGLE
-<<<<<<< HEAD
 	with_subgrid_feedback=EAGLE
-=======
-	with_subgrid_feedback=none
 	with_subgrid_black_holes=none
->>>>>>> a1bbabbe
    ;;
    *)
       AC_MSG_ERROR([Unknown subgrid choice: $with_subgrid])
@@ -1776,7 +1768,7 @@
    ;;
 esac
 
-# Stellar model.
+# Black hole model.
 AC_ARG_WITH([black-holes],
    [AS_HELP_STRING([--with-black-holes=<model>],
       [Black holes model to use @<:@none, default: none@:>@]
@@ -1801,7 +1793,6 @@
       AC_MSG_ERROR([Unknown stellar model: $with_black_holes])
    ;;
 esac
-
 
 #  External potential
 AC_ARG_WITH([ext-potential],
