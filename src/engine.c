/*******************************************************************************
 * This file is part of SWIFT.
 * Copyright (c) 2012 Pedro Gonnet (pedro.gonnet@durham.ac.uk)
 *                    Matthieu Schaller (matthieu.schaller@durham.ac.uk)
 *               2015 Peter W. Draper (p.w.draper@durham.ac.uk)
 *                    Angus Lepper (angus.lepper@ed.ac.uk)
 *               2016 John A. Regan (john.a.regan@durham.ac.uk)
 *                    Tom Theuns (tom.theuns@durham.ac.uk)
 *
 * This program is free software: you can redistribute it and/or modify
 * it under the terms of the GNU Lesser General Public License as published
 * by the Free Software Foundation, either version 3 of the License, or
 * (at your option) any later version.
 *
 * This program is distributed in the hope that it will be useful,
 * but WITHOUT ANY WARRANTY; without even the implied warranty of
 * MERCHANTABILITY or FITNESS FOR A PARTICULAR PURPOSE.  See the
 * GNU General Public License for more details.
 *
 * You should have received a copy of the GNU Lesser General Public License
 * along with this program.  If not, see <http://www.gnu.org/licenses/>.
 *
 ******************************************************************************/

/* Config parameters. */
#include "../config.h"

/* Some standard headers. */
#include <float.h>
#include <limits.h>
#include <sched.h>
#include <stdbool.h>
#include <stdio.h>
#include <stdlib.h>
#include <string.h>
#include <unistd.h>

/* MPI headers. */
#ifdef WITH_MPI
#include <mpi.h>
#endif

#ifdef HAVE_LIBNUMA
#include <numa.h>
#endif

/* This object's header. */
#include "engine.h"

/* Local headers. */
#include "atomic.h"
#include "cell.h"
#include "clocks.h"
#include "cycle.h"
#include "debug.h"
#include "error.h"
#include "hydro.h"
#include "minmax.h"
#include "parallel_io.h"
#include "part.h"
#include "partition.h"
#include "proxy.h"
#include "runner.h"
#include "serial_io.h"
#include "single_io.h"
#include "timers.h"
#include "tools.h"
#include "units.h"
#include "version.h"

const char *engine_policy_names[13] = {"none",
                                       "rand",
                                       "steal",
                                       "keep",
                                       "block",
                                       "fix_dt",
                                       "cpu_tight",
                                       "mpi",
                                       "numa_affinity",
                                       "hydro",
                                       "self_gravity",
                                       "external_gravity",
                                       "cosmology_integration"};

/** The rank of the engine as a global variable (for messages). */
int engine_rank;

#ifdef HAVE_SETAFFINITY
/** The initial affinity of the main thread (set by engin_pin()) */
static cpu_set_t entry_affinity;
#endif

/**
 * @brief Link a density/force task to a cell.
 *
 * @param e The #engine.
 * @param l A pointer to the #link, will be modified atomically.
 * @param t The #task.
 *
 * @return The new #link pointer.
 */

void engine_addlink(struct engine *e, struct link **l, struct task *t) {

  /* Get the next free link. */
  const int ind = atomic_inc(&e->nr_links);
  if (ind >= e->size_links) {
    error("Link table overflow.");
  }
  struct link *res = &e->links[ind];

  /* Set it atomically. */
  res->t = t;
  res->next = atomic_swap(l, res);
}

/**
 * @brief Generate the gravity hierarchical tasks for a hierarchy of cells -
 * i.e. all the O(Npart) tasks.
 *
 * Tasks are only created here. The dependencies will be added later on.
 *
 * @param e The #engine.
 * @param c The #cell.
 * @param super The super #cell.
 */
void engine_make_gravity_hierarchical_tasks(struct engine *e, struct cell *c,
                                            struct cell *super) {

  struct scheduler *s = &e->sched;
  const int is_with_external_gravity =
      (e->policy & engine_policy_external_gravity) ==
      engine_policy_external_gravity;
  const int is_fixdt = (e->policy & engine_policy_fixdt) == engine_policy_fixdt;

  /* Is this the super-cell? */
  if (super == NULL && (c->grav != NULL || (!c->split && c->gcount > 0))) {

    /* This is the super cell, i.e. the first with gravity tasks attached. */
    super = c;

    /* Local tasks only... */
    if (c->nodeID == e->nodeID) {

      /* Add the init task. */
      if (c->init == NULL)
        c->init = scheduler_addtask(s, task_type_init, task_subtype_none, 0, 0,
                                    c, NULL, 0);

      /* Add the kick task that matches the policy. */
      if (is_fixdt) {
        if (c->kick == NULL)
          c->kick = scheduler_addtask(s, task_type_kick_fixdt,
                                      task_subtype_none, 0, 0, c, NULL, 0);
      } else {
        if (c->kick == NULL)
          c->kick = scheduler_addtask(s, task_type_kick, task_subtype_none, 0,
                                      0, c, NULL, 0);
      }

      if (is_with_external_gravity)
        c->grav_external = scheduler_addtask(
            s, task_type_grav_external, task_subtype_none, 0, 0, c, NULL, 0);
    }
  }

  /* Set the super-cell. */
  c->super = super;

  /* Recurse. */
  if (c->split)
    for (int k = 0; k < 8; k++)
      if (c->progeny[k] != NULL)
        engine_make_gravity_hierarchical_tasks(e, c->progeny[k], super);
}

/**
 * @brief Generate the hydro hierarchical tasks for a hierarchy of cells -
 * i.e. all the O(Npart) tasks.
 *
 * Tasks are only created here. The dependencies will be added later on.
 *
 * @param e The #engine.
 * @param c The #cell.
 * @param super The super #cell.
 */
void engine_make_hydro_hierarchical_tasks(struct engine *e, struct cell *c,
                                          struct cell *super) {

  struct scheduler *s = &e->sched;
  const int is_fixdt = (e->policy & engine_policy_fixdt) == engine_policy_fixdt;

  /* Is this the super-cell? */
  if (super == NULL && (c->density != NULL || (c->count > 0 && !c->split))) {

    /* This is the super cell, i.e. the first with density tasks attached. */
    super = c;

    /* Local tasks only... */
    if (c->nodeID == e->nodeID) {

      /* Add the init task. */
      if (c->init == NULL)
        c->init = scheduler_addtask(s, task_type_init, task_subtype_none, 0, 0,
                                    c, NULL, 0);

      /* Add the kick task that matches the policy. */
      if (is_fixdt) {
        if (c->kick == NULL)
          c->kick = scheduler_addtask(s, task_type_kick_fixdt,
                                      task_subtype_none, 0, 0, c, NULL, 0);
      } else {
        if (c->kick == NULL)
          c->kick = scheduler_addtask(s, task_type_kick, task_subtype_none, 0,
                                      0, c, NULL, 0);
      }

      /* Generate the ghost task. */
      c->ghost = scheduler_addtask(s, task_type_ghost, task_subtype_none, 0, 0,
                                   c, NULL, 0);

#ifdef EXTRA_HYDRO_LOOP
      /* Generate the extra ghost task. */
      c->extra_ghost = scheduler_addtask(s, task_type_extra_ghost,
                                         task_subtype_none, 0, 0, c, NULL, 0);
#endif
    }
  }

  /* Set the super-cell. */
  c->super = super;

  /* Recurse. */
  if (c->split)
    for (int k = 0; k < 8; k++)
      if (c->progeny[k] != NULL)
        engine_make_hydro_hierarchical_tasks(e, c->progeny[k], super);
}

/**
 * @brief Redistribute the particles amongst the nodes according
 *      to their cell's node IDs.
 *
 * The strategy here is as follows:
 * 1) Each node counts the number of particles it has to send to each other
 * node.
 * 2) The number of particles of each type is then exchanged.
 * 3) The particles to send are placed in a temporary buffer in which the
 * part-gpart links are preserved.
 * 4) Each node allocates enough space for the new particles.
 * 5) (Asynchronous) communications are issued to transfer the data.
 *
 *
 * @param e The #engine.
 */
void engine_redistribute(struct engine *e) {

#ifdef WITH_MPI

  const int nr_nodes = e->nr_nodes;
  const int nodeID = e->nodeID;
  struct space *s = e->s;
  struct cell *cells = s->cells;
  const int nr_cells = s->nr_cells;
  const int *cdim = s->cdim;
  const double iwidth[3] = {s->iwidth[0], s->iwidth[1], s->iwidth[2]};
  const double dim[3] = {s->dim[0], s->dim[1], s->dim[2]};
  struct part *parts = s->parts;
  struct xpart *xparts = s->xparts;
  struct gpart *gparts = s->gparts;
  ticks tic = getticks();

  /* Allocate temporary arrays to store the counts of particles to be sent
     and the destination of each particle */
  int *counts, *g_counts;
  if ((counts = (int *)malloc(sizeof(int) * nr_nodes * nr_nodes)) == NULL)
    error("Failed to allocate count temporary buffer.");
  if ((g_counts = (int *)malloc(sizeof(int) * nr_nodes * nr_nodes)) == NULL)
    error("Failed to allocate gcount temporary buffer.");
  bzero(counts, sizeof(int) * nr_nodes * nr_nodes);
  bzero(g_counts, sizeof(int) * nr_nodes * nr_nodes);

  // Allocate the destination index arrays.
  int *dest, *g_dest;
  if ((dest = (int *)malloc(sizeof(int) * s->nr_parts)) == NULL)
    error("Failed to allocate dest temporary buffer.");
  if ((g_dest = (int *)malloc(sizeof(int) * s->nr_gparts)) == NULL)
    error("Failed to allocate g_dest temporary buffer.");

  /* Get destination of each particle */
  for (size_t k = 0; k < s->nr_parts; k++) {

    /* Periodic boundary conditions */
    for (int j = 0; j < 3; j++) {
      if (parts[k].x[j] < 0.0)
        parts[k].x[j] += dim[j];
      else if (parts[k].x[j] >= dim[j])
        parts[k].x[j] -= dim[j];
    }
    const int cid =
        cell_getid(cdim, parts[k].x[0] * iwidth[0], parts[k].x[1] * iwidth[1],
                   parts[k].x[2] * iwidth[2]);
#ifdef SWIFT_DEBUG_CHECKS
    if (cid < 0 || cid >= s->nr_cells)
      error("Bad cell id %i for part %zu at [%.3e,%.3e,%.3e].", cid, k,
            parts[k].x[0], parts[k].x[1], parts[k].x[2]);
#endif

    dest[k] = cells[cid].nodeID;

    /* The counts array is indexed as count[from * nr_nodes + to]. */
    counts[nodeID * nr_nodes + dest[k]] += 1;
  }

  /* Sort the particles according to their cell index. */
  space_parts_sort(s, dest, s->nr_parts, 0, nr_nodes - 1, e->verbose);

  /* We need to re-link the gpart partners of parts. */
  if (s->nr_parts > 0) {
    int current_dest = dest[0];
    size_t count_this_dest = 0;
    for (size_t k = 0; k < s->nr_parts; ++k) {
      if (s->parts[k].gpart != NULL) {

        /* As the addresses will be invalidated by the communications, we will
         * instead store the absolute index from the start of the sub-array of
         * particles to be sent to a given node.
         * Recall that gparts without partners have a negative id.
         * We will restore the pointers on the receiving node later on. */
        if (dest[k] != current_dest) {
          current_dest = dest[k];
          count_this_dest = 0;
        }

#ifdef SWIFT_DEBUG_CHECKS
        if (s->parts[k].gpart->id_or_neg_offset >= 0)
          error("Trying to link a partnerless gpart !");
#endif

        s->parts[k].gpart->id_or_neg_offset = -count_this_dest;
        count_this_dest++;
      }
    }
  }

  /* Get destination of each g-particle */
  for (size_t k = 0; k < s->nr_gparts; k++) {

    /* Periodic boundary conditions */
    for (int j = 0; j < 3; j++) {
      if (gparts[k].x[j] < 0.0)
        gparts[k].x[j] += dim[j];
      else if (gparts[k].x[j] >= dim[j])
        gparts[k].x[j] -= dim[j];
    }
    const int cid =
        cell_getid(cdim, gparts[k].x[0] * iwidth[0], gparts[k].x[1] * iwidth[1],
                   gparts[k].x[2] * iwidth[2]);
#ifdef SWIFT_DEBUG_CHECKS
    if (cid < 0 || cid >= s->nr_cells)
      error("Bad cell id %i for part %zu at [%.3e,%.3e,%.3e].", cid, k,
            gparts[k].x[0], gparts[k].x[1], gparts[k].x[2]);
#endif

    g_dest[k] = cells[cid].nodeID;

    /* The counts array is indexed as count[from * nr_nodes + to]. */
    g_counts[nodeID * nr_nodes + g_dest[k]] += 1;
  }

  /* Sort the gparticles according to their cell index. */
  space_gparts_sort(s, g_dest, s->nr_gparts, 0, nr_nodes - 1, e->verbose);

  /* Get all the counts from all the nodes. */
  if (MPI_Allreduce(MPI_IN_PLACE, counts, nr_nodes * nr_nodes, MPI_INT, MPI_SUM,
                    MPI_COMM_WORLD) != MPI_SUCCESS)
    error("Failed to allreduce particle transfer counts.");

  /* Get all the g_counts from all the nodes. */
  if (MPI_Allreduce(MPI_IN_PLACE, g_counts, nr_nodes * nr_nodes, MPI_INT,
                    MPI_SUM, MPI_COMM_WORLD) != MPI_SUCCESS)
    error("Failed to allreduce gparticle transfer counts.");

  /* Each node knows how many parts and gparts will be transferred to every
     other node. We can start preparing to receive data */

  /* Get the new number of parts and gparts for this node */
  size_t nr_parts = 0, nr_gparts = 0;
  for (int k = 0; k < nr_nodes; k++) nr_parts += counts[k * nr_nodes + nodeID];
  for (int k = 0; k < nr_nodes; k++)
    nr_gparts += g_counts[k * nr_nodes + nodeID];

  /* Allocate the new arrays with some extra margin */
  struct part *parts_new = NULL;
  struct xpart *xparts_new = NULL;
  struct gpart *gparts_new = NULL;
  if (posix_memalign((void **)&parts_new, part_align,
                     sizeof(struct part) * nr_parts *
                         engine_redistribute_alloc_margin) != 0)
    error("Failed to allocate new part data.");
  if (posix_memalign((void **)&xparts_new, xpart_align,
                     sizeof(struct xpart) * nr_parts *
                         engine_redistribute_alloc_margin) != 0)
    error("Failed to allocate new xpart data.");
  if (posix_memalign((void **)&gparts_new, gpart_align,
                     sizeof(struct gpart) * nr_gparts *
                         engine_redistribute_alloc_margin) != 0)
    error("Failed to allocate new gpart data.");

  /* Prepare MPI requests for the asynchronous communications */
  MPI_Request *reqs;
  if ((reqs = (MPI_Request *)malloc(sizeof(MPI_Request) * 6 * nr_nodes)) ==
      NULL)
    error("Failed to allocate MPI request list.");
  for (int k = 0; k < 6 * nr_nodes; k++) reqs[k] = MPI_REQUEST_NULL;

  /* Emit the sends and recvs for the particle and gparticle data. */
  size_t offset_send = 0, offset_recv = 0;
  size_t g_offset_send = 0, g_offset_recv = 0;
  for (int k = 0; k < nr_nodes; k++) {

    /* Indices in the count arrays of the node of interest */
    const int ind_send = nodeID * nr_nodes + k;
    const int ind_recv = k * nr_nodes + nodeID;

    /* Are we sending any part/xpart ? */
    if (counts[ind_send] > 0) {

      /* message("Sending %d part to node %d", counts[ind_send], k); */

      /* If the send is to the same node, just copy */
      if (k == nodeID) {
        memcpy(&parts_new[offset_recv], &s->parts[offset_send],
               sizeof(struct part) * counts[ind_recv]);
        memcpy(&xparts_new[offset_recv], &s->xparts[offset_send],
               sizeof(struct xpart) * counts[ind_recv]);
        offset_send += counts[ind_send];
        offset_recv += counts[ind_recv];

        /* Else, emit some communications */
      } else {
        if (MPI_Isend(&s->parts[offset_send], counts[ind_send], part_mpi_type,
                      k, 3 * ind_send + 0, MPI_COMM_WORLD,
                      &reqs[6 * k]) != MPI_SUCCESS)
          error("Failed to isend parts to node %i.", k);
        if (MPI_Isend(&s->xparts[offset_send], counts[ind_send], xpart_mpi_type,
                      k, 3 * ind_send + 1, MPI_COMM_WORLD,
                      &reqs[6 * k + 1]) != MPI_SUCCESS)
          error("Failed to isend xparts to node %i.", k);
        offset_send += counts[ind_send];
      }
    }

    /* Are we sending any gpart ? */
    if (g_counts[ind_send] > 0) {

      /* message("Sending %d gpart to node %d", g_counts[ind_send], k); */

      /* If the send is to the same node, just copy */
      if (k == nodeID) {
        memcpy(&gparts_new[g_offset_recv], &s->gparts[g_offset_send],
               sizeof(struct gpart) * g_counts[ind_recv]);
        g_offset_send += g_counts[ind_send];
        g_offset_recv += g_counts[ind_recv];

        /* Else, emit some communications */
      } else {
        if (MPI_Isend(&s->gparts[g_offset_send], g_counts[ind_send],
                      gpart_mpi_type, k, 3 * ind_send + 2, MPI_COMM_WORLD,
                      &reqs[6 * k + 2]) != MPI_SUCCESS)
          error("Failed to isend gparts to node %i.", k);
        g_offset_send += g_counts[ind_send];
      }
    }

    /* Now emit the corresponding Irecv() */

    /* Are we receiving any part/xpart from this node ? */
    if (k != nodeID && counts[ind_recv] > 0) {
      if (MPI_Irecv(&parts_new[offset_recv], counts[ind_recv], part_mpi_type, k,
                    3 * ind_recv + 0, MPI_COMM_WORLD,
                    &reqs[6 * k + 3]) != MPI_SUCCESS)
        error("Failed to emit irecv of parts from node %i.", k);
      if (MPI_Irecv(&xparts_new[offset_recv], counts[ind_recv], xpart_mpi_type,
                    k, 3 * ind_recv + 1, MPI_COMM_WORLD,
                    &reqs[6 * k + 4]) != MPI_SUCCESS)
        error("Failed to emit irecv of xparts from node %i.", k);
      offset_recv += counts[ind_recv];
    }

    /* Are we receiving any gpart from this node ? */
    if (k != nodeID && g_counts[ind_recv] > 0) {
      if (MPI_Irecv(&gparts_new[g_offset_recv], g_counts[ind_recv],
                    gpart_mpi_type, k, 3 * ind_recv + 2, MPI_COMM_WORLD,
                    &reqs[6 * k + 5]) != MPI_SUCCESS)
        error("Failed to emit irecv of gparts from node %i.", k);
      g_offset_recv += g_counts[ind_recv];
    }
  }

  /* Wait for all the sends and recvs to tumble in. */
  MPI_Status stats[6 * nr_nodes];
  int res;
  if ((res = MPI_Waitall(6 * nr_nodes, reqs, stats)) != MPI_SUCCESS) {
    for (int k = 0; k < 6 * nr_nodes; k++) {
      char buff[MPI_MAX_ERROR_STRING];
      MPI_Error_string(stats[k].MPI_ERROR, buff, &res);
      message("request %i has error '%s'.", k, buff);
    }
    error("Failed during waitall for part data.");
  }

  /* We now need to restore the part<->gpart links */
  size_t offset_parts = 0, offset_gparts = 0;
  for (int node = 0; node < nr_nodes; ++node) {

    const int ind_recv = node * nr_nodes + nodeID;
    const size_t count_parts = counts[ind_recv];
    const size_t count_gparts = g_counts[ind_recv];

    /* Loop over the gparts received from that node */
    for (size_t k = offset_gparts; k < offset_gparts + count_gparts; ++k) {

      /* Does this gpart have a partner ? */
      if (gparts_new[k].id_or_neg_offset <= 0) {

        const ptrdiff_t partner_index =
            offset_parts - gparts_new[k].id_or_neg_offset;

        /* Re-link */
        gparts_new[k].id_or_neg_offset = -partner_index;
        parts_new[partner_index].gpart = &gparts_new[k];
      }
    }

    offset_parts += count_parts;
    offset_gparts += count_gparts;
  }

#ifdef SWIFT_DEBUG_CHECKS
  /* Verify that all parts are in the right place. */
  for (int k = 0; k < nr_parts; k++) {
    int cid = cell_getid(cdim, parts_new[k].x[0] * iwidth[0],
                         parts_new[k].x[1] * iwidth[1],
                         parts_new[k].x[2] * iwidth[2]);
    if (cells[cid].nodeID != nodeID)
      error("Received particle (%i) that does not belong here (nodeID=%i).", k,
            cells[cid].nodeID);
  }

  /* Verify that the links are correct */
  /* MATTHIEU: To be commented out once we are happy */
  for (size_t k = 0; k < nr_gparts; ++k) {

    if (gparts_new[k].id_or_neg_offset <= 0) {

      struct part *part = &parts_new[-gparts_new[k].id_or_neg_offset];

      if (part->gpart != &gparts_new[k]) error("Linking problem !");

      if (gparts_new[k].x[0] != part->x[0] ||
          gparts_new[k].x[1] != part->x[1] || gparts_new[k].x[2] != part->x[2])
        error("Linked particles are not at the same position !");
    }
  }
  for (size_t k = 0; k < nr_parts; ++k) {

    if (parts_new[k].gpart != NULL &&
        parts_new[k].gpart->id_or_neg_offset != -k) {
      error("Linking problem !");
    }
  }
#endif

  /* Set the new part data, free the old. */
  free(parts);
  free(xparts);
  free(gparts);
  s->parts = parts_new;
  s->xparts = xparts_new;
  s->gparts = gparts_new;
  s->nr_parts = nr_parts;
  s->nr_gparts = nr_gparts;
  s->size_parts = engine_redistribute_alloc_margin * nr_parts;
  s->size_gparts = engine_redistribute_alloc_margin * nr_gparts;

  /* Clean up the temporary stuff. */
  free(reqs);
  free(counts);
  free(dest);

  /* Be verbose about what just happened. */
  if (e->verbose) {
    int my_cells = 0;
    for (int k = 0; k < nr_cells; k++)
      if (cells[k].nodeID == nodeID) my_cells += 1;
    message("node %i now has %zu parts and %zu gparts in %i cells.", nodeID,
            nr_parts, nr_gparts, my_cells);
  }

  if (e->verbose)
    message("took %.3f %s.", clocks_from_ticks(getticks() - tic),
            clocks_getunit());
#else
  error("SWIFT was not compiled with MPI support.");
#endif
}

/**
 * @brief Repartition the cells amongst the nodes.
 *
 * @param e The #engine.
 */

void engine_repartition(struct engine *e) {

#if defined(WITH_MPI) && defined(HAVE_METIS)

  ticks tic = getticks();

  /* Clear the repartition flag. */
  enum repartition_type reparttype = e->forcerepart;
  e->forcerepart = REPART_NONE;

  /* Nothing to do if only using a single node. Also avoids METIS
   * bug that doesn't handle this case well. */
  if (e->nr_nodes == 1) return;

  /* Do the repartitioning. */
  partition_repartition(reparttype, e->nodeID, e->nr_nodes, e->s,
                        e->sched.tasks, e->sched.nr_tasks);

  /* Now comes the tricky part: Exchange particles between all nodes.
     This is done in two steps, first allreducing a matrix of
     how many particles go from where to where, then re-allocating
     the parts array, and emitting the sends and receives.
     Finally, the space, tasks, and proxies need to be rebuilt. */

  /* Redistribute the particles between the nodes. */
  engine_redistribute(e);

  /* Make the proxies. */
  engine_makeproxies(e);

  /* Tell the engine it should re-build whenever possible */
  e->forcerebuild = 1;

  if (e->verbose)
    message("took %.3f %s.", clocks_from_ticks(getticks() - tic),
            clocks_getunit());
#else
  error("SWIFT was not compiled with MPI and METIS support.");
#endif
}

/**
 * @brief Add up/down gravity tasks to a cell hierarchy.
 *
 * @param e The #engine.
 * @param c The #cell
 * @param up The upward gravity #task.
 * @param down The downward gravity #task.
 */

void engine_addtasks_grav(struct engine *e, struct cell *c, struct task *up,
                          struct task *down) {

  /* Link the tasks to this cell. */
  c->grav_up = up;
  c->grav_down = down;

  /* Recurse? */
  if (c->split)
    for (int k = 0; k < 8; k++)
      if (c->progeny[k] != NULL)
        engine_addtasks_grav(e, c->progeny[k], up, down);
}

/**
 * @brief Add send tasks to a hierarchy of cells.
 *
 * @param e The #engine.
 * @param ci The sending #cell.
 * @param cj Dummy cell containing the nodeID of the receiving node.
 * @param t_xv The send_xv #task, if it has already been created.
 * @param t_rho The send_rho #task, if it has already been created.
 * @param t_gradient The send_gradient #task, if already created.
 * @param t_ti The send_ti #task, if required and has already been created.
 */
void engine_addtasks_send(struct engine *e, struct cell *ci, struct cell *cj,
                          struct task *t_xv, struct task *t_rho,
                          struct task *t_gradient, struct task *t_ti) {

#ifdef WITH_MPI
  struct link *l = NULL;
  struct scheduler *s = &e->sched;
  const int nodeID = cj->nodeID;

  /* Check if any of the density tasks are for the target node. */
  for (l = ci->density; l != NULL; l = l->next)
    if (l->t->ci->nodeID == nodeID ||
        (l->t->cj != NULL && l->t->cj->nodeID == nodeID))
      break;

  /* If so, attach send tasks. */
  if (l != NULL) {

    /* Create the tasks and their dependencies? */
    if (t_xv == NULL) {
      t_xv = scheduler_addtask(s, task_type_send, task_subtype_none,
                               4 * ci->tag, 0, ci, cj, 0);
      t_rho = scheduler_addtask(s, task_type_send, task_subtype_none,
                                4 * ci->tag + 1, 0, ci, cj, 0);
      if (!(e->policy & engine_policy_fixdt))
        t_ti = scheduler_addtask(s, task_type_send, task_subtype_tend,
                                 4 * ci->tag + 2, 0, ci, cj, 0);
#ifdef EXTRA_HYDRO_LOOP
      t_gradient = scheduler_addtask(s, task_type_send, task_subtype_none,
                                     4 * ci->tag + 3, 0, ci, cj, 0);
#endif

#ifdef EXTRA_HYDRO_LOOP

      scheduler_addunlock(s, t_gradient, ci->super->kick);

      scheduler_addunlock(s, ci->super->extra_ghost, t_gradient);

      /* The send_rho task should unlock the super-cell's extra_ghost task. */
      scheduler_addunlock(s, t_rho, ci->super->extra_ghost);

      /* The send_rho task depends on the cell's ghost task. */
      scheduler_addunlock(s, ci->super->ghost, t_rho);

      /* The send_xv task should unlock the super-cell's ghost task. */
      scheduler_addunlock(s, t_xv, ci->super->ghost);

#else
      /* The send_rho task should unlock the super-cell's kick task. */
      scheduler_addunlock(s, t_rho, ci->super->kick);

      /* The send_rho task depends on the cell's ghost task. */
      scheduler_addunlock(s, ci->super->ghost, t_rho);

      /* The send_xv task should unlock the super-cell's ghost task. */
      scheduler_addunlock(s, t_xv, ci->super->ghost);
#endif

      /* The super-cell's kick task should unlock the send_ti task. */
      if (t_ti != NULL) scheduler_addunlock(s, ci->super->kick, t_ti);
    }

    /* Add them to the local cell. */
    engine_addlink(e, &ci->send_xv, t_xv);
    engine_addlink(e, &ci->send_rho, t_rho);
<<<<<<< HEAD
=======
#ifdef EXTRA_HYDRO_LOOP
    engine_addlink(e, &ci->send_gradient, t_gradient);
#endif
>>>>>>> a35e49bb
    if (t_ti != NULL) engine_addlink(e, &ci->send_ti, t_ti);
  }

  /* Recurse? */
  if (ci->split)
    for (int k = 0; k < 8; k++)
      if (ci->progeny[k] != NULL)
        engine_addtasks_send(e, ci->progeny[k], cj, t_xv, t_rho, t_gradient,
                             t_ti);

#else
  error("SWIFT was not compiled with MPI support.");
#endif
}

/**
 * @brief Add recv tasks to a hierarchy of cells.
 *
 * @param e The #engine.
 * @param c The foreign #cell.
 * @param t_xv The recv_xv #task, if it has already been created.
 * @param t_rho The recv_rho #task, if it has already been created.
 * @param t_gradient The recv_gradient #task, if it has already been created.
 * @param t_ti The recv_ti #task, if required and has already been created.
 */

void engine_addtasks_recv(struct engine *e, struct cell *c, struct task *t_xv,
                          struct task *t_rho, struct task *t_gradient,
                          struct task *t_ti) {

#ifdef WITH_MPI
  struct scheduler *s = &e->sched;

  /* Do we need to construct a recv task?
     Note that since c is a foreign cell, all its density tasks will involve
     only the current rank, and thus we don't have to check them.*/
  if (t_xv == NULL && c->density != NULL) {

    /* Create the tasks. */
    t_xv = scheduler_addtask(s, task_type_recv, task_subtype_none, 4 * c->tag,
                             0, c, NULL, 0);
    t_rho = scheduler_addtask(s, task_type_recv, task_subtype_none,
                              4 * c->tag + 1, 0, c, NULL, 0);
    if (!(e->policy & engine_policy_fixdt))
      t_ti = scheduler_addtask(s, task_type_recv, task_subtype_tend,
                               4 * c->tag + 2, 0, c, NULL, 0);
#ifdef EXTRA_HYDRO_LOOP
    t_gradient = scheduler_addtask(s, task_type_recv, task_subtype_none,
                                   4 * c->tag + 3, 0, c, NULL, 0);
#endif
  }
  c->recv_xv = t_xv;
  c->recv_rho = t_rho;
  c->recv_gradient = t_gradient;
  c->recv_ti = t_ti;

/* Add dependencies. */
#ifdef EXTRA_HYDRO_LOOP
  for (struct link *l = c->density; l != NULL; l = l->next) {
    scheduler_addunlock(s, t_xv, l->t);
    scheduler_addunlock(s, l->t, t_rho);
  }
  for (struct link *l = c->gradient; l != NULL; l = l->next) {
    scheduler_addunlock(s, t_rho, l->t);
    scheduler_addunlock(s, l->t, t_gradient);
  }
  for (struct link *l = c->force; l != NULL; l = l->next) {
    scheduler_addunlock(s, t_gradient, l->t);
    if (t_ti != NULL) scheduler_addunlock(s, l->t, t_ti);
  }
  if (c->sorts != NULL) scheduler_addunlock(s, t_xv, c->sorts);
#else
  for (struct link *l = c->density; l != NULL; l = l->next) {
    scheduler_addunlock(s, t_xv, l->t);
    scheduler_addunlock(s, l->t, t_rho);
  }
  for (struct link *l = c->force; l != NULL; l = l->next) {
    scheduler_addunlock(s, t_rho, l->t);
    if (t_ti != NULL) scheduler_addunlock(s, l->t, t_ti);
  }
  if (c->sorts != NULL) scheduler_addunlock(s, t_xv, c->sorts);
#endif

  /* Recurse? */
  if (c->split)
    for (int k = 0; k < 8; k++)
      if (c->progeny[k] != NULL)
        engine_addtasks_recv(e, c->progeny[k], t_xv, t_rho, t_gradient, t_ti);

#else
  error("SWIFT was not compiled with MPI support.");
#endif
}

/**
 * @brief Exchange cell structures with other nodes.
 *
 * @param e The #engine.
 */

void engine_exchange_cells(struct engine *e) {

#ifdef WITH_MPI

  struct space *s = e->s;
  struct cell *cells = s->cells;
  const int nr_cells = s->nr_cells;
  const int nr_proxies = e->nr_proxies;
  int offset[nr_cells];
  MPI_Request reqs_in[engine_maxproxies];
  MPI_Request reqs_out[engine_maxproxies];
  MPI_Status status;
  ticks tic = getticks();

  /* Run through the cells and get the size of the ones that will be sent off.
   */
  int count_out = 0;
  for (int k = 0; k < nr_cells; k++) {
    offset[k] = count_out;
    if (cells[k].sendto)
      count_out += (cells[k].pcell_size = cell_getsize(&cells[k]));
  }

  /* Allocate the pcells. */
  struct pcell *pcells;
  if ((pcells = (struct pcell *)malloc(sizeof(struct pcell) * count_out)) ==
      NULL)
    error("Failed to allocate pcell buffer.");

  /* Pack the cells. */
  cell_next_tag = 0;
  for (int k = 0; k < nr_cells; k++)
    if (cells[k].sendto) {
      cell_pack(&cells[k], &pcells[offset[k]]);
      cells[k].pcell = &pcells[offset[k]];
    }

  /* Launch the proxies. */
  for (int k = 0; k < nr_proxies; k++) {
    proxy_cells_exch1(&e->proxies[k]);
    reqs_in[k] = e->proxies[k].req_cells_count_in;
    reqs_out[k] = e->proxies[k].req_cells_count_out;
  }

  /* Wait for each count to come in and start the recv. */
  for (int k = 0; k < nr_proxies; k++) {
    int pid = MPI_UNDEFINED;
    if (MPI_Waitany(nr_proxies, reqs_in, &pid, &status) != MPI_SUCCESS ||
        pid == MPI_UNDEFINED)
      error("MPI_Waitany failed.");
    // message( "request from proxy %i has arrived." , pid );
    proxy_cells_exch2(&e->proxies[pid]);
  }

  /* Wait for all the sends to have finished too. */
  if (MPI_Waitall(nr_proxies, reqs_out, MPI_STATUSES_IGNORE) != MPI_SUCCESS)
    error("MPI_Waitall on sends failed.");

  /* Set the requests for the cells. */
  for (int k = 0; k < nr_proxies; k++) {
    reqs_in[k] = e->proxies[k].req_cells_in;
    reqs_out[k] = e->proxies[k].req_cells_out;
  }

  /* Wait for each pcell array to come in from the proxies. */
  for (int k = 0; k < nr_proxies; k++) {
    int pid = MPI_UNDEFINED;
    if (MPI_Waitany(nr_proxies, reqs_in, &pid, &status) != MPI_SUCCESS ||
        pid == MPI_UNDEFINED)
      error("MPI_Waitany failed.");
    // message( "cell data from proxy %i has arrived." , pid );
    for (int count = 0, j = 0; j < e->proxies[pid].nr_cells_in; j++)
      count += cell_unpack(&e->proxies[pid].pcells_in[count],
                           e->proxies[pid].cells_in[j], e->s);
  }

  /* Wait for all the sends to have finished too. */
  if (MPI_Waitall(nr_proxies, reqs_out, MPI_STATUSES_IGNORE) != MPI_SUCCESS)
    error("MPI_Waitall on sends failed.");

  /* Count the number of particles we need to import and re-allocate
     the buffer if needed. */
  size_t count_parts_in = 0, count_gparts_in = 0;
  for (int k = 0; k < nr_proxies; k++)
    for (int j = 0; j < e->proxies[k].nr_cells_in; j++) {
      count_parts_in += e->proxies[k].cells_in[j]->count;
      count_gparts_in += e->proxies[k].cells_in[j]->gcount;
    }
  if (count_parts_in > s->size_parts_foreign) {
    if (s->parts_foreign != NULL) free(s->parts_foreign);
    s->size_parts_foreign = 1.1 * count_parts_in;
    if (posix_memalign((void **)&s->parts_foreign, part_align,
                       sizeof(struct part) * s->size_parts_foreign) != 0)
      error("Failed to allocate foreign part data.");
  }
  if (count_gparts_in > s->size_gparts_foreign) {
    if (s->gparts_foreign != NULL) free(s->gparts_foreign);
    s->size_gparts_foreign = 1.1 * count_gparts_in;
    if (posix_memalign((void **)&s->gparts_foreign, gpart_align,
                       sizeof(struct gpart) * s->size_gparts_foreign) != 0)
      error("Failed to allocate foreign gpart data.");
  }

  /* Unpack the cells and link to the particle data. */
  struct part *parts = s->parts_foreign;
  struct gpart *gparts = s->gparts_foreign;
  for (int k = 0; k < nr_proxies; k++) {
    for (int j = 0; j < e->proxies[k].nr_cells_in; j++) {
      cell_link_parts(e->proxies[k].cells_in[j], parts);
      cell_link_gparts(e->proxies[k].cells_in[j], gparts);
      parts = &parts[e->proxies[k].cells_in[j]->count];
      gparts = &gparts[e->proxies[k].cells_in[j]->gcount];
    }
  }
  s->nr_parts_foreign = parts - s->parts_foreign;
  s->nr_gparts_foreign = gparts - s->gparts_foreign;

  /* Free the pcell buffer. */
  free(pcells);

  if (e->verbose)
    message("took %.3f %s.", clocks_from_ticks(getticks() - tic),
            clocks_getunit());

#else
  error("SWIFT was not compiled with MPI support.");
#endif
}

/**
 * @brief Exchange straying parts with other nodes.
 *
 * @param e The #engine.
 * @param offset_parts The index in the parts array as of which the foreign
 *        parts reside.
 * @param ind_part The foreign #cell ID of each part.
 * @param Npart The number of stray parts, contains the number of parts received
 *        on return.
 * @param offset_gparts The index in the gparts array as of which the foreign
 *        parts reside.
 * @param ind_gpart The foreign #cell ID of each gpart.
 * @param Ngpart The number of stray gparts, contains the number of gparts
 *        received on return.
 *
 * Note that this function does not mess-up the linkage between parts and
 * gparts, i.e. the received particles have correct linkeage.
 */

void engine_exchange_strays(struct engine *e, size_t offset_parts,
                            int *ind_part, size_t *Npart, size_t offset_gparts,
                            int *ind_gpart, size_t *Ngpart) {

#ifdef WITH_MPI

  struct space *s = e->s;
  ticks tic = getticks();

  /* Re-set the proxies. */
  for (int k = 0; k < e->nr_proxies; k++) {
    e->proxies[k].nr_parts_out = 0;
    e->proxies[k].nr_gparts_out = 0;
  }

  /* Put the parts and gparts into the corresponding proxies. */
  for (size_t k = 0; k < *Npart; k++) {
    /* Get the target node and proxy ID. */
    const int node_id = e->s->cells[ind_part[k]].nodeID;
    if (node_id < 0 || node_id >= e->nr_nodes)
      error("Bad node ID %i.", node_id);
    const int pid = e->proxy_ind[node_id];
    if (pid < 0) {
      error(
          "Do not have a proxy for the requested nodeID %i for part with "
          "id=%lld, x=[%e,%e,%e].",
          node_id, s->parts[offset_parts + k].id,
          s->parts[offset_parts + k].x[0], s->parts[offset_parts + k].x[1],
          s->parts[offset_parts + k].x[2]);
    }

    /* Re-link the associated gpart with the buffer offset of the part. */
    if (s->parts[offset_parts + k].gpart != NULL) {
      s->parts[offset_parts + k].gpart->id_or_neg_offset =
          -e->proxies[pid].nr_parts_out;
    }

    /* Load the part and xpart into the proxy. */
    proxy_parts_load(&e->proxies[pid], &s->parts[offset_parts + k],
                     &s->xparts[offset_parts + k], 1);
  }
  for (size_t k = 0; k < *Ngpart; k++) {
    const int node_id = e->s->cells[ind_gpart[k]].nodeID;
    if (node_id < 0 || node_id >= e->nr_nodes)
      error("Bad node ID %i.", node_id);
    const int pid = e->proxy_ind[node_id];
    if (pid < 0)
      error(
          "Do not have a proxy for the requested nodeID %i for part with "
          "id=%lli, x=[%e,%e,%e].",
          node_id, s->gparts[offset_parts + k].id_or_neg_offset,
          s->gparts[offset_gparts + k].x[0], s->gparts[offset_parts + k].x[1],
          s->gparts[offset_gparts + k].x[2]);
    proxy_gparts_load(&e->proxies[pid], &s->gparts[offset_gparts + k], 1);
  }

  /* Launch the proxies. */
  MPI_Request reqs_in[3 * engine_maxproxies];
  MPI_Request reqs_out[3 * engine_maxproxies];
  for (int k = 0; k < e->nr_proxies; k++) {
    proxy_parts_exch1(&e->proxies[k]);
    reqs_in[k] = e->proxies[k].req_parts_count_in;
    reqs_out[k] = e->proxies[k].req_parts_count_out;
  }

  /* Wait for each count to come in and start the recv. */
  for (int k = 0; k < e->nr_proxies; k++) {
    int pid = MPI_UNDEFINED;
    if (MPI_Waitany(e->nr_proxies, reqs_in, &pid, MPI_STATUS_IGNORE) !=
            MPI_SUCCESS ||
        pid == MPI_UNDEFINED)
      error("MPI_Waitany failed.");
    // message( "request from proxy %i has arrived." , pid );
    proxy_parts_exch2(&e->proxies[pid]);
  }

  /* Wait for all the sends to have finished too. */
  if (MPI_Waitall(e->nr_proxies, reqs_out, MPI_STATUSES_IGNORE) != MPI_SUCCESS)
    error("MPI_Waitall on sends failed.");

  /* Count the total number of incoming particles and make sure we have
     enough space to accommodate them. */
  int count_parts_in = 0;
  int count_gparts_in = 0;
  for (int k = 0; k < e->nr_proxies; k++) {
    count_parts_in += e->proxies[k].nr_parts_in;
    count_gparts_in += e->proxies[k].nr_gparts_in;
  }
  if (e->verbose) {
    message("sent out %zu/%zu parts/gparts, got %i/%i back.", *Npart, *Ngpart,
            count_parts_in, count_gparts_in);
  }
  if (offset_parts + count_parts_in > s->size_parts) {
    message("re-allocating parts array.");
    s->size_parts = (offset_parts + count_parts_in) * engine_parts_size_grow;
    struct part *parts_new = NULL;
    struct xpart *xparts_new = NULL;
    if (posix_memalign((void **)&parts_new, part_align,
                       sizeof(struct part) * s->size_parts) != 0 ||
        posix_memalign((void **)&xparts_new, xpart_align,
                       sizeof(struct xpart) * s->size_parts) != 0)
      error("Failed to allocate new part data.");
    memcpy(parts_new, s->parts, sizeof(struct part) * offset_parts);
    memcpy(xparts_new, s->xparts, sizeof(struct xpart) * offset_parts);
    free(s->parts);
    free(s->xparts);
    s->parts = parts_new;
    s->xparts = xparts_new;
    for (size_t k = 0; k < offset_parts; k++) {
      if (s->parts[k].gpart != NULL) {
        s->parts[k].gpart->id_or_neg_offset = -k;
      }
    }
  }
  if (offset_gparts + count_gparts_in > s->size_gparts) {
    message("re-allocating gparts array.");
    s->size_gparts = (offset_gparts + count_gparts_in) * engine_parts_size_grow;
    struct gpart *gparts_new = NULL;
    if (posix_memalign((void **)&gparts_new, gpart_align,
                       sizeof(struct gpart) * s->size_gparts) != 0)
      error("Failed to allocate new gpart data.");
    memcpy(gparts_new, s->gparts, sizeof(struct gpart) * offset_gparts);
    free(s->gparts);
    s->gparts = gparts_new;
    for (size_t k = 0; k < offset_gparts; k++) {
      if (s->gparts[k].id_or_neg_offset < 0) {
        s->parts[-s->gparts[k].id_or_neg_offset].gpart = &s->gparts[k];
      }
    }
  }

  /* Collect the requests for the particle data from the proxies. */
  int nr_in = 0, nr_out = 0;
  for (int k = 0; k < e->nr_proxies; k++) {
    if (e->proxies[k].nr_parts_in > 0) {
      reqs_in[3 * k] = e->proxies[k].req_parts_in;
      reqs_in[3 * k + 1] = e->proxies[k].req_xparts_in;
      nr_in += 2;
    } else {
      reqs_in[3 * k] = reqs_in[3 * k + 1] = MPI_REQUEST_NULL;
    }
    if (e->proxies[k].nr_gparts_in > 0) {
      reqs_in[3 * k + 2] = e->proxies[k].req_gparts_in;
      nr_in += 1;
    } else {
      reqs_in[3 * k + 2] = MPI_REQUEST_NULL;
    }
    if (e->proxies[k].nr_parts_out > 0) {
      reqs_out[3 * k] = e->proxies[k].req_parts_out;
      reqs_out[3 * k + 1] = e->proxies[k].req_xparts_out;
      nr_out += 2;
    } else {
      reqs_out[3 * k] = reqs_out[3 * k + 1] = MPI_REQUEST_NULL;
    }
    if (e->proxies[k].nr_gparts_out > 0) {
      reqs_out[3 * k + 2] = e->proxies[k].req_gparts_out;
      nr_out += 1;
    } else {
      reqs_out[3 * k + 2] = MPI_REQUEST_NULL;
    }
  }

  /* Wait for each part array to come in and collect the new
     parts from the proxies. */
  int count_parts = 0, count_gparts = 0;
  for (int k = 0; k < nr_in; k++) {
    int err, pid;
    if ((err = MPI_Waitany(3 * e->nr_proxies, reqs_in, &pid,
                           MPI_STATUS_IGNORE)) != MPI_SUCCESS) {
      char buff[MPI_MAX_ERROR_STRING];
      int res;
      MPI_Error_string(err, buff, &res);
      error("MPI_Waitany failed (%s).", buff);
    }
    if (pid == MPI_UNDEFINED) break;
    // message( "request from proxy %i has arrived." , pid / 3 );
    pid = 3 * (pid / 3);

    /* If all the requests for a given proxy have arrived... */
    if (reqs_in[pid + 0] == MPI_REQUEST_NULL &&
        reqs_in[pid + 1] == MPI_REQUEST_NULL &&
        reqs_in[pid + 2] == MPI_REQUEST_NULL) {
      /* Copy the particle data to the part/xpart/gpart arrays. */
      struct proxy *prox = &e->proxies[pid / 3];
      memcpy(&s->parts[offset_parts + count_parts], prox->parts_in,
             sizeof(struct part) * prox->nr_parts_in);
      memcpy(&s->xparts[offset_parts + count_parts], prox->xparts_in,
             sizeof(struct xpart) * prox->nr_parts_in);
      memcpy(&s->gparts[offset_gparts + count_gparts], prox->gparts_in,
             sizeof(struct gpart) * prox->nr_gparts_in);
      /* for (int k = offset; k < offset + count; k++)
         message(
            "received particle %lli, x=[%.3e %.3e %.3e], h=%.3e, from node %i.",
            s->parts[k].id, s->parts[k].x[0], s->parts[k].x[1],
            s->parts[k].x[2], s->parts[k].h, p->nodeID); */

      /* Re-link the gparts. */
      for (int kk = 0; kk < prox->nr_gparts_in; kk++) {
        struct gpart *gp = &s->gparts[offset_gparts + count_gparts + kk];
        if (gp->id_or_neg_offset <= 0) {
          struct part *p =
              &s->parts[offset_gparts + count_parts - gp->id_or_neg_offset];
          gp->id_or_neg_offset = s->parts - p;
          p->gpart = gp;
        }
      }

      /* Advance the counters. */
      count_parts += prox->nr_parts_in;
      count_gparts += prox->nr_gparts_in;
    }
  }

  /* Wait for all the sends to have finished too. */
  if (nr_out > 0)
    if (MPI_Waitall(3 * e->nr_proxies, reqs_out, MPI_STATUSES_IGNORE) !=
        MPI_SUCCESS)
      error("MPI_Waitall on sends failed.");

  if (e->verbose)
    message("took %.3f %s.", clocks_from_ticks(getticks() - tic),
            clocks_getunit());

  /* Return the number of harvested parts. */
  *Npart = count_parts;
  *Ngpart = count_gparts;

#else
  error("SWIFT was not compiled with MPI support.");
#endif
}

/**
 * @brief Constructs the top-level tasks for the short-range gravity
 * interactions.
 *
 * All top-cells get a self task.
 * All neighbouring pairs get a pair task.
 * All non-neighbouring pairs within a range of 6 cells get a M-M task.
 *
 * @param e The #engine.
 */
void engine_make_gravity_tasks(struct engine *e) {

  struct space *s = e->s;
  struct scheduler *sched = &e->sched;
  const int nodeID = e->nodeID;
  struct cell *cells = s->cells;
  const int nr_cells = s->nr_cells;

  for (int cid = 0; cid < nr_cells; ++cid) {

    struct cell *ci = &cells[cid];

    /* Skip cells without gravity particles */
    if (ci->gcount == 0) continue;

    /* Is that neighbour local ? */
    if (ci->nodeID != nodeID) continue;

    /* If the cells is local build a self-interaction */
    scheduler_addtask(sched, task_type_self, task_subtype_grav, 0, 0, ci, NULL,
                      0);

    /* Let's also build a task for all the non-neighbouring pm calculations */
    scheduler_addtask(sched, task_type_grav_mm, task_subtype_none, 0, 0, ci,
                      NULL, 0);

    for (int cjd = cid + 1; cjd < nr_cells; ++cjd) {

      struct cell *cj = &cells[cjd];

      /* Skip cells without gravity particles */
      if (cj->gcount == 0) continue;

      /* Is that neighbour local ? */
      if (cj->nodeID != nodeID) continue;

      if (cell_are_neighbours(ci, cj))
        scheduler_addtask(sched, task_type_pair, task_subtype_grav, 0, 0, ci,
                          cj, 1);
    }
  }
}

/**
 * @brief Constructs the top-level pair tasks for the first hydro loop over
 * neighbours
 *
 * Here we construct all the tasks for all possible neighbouring non-empty
 * local cells in the hierarchy. No dependencies are being added thus far.
 * Additional loop over neighbours can later be added by simply duplicating
 * all the tasks created by this function.
 *
 * @param e The #engine.
 */
void engine_make_hydroloop_tasks(struct engine *e) {

  struct space *s = e->s;
  struct scheduler *sched = &e->sched;
  const int nodeID = e->nodeID;
  const int *cdim = s->cdim;
  struct cell *cells = s->cells;

  /* Run through the highest level of cells and add pairs. */
  for (int i = 0; i < cdim[0]; i++) {
    for (int j = 0; j < cdim[1]; j++) {
      for (int k = 0; k < cdim[2]; k++) {

        /* Get the cell */
        const int cid = cell_getid(cdim, i, j, k);
        struct cell *ci = &cells[cid];

        /* Skip cells without hydro particles */
        if (ci->count == 0) continue;

        /* If the cells is local build a self-interaction */
        if (ci->nodeID == nodeID)
          scheduler_addtask(sched, task_type_self, task_subtype_density, 0, 0,
                            ci, NULL, 0);

        /* Now loop over all the neighbours of this cell */
        for (int ii = -1; ii < 2; ii++) {
          int iii = i + ii;
          if (!s->periodic && (iii < 0 || iii >= cdim[0])) continue;
          iii = (iii + cdim[0]) % cdim[0];
          for (int jj = -1; jj < 2; jj++) {
            int jjj = j + jj;
            if (!s->periodic && (jjj < 0 || jjj >= cdim[1])) continue;
            jjj = (jjj + cdim[1]) % cdim[1];
            for (int kk = -1; kk < 2; kk++) {
              int kkk = k + kk;
              if (!s->periodic && (kkk < 0 || kkk >= cdim[2])) continue;
              kkk = (kkk + cdim[2]) % cdim[2];

              /* Get the neighbouring cell */
              const int cjd = cell_getid(cdim, iii, jjj, kkk);
              struct cell *cj = &cells[cjd];

              /* Is that neighbour local and does it have particles ? */
              if (cid >= cjd || cj->count == 0 ||
                  (ci->nodeID != nodeID && cj->nodeID != nodeID))
                continue;

              /* Construct the pair task */
              const int sid =
                  sortlistID[(kk + 1) + 3 * ((jj + 1) + 3 * (ii + 1))];
              scheduler_addtask(sched, task_type_pair, task_subtype_density,
                                sid, 0, ci, cj, 1);
            }
          }
        }
      }
    }
  }
}

/**
 * @brief Counts the tasks associated with one cell and constructs the links
 *
 * For each hydrodynamic task, construct the links with the corresponding cell.
 * Similarly, construct the dependencies for all the sorting tasks.
 *
 * @param e The #engine.
 */

void engine_count_and_link_tasks_mapper(void *map_data, int num_elements,
                                        void *extra_data) {

  struct engine *e = (struct engine *)extra_data;
  struct task *tasks = (struct task *)map_data;
  struct scheduler *sched = &e->sched;

  for (int ind = 0; ind < num_elements; ind++) {

    struct task *t = &tasks[ind];

    if (t->skip) continue;

    /* Link sort tasks together. */
    if (t->type == task_type_sort && t->ci->split)
      for (int j = 0; j < 8; j++)
        if (t->ci->progeny[j] != NULL && t->ci->progeny[j]->sorts != NULL) {
          t->ci->progeny[j]->sorts->skip = 0;
          scheduler_addunlock(sched, t->ci->progeny[j]->sorts, t);
        }

    /* Link density tasks to cells. */
    if (t->type == task_type_self) {
      atomic_inc(&t->ci->nr_tasks);
      if (t->subtype == task_subtype_density) {
        engine_addlink(e, &t->ci->density, t);
        atomic_inc(&t->ci->nr_density);
      }
    } else if (t->type == task_type_pair) {
      atomic_inc(&t->ci->nr_tasks);
      atomic_inc(&t->cj->nr_tasks);
      if (t->subtype == task_subtype_density) {
        engine_addlink(e, &t->ci->density, t);
        atomic_inc(&t->ci->nr_density);
        engine_addlink(e, &t->cj->density, t);
        atomic_inc(&t->cj->nr_density);
      }
    } else if (t->type == task_type_sub_self) {
      atomic_inc(&t->ci->nr_tasks);
      if (t->cj != NULL) atomic_inc(&t->cj->nr_tasks);
      if (t->subtype == task_subtype_density) {
        engine_addlink(e, &t->ci->density, t);
        atomic_inc(&t->ci->nr_density);
      }
    } else if (t->type == task_type_sub_pair) {
      atomic_inc(&t->ci->nr_tasks);
      atomic_inc(&t->cj->nr_tasks);
      if (t->subtype == task_subtype_density) {
        engine_addlink(e, &t->ci->density, t);
        atomic_inc(&t->ci->nr_density);
        engine_addlink(e, &t->cj->density, t);
        atomic_inc(&t->cj->nr_density);
      }
    }
  }
}

void engine_count_and_link_tasks_serial(struct engine *e) {

  struct scheduler *sched = &e->sched;

  for (int ind = 0; ind < sched->nr_tasks; ind++) {

    struct task *t = &sched->tasks[ind];

    if (t->skip) continue;

    /* Link sort tasks together. */
    if (t->type == task_type_sort && t->ci->split)
      for (int j = 0; j < 8; j++)
        if (t->ci->progeny[j] != NULL && t->ci->progeny[j]->sorts != NULL) {
          t->ci->progeny[j]->sorts->skip = 0;
          scheduler_addunlock(sched, t->ci->progeny[j]->sorts, t);
        }

    /* Link density tasks to cells. */
    if (t->type == task_type_self) {
      atomic_inc(&t->ci->nr_tasks);
      if (t->subtype == task_subtype_density) {
        engine_addlink(e, &t->ci->density, t);
        atomic_inc(&t->ci->nr_density);
      }
    } else if (t->type == task_type_pair) {
      atomic_inc(&t->ci->nr_tasks);
      atomic_inc(&t->cj->nr_tasks);
      if (t->subtype == task_subtype_density) {
        engine_addlink(e, &t->ci->density, t);
        atomic_inc(&t->ci->nr_density);
        engine_addlink(e, &t->cj->density, t);
        atomic_inc(&t->cj->nr_density);
      }
    } else if (t->type == task_type_sub_self) {
      atomic_inc(&t->ci->nr_tasks);
      if (t->cj != NULL) atomic_inc(&t->cj->nr_tasks);
      if (t->subtype == task_subtype_density) {
        engine_addlink(e, &t->ci->density, t);
        atomic_inc(&t->ci->nr_density);
      }
    } else if (t->type == task_type_sub_pair) {
      atomic_inc(&t->ci->nr_tasks);
      atomic_inc(&t->cj->nr_tasks);
      if (t->subtype == task_subtype_density) {
        engine_addlink(e, &t->ci->density, t);
        atomic_inc(&t->ci->nr_density);
        engine_addlink(e, &t->cj->density, t);
        atomic_inc(&t->cj->nr_density);
      }
    }
  }
}

/**
<<<<<<< HEAD
 * @brief Creates the dependency network for the hydro tasks of a given
 *cell.
=======
 * @brief Creates the dependency network for the gravity tasks of a given cell.
 *
 * @param sched The #scheduler.
 * @param gravity The gravity task to link.
 * @param c The cell.
 */
static inline void engine_make_gravity_dependencies(struct scheduler *sched,
                                                    struct task *gravity,
                                                    struct cell *c) {

  /* init --> gravity --> kick */
  scheduler_addunlock(sched, c->super->init, gravity);
  scheduler_addunlock(sched, gravity, c->super->kick);

  /* grav_up --> gravity ( --> kick) */
  scheduler_addunlock(sched, c->super->grav_up, gravity);
}

/**
 * @brief Creates all the task dependencies for the gravity
 *
 * @param e The #engine
 */
void engine_link_gravity_tasks(struct engine *e) {

  struct scheduler *sched = &e->sched;
  const int nodeID = e->nodeID;
  const int nr_tasks = sched->nr_tasks;

  /* Add one task gathering all the multipoles */
  struct task *gather = scheduler_addtask(
      sched, task_type_grav_gather_m, task_subtype_none, 0, 0, NULL, NULL, 0);

  /* And one task performing the FFT */
  struct task *fft = scheduler_addtask(sched, task_type_grav_fft,
                                       task_subtype_none, 0, 0, NULL, NULL, 0);

  scheduler_addunlock(sched, gather, fft);

  for (int k = 0; k < nr_tasks; k++) {

    /* Get a pointer to the task. */
    struct task *t = &sched->tasks[k];

    /* Skip? */
    if (t->skip) continue;

    /* Multipole construction */
    if (t->type == task_type_grav_up) {
      scheduler_addunlock(sched, t, gather);
    }

    /* Long-range interaction */
    if (t->type == task_type_grav_mm) {

      /* Gather the multipoles --> mm interaction --> kick */
      scheduler_addunlock(sched, gather, t);
      scheduler_addunlock(sched, t, t->ci->super->kick);

      /* init --> mm interaction */
      scheduler_addunlock(sched, t->ci->super->init, t);
    }

    /* Self-interaction? */
    if (t->type == task_type_self && t->subtype == task_subtype_grav) {

      engine_make_gravity_dependencies(sched, t, t->ci);

    }

    /* Otherwise, pair interaction? */
    else if (t->type == task_type_pair && t->subtype == task_subtype_grav) {

      if (t->ci->nodeID == nodeID) {

        engine_make_gravity_dependencies(sched, t, t->ci);
      }

      if (t->cj->nodeID == nodeID && t->ci->super != t->cj->super) {

        engine_make_gravity_dependencies(sched, t, t->cj);
      }

    }

    /* Otherwise, sub-self interaction? */
    else if (t->type == task_type_sub_self && t->subtype == task_subtype_grav) {

      if (t->ci->nodeID == nodeID) {
        engine_make_gravity_dependencies(sched, t, t->ci);
      }
    }

    /* Otherwise, sub-pair interaction? */
    else if (t->type == task_type_sub_pair && t->subtype == task_subtype_grav) {

      if (t->ci->nodeID == nodeID) {

        engine_make_gravity_dependencies(sched, t, t->ci);
      }
      if (t->cj->nodeID == nodeID && t->ci->super != t->cj->super) {

        engine_make_gravity_dependencies(sched, t, t->cj);
      }
    }
  }
}

#ifdef EXTRA_HYDRO_LOOP

/**
 * @brief Creates the dependency network for the hydro tasks of a given cell.
>>>>>>> a35e49bb
 *
 * @param sched The #scheduler.
 * @param density The density task to link.
 * @param gradient The gradient task to link.
 * @param force The force task to link.
 * @param c The cell.
 */
<<<<<<< HEAD
void engine_make_hydro_loops_dependencies(struct scheduler *sched,
                                          struct task *density,
                                          struct task *force, struct cell *c) {
=======
static inline void engine_make_hydro_loops_dependencies(struct scheduler *sched,
                                                        struct task *density,
                                                        struct task *gradient,
                                                        struct task *force,
                                                        struct cell *c) {
  /* init --> density loop --> ghost --> gradient loop --> extra_ghost */
  /* extra_ghost --> force loop --> kick */
  scheduler_addunlock(sched, c->super->init, density);
  scheduler_addunlock(sched, density, c->super->ghost);
  scheduler_addunlock(sched, c->super->ghost, gradient);
  scheduler_addunlock(sched, gradient, c->super->extra_ghost);
  scheduler_addunlock(sched, c->super->extra_ghost, force);
  scheduler_addunlock(sched, force, c->super->kick);
}

#else
>>>>>>> a35e49bb

/**
 * @brief Creates the dependency network for the hydro tasks of a given cell.
 *
 * @param sched The #scheduler.
 * @param density The density task to link.
 * @param force The force task to link.
 * @param c The cell.
 */
static inline void engine_make_hydro_loops_dependencies(struct scheduler *sched,
                                                        struct task *density,
                                                        struct task *force,
                                                        struct cell *c) {
  /* init --> density loop --> ghost --> force loop --> kick */
  scheduler_addunlock(sched, c->super->init, density);
  scheduler_addunlock(sched, density, c->super->ghost);
  scheduler_addunlock(sched, c->super->ghost, force);
  scheduler_addunlock(sched, force, c->super->kick);
}

#endif
/**
 * @brief Duplicates the first hydro loop and construct all the
 * dependencies for the hydro part
 *
 * This is done by looping over all the previously constructed tasks
 * and adding another task involving the same cells but this time
 * corresponding to the second hydro loop over neighbours.
 * With all the relevant tasks for a given cell available, we construct
 * all the dependencies for that cell.
 *
 * This function is a mapper function to be used via the #threadpool_map
 * function.
 *
 * @param e The #engine.
 */
void engine_make_extra_hydroloop_tasks_mapper(void *map_data, int num_elements,
                                              void *extra_data) {

  struct engine *e = (struct engine *)extra_data;
  struct scheduler *sched = &e->sched;
  int nr_tasks = sched->nr_tasks;
  const int nodeID = e->nodeID;
<<<<<<< HEAD
  struct task *tasks = (struct task *)map_data;

  for (int ind = 0; ind < num_elements; ind++) {
    struct task *t = &tasks[ind];

    /* Skip? */
    if (t->skip) continue;

    /* Self-interaction? */
    if (t->type == task_type_self && t->subtype == task_subtype_density) {

      /* Start by constructing the task for the second hydro loop */
      struct task *t2 = scheduler_addtask(
          sched, task_type_self, task_subtype_force, 0, 0, t->ci, NULL, 0);

      /* Add the link between the new loop and the cell */
      engine_addlink(e, &t->ci->force, t2);
      atomic_inc(&t->ci->nr_force);

      /* Now, build all the dependencies for the hydro */
      engine_make_hydro_loops_dependencies(sched, t, t2, t->ci);
    }

    /* Otherwise, pair interaction? */
    else if (t->type == task_type_pair && t->subtype == task_subtype_density) {

      /* Start by constructing the task for the second hydro loop */
      struct task *t2 = scheduler_addtask(
          sched, task_type_pair, task_subtype_force, 0, 0, t->ci, t->cj, 0);

      /* Add the link between the new loop and both cells */
      engine_addlink(e, &t->ci->force, t2);
      atomic_inc(&t->ci->nr_force);
      engine_addlink(e, &t->cj->force, t2);
      atomic_inc(&t->cj->nr_force);

      /* Now, build all the dependencies for the hydro for the cells */
      /* that are local and are not descendant of the same super-cells */
      if (t->ci->nodeID == nodeID) {
        engine_make_hydro_loops_dependencies(sched, t, t2, t->ci);
      }
      if (t->cj->nodeID == nodeID && t->ci->super != t->cj->super) {
        engine_make_hydro_loops_dependencies(sched, t, t2, t->cj);
      }
    }

    /* Otherwise, sub interaction? */
    else if (t->type == task_type_sub_pair &&
             t->subtype == task_subtype_density) {

      /* Start by constructing the task for the second hydro loop */
      struct task *t2 =
          scheduler_addtask(sched, task_type_sub_pair, task_subtype_force,
                            t->flags, 0, t->ci, t->cj, 0);

      /* Add the link between the new loop and both cells */
      engine_addlink(e, &t->ci->force, t2);
      atomic_inc(&t->ci->nr_force);
      engine_addlink(e, &t->cj->force, t2);
      atomic_inc(&t->cj->nr_force);

      /* Now, build all the dependencies for the hydro for the cells */
      /* that are local and are not descendant of the same super-cells */
      if (t->ci->nodeID == nodeID) {
        engine_make_hydro_loops_dependencies(sched, t, t2, t->ci);
      }
      if (t->cj->nodeID == nodeID && t->ci->super != t->cj->super) {
        engine_make_hydro_loops_dependencies(sched, t, t2, t->cj);
      }
    } else if (t->type == task_type_sub_self &&
               t->subtype == task_subtype_density) {

      /* Start by constructing the task for the second hydro loop */
      struct task *t2 =
          scheduler_addtask(sched, task_type_sub_self, task_subtype_force,
                            t->flags, 0, t->ci, t->cj, 0);

      /* Add the link between the new loop and both cells */
      engine_addlink(e, &t->ci->force, t2);
      atomic_inc(&t->ci->nr_force);

      /* Now, build all the dependencies for the hydro for the cells */
      /* that are local and are not descendant of the same super-cells */
      if (t->ci->nodeID == nodeID) {
        engine_make_hydro_loops_dependencies(sched, t, t2, t->ci);
      }
    }

    /* /\* Kick tasks should rely on the grav_down tasks of their cell. *\/
       */
    /* else if (t->type == task_type_kick && t->ci->grav_down != NULL) */
    /*   scheduler_addunlock(sched, t->ci->grav_down, t); */

    /* External gravity tasks should depend on init and unlock the kick */
    else if (t->type == task_type_grav_external) {
      scheduler_addunlock(sched, t->ci->init, t);
      scheduler_addunlock(sched, t, t->ci->kick);
    }
  }
}

void engine_make_extra_hydroloop_tasks_serial(struct engine *e) {

  struct scheduler *sched = &e->sched;
  int nr_tasks = sched->nr_tasks;
  const int nodeID = e->nodeID;

=======

>>>>>>> a35e49bb
  for (int ind = 0; ind < nr_tasks; ind++) {
    struct task *t = &sched->tasks[ind];

    /* Skip? */
    if (t->skip) continue;

    /* Self-interaction? */
    if (t->type == task_type_self && t->subtype == task_subtype_density) {

#ifdef EXTRA_HYDRO_LOOP
      /* Start by constructing the task for the second  and third hydro loop */
      struct task *t2 = scheduler_addtask(
          sched, task_type_self, task_subtype_gradient, 0, 0, t->ci, NULL, 0);
      struct task *t3 = scheduler_addtask(
          sched, task_type_self, task_subtype_force, 0, 0, t->ci, NULL, 0);

      /* Add the link between the new loops and the cell */
      engine_addlink(e, &t->ci->gradient, t2);
      atomic_inc(&t->ci->nr_gradient);
      engine_addlink(e, &t->ci->force, t3);
      atomic_inc(&t->ci->nr_force);

      /* Now, build all the dependencies for the hydro */
      engine_make_hydro_loops_dependencies(sched, t, t2, t3, t->ci);

#else

      /* Start by constructing the task for the second hydro loop */
      struct task *t2 = scheduler_addtask(
          sched, task_type_self, task_subtype_force, 0, 0, t->ci, NULL, 0);

      /* Add the link between the new loop and the cell */
      engine_addlink(e, &t->ci->force, t2);
      atomic_inc(&t->ci->nr_force);

      /* Now, build all the dependencies for the hydro */
      engine_make_hydro_loops_dependencies(sched, t, t2, t->ci);
#endif
    }

    /* Otherwise, pair interaction? */
    else if (t->type == task_type_pair && t->subtype == task_subtype_density) {

#ifdef EXTRA_HYDRO_LOOP
      /* Start by constructing the task for the second and third hydro loop */
      struct task *t2 = scheduler_addtask(
          sched, task_type_pair, task_subtype_gradient, 0, 0, t->ci, t->cj, 0);
      struct task *t3 = scheduler_addtask(
          sched, task_type_pair, task_subtype_force, 0, 0, t->ci, t->cj, 0);

      /* Add the link between the new loop and both cells */
      engine_addlink(e, &t->ci->gradient, t2);
      atomic_inc(&t->ci->nr_gradient);
      engine_addlink(e, &t->cj->gradient, t2);
      atomic_inc(&t->cj->nr_gradient);
      engine_addlink(e, &t->ci->force, t3);
      atomic_inc(&t->ci->nr_force);
      engine_addlink(e, &t->cj->force, t3);
      atomic_inc(&t->cj->nr_force);

      /* Now, build all the dependencies for the hydro for the cells */
      /* that are local and are not descendant of the same super-cells */
      if (t->ci->nodeID == nodeID) {
        engine_make_hydro_loops_dependencies(sched, t, t2, t3, t->ci);
      }
      if (t->cj->nodeID == nodeID && t->ci->super != t->cj->super) {
        engine_make_hydro_loops_dependencies(sched, t, t2, t3, t->cj);
      }

#else

      /* Start by constructing the task for the second hydro loop */
      struct task *t2 = scheduler_addtask(
          sched, task_type_pair, task_subtype_force, 0, 0, t->ci, t->cj, 0);

      /* Add the link between the new loop and both cells */
      engine_addlink(e, &t->ci->force, t2);
      atomic_inc(&t->ci->nr_force);
      engine_addlink(e, &t->cj->force, t2);
      atomic_inc(&t->cj->nr_force);

      /* Now, build all the dependencies for the hydro for the cells */
      /* that are local and are not descendant of the same super-cells */
      if (t->ci->nodeID == nodeID) {
        engine_make_hydro_loops_dependencies(sched, t, t2, t->ci);
      }
      if (t->cj->nodeID == nodeID && t->ci->super != t->cj->super) {
        engine_make_hydro_loops_dependencies(sched, t, t2, t->cj);
      }

#endif

    }

    /* Otherwise, sub-self interaction? */
    else if (t->type == task_type_sub_self &&
             t->subtype == task_subtype_density) {

#ifdef EXTRA_HYDRO_LOOP

      /* Start by constructing the task for the second and third hydro loop */
      struct task *t2 =
          scheduler_addtask(sched, task_type_sub_self, task_subtype_gradient,
                            t->flags, 0, t->ci, t->cj, 0);
      struct task *t3 =
          scheduler_addtask(sched, task_type_sub_self, task_subtype_force,
                            t->flags, 0, t->ci, t->cj, 0);

      /* Add the link between the new loop and the cell */
      engine_addlink(e, &t->ci->gradient, t2);
      atomic_inc(&t->ci->nr_gradient);
      engine_addlink(e, &t->ci->force, t3);
      atomic_inc(&t->ci->nr_force);

      /* Now, build all the dependencies for the hydro for the cells */
      /* that are local and are not descendant of the same super-cells */
      if (t->ci->nodeID == nodeID) {
        engine_make_hydro_loops_dependencies(sched, t, t2, t3, t->ci);
      }

#else
      /* Start by constructing the task for the second hydro loop */
      struct task *t2 =
          scheduler_addtask(sched, task_type_sub_self, task_subtype_force,
                            t->flags, 0, t->ci, t->cj, 0);

      /* Add the link between the new loop and the cell */
      engine_addlink(e, &t->ci->force, t2);
      atomic_inc(&t->ci->nr_force);

      /* Now, build all the dependencies for the hydro for the cells */
      /* that are local and are not descendant of the same super-cells */
      if (t->ci->nodeID == nodeID) {
        engine_make_hydro_loops_dependencies(sched, t, t2, t->ci);
      }
#endif
    }

    /* Otherwise, sub-pair interaction? */
    else if (t->type == task_type_sub_pair &&
             t->subtype == task_subtype_density) {

#ifdef EXTRA_HYDRO_LOOP

      /* Start by constructing the task for the second and third hydro loop */
      struct task *t2 =
          scheduler_addtask(sched, task_type_sub_pair, task_subtype_gradient,
                            t->flags, 0, t->ci, t->cj, 0);
      struct task *t3 =
          scheduler_addtask(sched, task_type_sub_pair, task_subtype_force,
                            t->flags, 0, t->ci, t->cj, 0);

      /* Add the link between the new loop and both cells */
      engine_addlink(e, &t->ci->gradient, t2);
      atomic_inc(&t->ci->nr_gradient);
      engine_addlink(e, &t->cj->gradient, t2);
      atomic_inc(&t->cj->nr_gradient);
      engine_addlink(e, &t->ci->force, t3);
      atomic_inc(&t->ci->nr_force);
      engine_addlink(e, &t->cj->force, t3);
      atomic_inc(&t->cj->nr_force);

      /* Now, build all the dependencies for the hydro for the cells */
      /* that are local and are not descendant of the same super-cells */
      if (t->ci->nodeID == nodeID) {
        engine_make_hydro_loops_dependencies(sched, t, t2, t3, t->ci);
      }
      if (t->cj->nodeID == nodeID && t->ci->super != t->cj->super) {
        engine_make_hydro_loops_dependencies(sched, t, t2, t3, t->cj);
      }

#else
      /* Start by constructing the task for the second hydro loop */
      struct task *t2 =
          scheduler_addtask(sched, task_type_sub_pair, task_subtype_force,
                            t->flags, 0, t->ci, t->cj, 0);

      /* Add the link between the new loop and both cells */
      engine_addlink(e, &t->ci->force, t2);
      atomic_inc(&t->ci->nr_force);
      engine_addlink(e, &t->cj->force, t2);
      atomic_inc(&t->cj->nr_force);

      /* Now, build all the dependencies for the hydro for the cells */
      /* that are local and are not descendant of the same super-cells */
      if (t->ci->nodeID == nodeID) {
        engine_make_hydro_loops_dependencies(sched, t, t2, t->ci);
      }
      if (t->cj->nodeID == nodeID && t->ci->super != t->cj->super) {
        engine_make_hydro_loops_dependencies(sched, t, t2, t->cj);
      }
#endif
    }
<<<<<<< HEAD

    /* /\* Kick tasks should rely on the grav_down tasks of their cell. *\/
       */
    /* else if (t->type == task_type_kick && t->ci->grav_down != NULL) */
    /*   scheduler_addunlock(sched, t->ci->grav_down, t); */

=======
>>>>>>> a35e49bb
    /* External gravity tasks should depend on init and unlock the kick */
    else if (t->type == task_type_grav_external) {
      scheduler_addunlock(sched, t->ci->init, t);
      scheduler_addunlock(sched, t, t->ci->kick);
    }
  }
}

/**
<<<<<<< HEAD
 * @brief Constructs the top-level pair tasks for the gravity M-M
 *interactions
 *
 * Correct implementation is still lacking here.
 *
 * @param e The #engine.
 */
void engine_make_gravityinteraction_tasks(struct engine *e) {

  struct space *s = e->s;
  struct scheduler *sched = &e->sched;
  const int nr_cells = s->nr_cells;
  struct cell *cells = s->cells;

  /* Loop over all cells. */
  for (int i = 0; i < nr_cells; i++) {

    /* If it has gravity particles, add a self-task */
    if (cells[i].gcount > 0) {
      scheduler_addtask(sched, task_type_grav_mm, task_subtype_none, -1, 0,
                        &cells[i], NULL, 0);

      /* Loop over all remainding cells */
      for (int j = i + 1; j < nr_cells; j++) {

        /* If that other cell has gravity parts, add a pair interaction */
        if (cells[j].gcount > 0) {
          scheduler_addtask(sched, task_type_grav_mm, task_subtype_none, -1, 0,
                            &cells[i], &cells[j], 0);
        }
      }
    }
  }
}

/**
 * @brief Constructs the gravity tasks building the multipoles and
 *propagating
=======
 * @brief Constructs the gravity tasks building the multipoles and propagating
>>>>>>> a35e49bb
 *them to the children
 *
 * Correct implementation is still lacking here.
 *
 * @param e The #engine.
 */
void engine_make_gravityrecursive_tasks(struct engine *e) {

  struct space *s = e->s;
  struct scheduler *sched = &e->sched;
  const int nodeID = e->nodeID;
  const int nr_cells = s->nr_cells;
  struct cell *cells = s->cells;

  for (int k = 0; k < nr_cells; k++) {

    /* Only do this for local cells containing gravity particles */
    if (cells[k].nodeID == nodeID && cells[k].gcount > 0) {

      /* Create tasks at top level. */
      struct task *up =
          scheduler_addtask(sched, task_type_grav_up, task_subtype_none, 0, 0,
                            &cells[k], NULL, 0);

      struct task *down = NULL;
      /* struct task *down = */
      /*     scheduler_addtask(sched, task_type_grav_down, task_subtype_none, 0,
       * 0, */
      /*                       &cells[k], NULL, 0); */

      /* Push tasks down the cell hierarchy. */
      engine_addtasks_grav(e, &cells[k], up, down);
    }
  }
}

/**
 * @brief Fill the #space's task list.
 *
 * @param e The #engine we are working with.
 */
void engine_maketasks(struct engine *e) {

  struct space *s = e->s;
  struct scheduler *sched = &e->sched;
  struct cell *cells = s->cells;
  const int nr_cells = s->nr_cells;
  const ticks tic = getticks();

  /* Re-set the scheduler. */
  scheduler_reset(sched, s->tot_cells * engine_maxtaskspercell);

  /* Construct the firt hydro loop over neighbours */
  if (e->policy & engine_policy_hydro) engine_make_hydroloop_tasks(e);

  /* Add the gravity mm tasks. */
  if (e->policy & engine_policy_self_gravity) engine_make_gravity_tasks(e);

  /* Split the tasks. */
  scheduler_splittasks(sched);

  /* Allocate the list of cell-task links. The maximum number of links
     is the number of cells (s->tot_cells) times the number of neighbours
     (27)
     times the number of interaction types (2, density and force). */
  if (e->links != NULL) free(e->links);
#ifdef EXTRA_HYDRO_LOOP
  e->size_links = s->tot_cells * 27 * 3;
#else
  e->size_links = s->tot_cells * 27 * 2;
#endif
  if ((e->links = malloc(sizeof(struct link) * e->size_links)) == NULL)
    error("Failed to allocate cell-task links.");
  e->nr_links = 0;

  /* Add the gravity up/down tasks at the top-level cells and push them
   * down. */
  if (e->policy & engine_policy_self_gravity)
    engine_make_gravityrecursive_tasks(e);

  /* Count the number of tasks associated with each cell and
     store the density tasks in each cell, and make each sort
     depend on the sorts of its progeny. */
  /* threadpool_map(&e->threadpool, engine_count_and_link_tasks_mapper,
                 sched->tasks, sched->nr_tasks, sizeof(struct task), 1000,
     e); */
  engine_count_and_link_tasks_serial(e);

  /* Append hierarchical tasks to each cells */
  if (e->policy & engine_policy_hydro)
    for (int k = 0; k < nr_cells; k++)
      engine_make_hydro_hierarchical_tasks(e, &cells[k], NULL);

  if ((e->policy & engine_policy_self_gravity) ||
      (e->policy & engine_policy_external_gravity))
    for (int k = 0; k < nr_cells; k++)
      engine_make_gravity_hierarchical_tasks(e, &cells[k], NULL);

  /* Run through the tasks and make force tasks for each density task.
     Each force task depends on the cell ghosts and unlocks the kick task
     of its super-cell. */
  /* threadpool_map(&e->threadpool,
     engine_make_extra_hydroloop_tasks_mapper,
                 sched->tasks, sched->nr_tasks, sizeof(struct task), 1000,
     e); */
  engine_make_extra_hydroloop_tasks_serial(e);

  /* Add the dependencies for the self-gravity stuff */
  if (e->policy & engine_policy_self_gravity) engine_link_gravity_tasks(e);

#ifdef WITH_MPI

  /* Add the communication tasks if MPI is being used. */
  if (e->policy & engine_policy_mpi) {

    /* Create root tasks for send/recv. */
    e->send_root = scheduler_addtask(&e->sched, task_type_comm_root,
                                     task_subtype_none, 0, 0, NULL, NULL, 0);
    e->recv_root = scheduler_addtask(&e->sched, task_type_comm_root,
                                     task_subtype_none, 0, 0, NULL, NULL, 0);

    /* Loop over the proxies. */
    for (int pid = 0; pid < e->nr_proxies; pid++) {

      /* Get a handle on the proxy. */
      struct proxy *p = &e->proxies[pid];

      /* Loop through the proxy's incoming cells and add the
         recv tasks. */
      for (int k = 0; k < p->nr_cells_in; k++)
        engine_addtasks_recv(e, p->cells_in[k], NULL, NULL, NULL, NULL);

      /* Loop through the proxy's outgoing cells and add the
         send tasks. */
      for (int k = 0; k < p->nr_cells_out; k++)
        engine_addtasks_send(e, p->cells_out[k], p->cells_in[0], NULL, NULL,
                             NULL, NULL);
    }
  }
#endif

  /* Set the unlocks per task. */
  scheduler_set_unlocks(sched);

  /* Rank the tasks. */
  scheduler_ranktasks(sched);

  /* Weight the tasks. */
  scheduler_reweight(sched);

  /* Set the tasks age. */
  e->tasks_age = 0;

  if (e->verbose)
    message("took %.3f %s.", clocks_from_ticks(getticks() - tic),
            clocks_getunit());
}

/**
 * @brief Mark tasks to be skipped and set the sort flags accordingly.
 *        Threadpool mapper function for fixdt version.
 *
 * @param map_data pointer to the tasks
 * @param num_elements number of tasks
 * @param extra_data pointer to int that will define if a rebuild is needed.
 */
<<<<<<< HEAD

void engine_marktasks_fixdt_mapper(void *map_data, int num_elements,
                                   void *extra_data) {
  /* Unpack the arguments. */
  struct task *tasks = (struct task *)map_data;
  int *rebuild_space = (int *)extra_data;

  for (int ind = 0; ind < num_elements; ind++) {
    struct task *t = &tasks[ind];

    /* Pair? */
    if (t->type == task_type_pair || (t->type == task_type_sub_pair)) {

      /* Local pointers. */
      const struct cell *ci = t->ci;
      const struct cell *cj = t->cj;

      /* Too much particle movement? */
      if (t->tight &&
          (fmaxf(ci->h_max, cj->h_max) + ci->dx_max + cj->dx_max > cj->dmin ||
           ci->dx_max > space_maxreldx * ci->h_max ||
           cj->dx_max > space_maxreldx * cj->h_max))
        *rebuild_space = 1;

    }

    /* Sort? */
    else if (t->type == task_type_sort) {

      /* If all the sorts have been done, make this task implicit. */
      if (!(t->flags & (t->flags ^ t->ci->sorted))) t->implicit = 1;
    }
  }
}

void engine_marktasks_sorts_mapper(void *map_data, int num_elements,
                                   void *extra_data) {
  /* Unpack the arguments. */
  struct task *tasks = (struct task *)map_data;
  for (int ind = 0; ind < num_elements; ind++) {
    struct task *t = &tasks[ind];
    if (t->type == task_type_sort) {
      t->flags = 0;
      t->skip = 1;
    }
  }
}

void engine_marktasks_mapper(void *map_data, int num_elements,
                             void *extra_data) {
  /* Unpack the arguments. */
  struct task *tasks = (struct task *)map_data;
  const int ti_end = ((int *)extra_data)[0];
  int *rebuild_space = &((int *)extra_data)[1];

  for (int ind = 0; ind < num_elements; ind++) {
    struct task *t = &tasks[ind];

    /* Single-cell task? */
    if (t->type == task_type_self || t->type == task_type_ghost ||
        t->type == task_type_sub_self) {

      /* Set this task's skip. */
      t->skip = (t->ci->ti_end_min > ti_end);
    }

    /* Pair? */
    else if (t->type == task_type_pair || (t->type == task_type_sub_pair)) {

      /* Local pointers. */
      const struct cell *ci = t->ci;
      const struct cell *cj = t->cj;

      /* Set this task's skip. */
      t->skip = (ci->ti_end_min > ti_end && cj->ti_end_min > ti_end);

      /* Too much particle movement? */
      if (t->tight &&
          (fmaxf(ci->h_max, cj->h_max) + ci->dx_max + cj->dx_max > cj->dmin ||
           ci->dx_max > space_maxreldx * ci->h_max ||
           cj->dx_max > space_maxreldx * cj->h_max))
        *rebuild_space = 1;

      /* Set the sort flags. */
      if (!t->skip && t->type == task_type_pair) {
        if (!(ci->sorted & (1 << t->flags))) {
          atomic_or(&ci->sorts->flags, (1 << t->flags));
          ci->sorts->skip = 0;
        }
        if (!(cj->sorted & (1 << t->flags))) {
          atomic_or(&cj->sorts->flags, (1 << t->flags));
          cj->sorts->skip = 0;
        }
      }

    }

    /* Kick? */
    else if (t->type == task_type_kick) {
      t->skip = (t->ci->ti_end_min > ti_end);
      t->ci->updated = 0;
      t->ci->g_updated = 0;
    }

    /* Drift? */
    else if (t->type == task_type_drift)
      t->skip = 0;

    /* Init? */
    else if (t->type == task_type_init) {
      /* Set this task's skip. */
      t->skip = (t->ci->ti_end_min > ti_end);
    }

    /* None? */
    else if (t->type == task_type_none)
      t->skip = 1;
  }
}

int engine_marktasks(struct engine *e) {

  struct scheduler *s = &e->sched;
  const ticks tic = getticks();
  int rebuild_space = 0;

  /* Much less to do here if we're on a fixed time-step. */
  if (e->policy & engine_policy_fixdt) {

    /* Run through the tasks and mark as skip or not. */
    threadpool_map(&e->threadpool, engine_marktasks_fixdt_mapper, s->tasks,
                   s->nr_tasks, sizeof(struct task), 1000, &rebuild_space);
    return rebuild_space;

    /* Multiple-timestep case */
  } else {

    /* Run through the tasks and mark as skip or not. */
    int extra_data[2] = {e->ti_current, rebuild_space};
    threadpool_map(&e->threadpool, engine_marktasks_sorts_mapper, s->tasks,
                   s->nr_tasks, sizeof(struct task), 1000, NULL);
    threadpool_map(&e->threadpool, engine_marktasks_mapper, s->tasks,
                   s->nr_tasks, sizeof(struct task), 1000, extra_data);
=======
void engine_marktasks_fixdt_mapper(void *map_data, int num_elements,
                                   void *extra_data) {
  /* Unpack the arguments. */
  struct task *tasks = (struct task *)map_data;
  int *rebuild_space = (int *)extra_data;

  for (int ind = 0; ind < num_elements; ind++) {
    struct task *t = &tasks[ind];

    /* Pair? */
    if (t->type == task_type_pair || t->type == task_type_sub_pair) {

      /* Local pointers. */
      const struct cell *ci = t->ci;
      const struct cell *cj = t->cj;

      /* Too much particle movement? */
      if (t->tight &&
          (fmaxf(ci->h_max, cj->h_max) + ci->dx_max + cj->dx_max > cj->dmin ||
           ci->dx_max > space_maxreldx * ci->h_max ||
           cj->dx_max > space_maxreldx * cj->h_max))
        *rebuild_space = 1;

    }

    /* Sort? */
    else if (t->type == task_type_sort) {

      /* If all the sorts have been done, make this task implicit. */
      if (!(t->flags & (t->flags ^ t->ci->sorted))) t->implicit = 1;
    }
  }
}

/**
 * @brief Mark any sort tasks as initially skipped.
 *        Threadpool mapper function.
 *
 * @param map_data pointer to the tasks
 * @param num_elements number of tasks
 * @param extra_data unused
 */
void engine_marktasks_sorts_mapper(void *map_data, int num_elements,
                                   void *extra_data) {
  /* Unpack the arguments. */
  struct task *tasks = (struct task *)map_data;
  for (int ind = 0; ind < num_elements; ind++) {
    struct task *t = &tasks[ind];
    if (t->type == task_type_sort) {
      t->flags = 0;
      t->skip = 1;
    }
  }
}

/**
 * @brief Mark tasks to be skipped and set the sort flags accordingly.
 *        Threadpool mapper function.
 *
 * @param map_data pointer to the tasks
 * @param num_elements number of tasks
 * @param extra_data pointer to int that will define if a rebuild is needed.
 */
void engine_marktasks_mapper(void *map_data, int num_elements,
                             void *extra_data) {
  /* Unpack the arguments. */
  struct task *tasks = (struct task *)map_data;
  const int ti_end = ((int *)extra_data)[0];
  int *rebuild_space = &((int *)extra_data)[1];

  for (int ind = 0; ind < num_elements; ind++) {
    struct task *t = &tasks[ind];

    /* Single-cell task? */
    if (t->type == task_type_self || t->type == task_type_ghost ||
        t->type == task_type_sub_self) {

      /* Set this task's skip. */
      t->skip = (t->ci->ti_end_min > ti_end);
    }

    /* Pair? */
    else if (t->type == task_type_pair || t->type == task_type_sub_pair) {

      /* Local pointers. */
      const struct cell *ci = t->ci;
      const struct cell *cj = t->cj;

      /* Too much particle movement? */
      if (t->tight &&
          (fmaxf(ci->h_max, cj->h_max) + ci->dx_max + cj->dx_max > cj->dmin ||
           ci->dx_max > space_maxreldx * ci->h_max ||
           cj->dx_max > space_maxreldx * cj->h_max))
        *rebuild_space = 1;

      /* Set this task's skip. */
      if ((t->skip = (ci->ti_end_min > ti_end && cj->ti_end_min > ti_end)) == 1)
        continue;

      /* Set the sort flags. */
      if (t->type == task_type_pair && t->subtype != task_subtype_grav) {
        if (!(ci->sorted & (1 << t->flags))) {
          atomic_or(&ci->sorts->flags, (1 << t->flags));
          ci->sorts->skip = 0;
        }
        if (!(cj->sorted & (1 << t->flags))) {
          atomic_or(&cj->sorts->flags, (1 << t->flags));
          cj->sorts->skip = 0;
        }
      }

      /* Activate the send/recv flags. */
      if (ci->nodeID != engine_rank) {

        /* Activate the tasks to recv foreign cell ci's data. */
        ci->recv_xv->skip = 0;
        ci->recv_rho->skip = 0;
        ci->recv_ti->skip = 0;

        /* Look for the local cell cj's send tasks. */
        struct link *l = NULL;
        for (l = cj->send_xv; l != NULL && l->t->cj->nodeID != ci->nodeID;
             l = l->next)
          ;
        if (l == NULL) error("Missing link to send_xv task.");
        l->t->skip = 0;

        for (l = cj->send_rho; l != NULL && l->t->cj->nodeID != ci->nodeID;
             l = l->next)
          ;
        if (l == NULL) error("Missing link to send_rho task.");
        l->t->skip = 0;

        for (l = cj->send_ti; l != NULL && l->t->cj->nodeID != ci->nodeID;
             l = l->next)
          ;
        if (l == NULL) error("Missing link to send_ti task.");
        l->t->skip = 0;

      } else if (cj->nodeID != engine_rank) {

        /* Activate the tasks to recv foreign cell cj's data. */
        cj->recv_xv->skip = 0;
        cj->recv_rho->skip = 0;
        cj->recv_ti->skip = 0;
        /* Look for the local cell ci's send tasks. */
        struct link *l = NULL;
        for (l = ci->send_xv; l != NULL && l->t->cj->nodeID != cj->nodeID;
             l = l->next)
          ;
        if (l == NULL) error("Missing link to send_xv task.");
        l->t->skip = 0;

        for (l = ci->send_rho; l != NULL && l->t->cj->nodeID != cj->nodeID;
             l = l->next)
          ;
        if (l == NULL) error("Missing link to send_rho task.");
        l->t->skip = 0;

        for (l = ci->send_ti; l != NULL && l->t->cj->nodeID != cj->nodeID;
             l = l->next)
          ;
        if (l == NULL) error("Missing link to send_ti task.");
        l->t->skip = 0;
      }
    }

    /* Kick? */
    else if (t->type == task_type_kick) {
      t->skip = (t->ci->ti_end_min > ti_end);
      t->ci->updated = 0;
      t->ci->g_updated = 0;
    }

    /* Init? */
    else if (t->type == task_type_init) {
      /* Set this task's skip. */
      t->skip = (t->ci->ti_end_min > ti_end);
    }

    /* None? */
    else if (t->type == task_type_none)
      t->skip = 1;
  }
}

/**
 * @brief Mark tasks to be skipped and set the sort flags accordingly.
 *
 * @return 1 if the space has to be rebuilt, 0 otherwise.
 */
int engine_marktasks(struct engine *e) {

  struct scheduler *s = &e->sched;
  const ticks tic = getticks();
  int rebuild_space = 0;

  /* Much less to do here if we're on a fixed time-step. */
  if (e->policy & engine_policy_fixdt) {

    /* Run through the tasks and mark as skip or not. */
    threadpool_map(&e->threadpool, engine_marktasks_fixdt_mapper, s->tasks,
                   s->nr_tasks, sizeof(struct task), 1000, &rebuild_space);
    return rebuild_space;

    /* Multiple-timestep case */
  } else {

    /* Run through the tasks and mark as skip or not. */
    int extra_data[2] = {e->ti_current, rebuild_space};
    threadpool_map(&e->threadpool, engine_marktasks_sorts_mapper, s->tasks,
                   s->nr_tasks, sizeof(struct task), 10000, NULL);

#ifdef WITH_MPI
    if (e->policy & engine_policy_mpi) {

      /* Skip all sends and recvs, we will unmark if needed. */
      for (int k = 0; k < s->nr_tasks; k++) {
        struct task *t = &s->tasks[k];
        if (t->type == task_type_send || t->type == task_type_recv) {
          t->skip = 1;
        }
      }
    }
#endif

    threadpool_map(&e->threadpool, engine_marktasks_mapper, s->tasks,
                   s->nr_tasks, sizeof(struct task), 10000, extra_data);
>>>>>>> a35e49bb
    rebuild_space = extra_data[1];
  }

  if (e->verbose)
    message("took %.3f %s.", clocks_from_ticks(getticks() - tic),
            clocks_getunit());

  /* All is well... */
  return rebuild_space;
}

/**
 * @brief Prints the number of tasks in the engine
 *
 * @param e The #engine.
 */

void engine_print_task_counts(struct engine *e) {

  struct scheduler *sched = &e->sched;

  /* Count and print the number of each task type. */
  int counts[task_type_count + 1];
  for (int k = 0; k <= task_type_count; k++) counts[k] = 0;
  for (int k = 0; k < sched->nr_tasks; k++)
    if (!sched->tasks[k].skip)
      counts[(int)sched->tasks[k].type] += 1;
    else
      counts[task_type_count] += 1;
#ifdef WITH_MPI
  printf("[%04i] %s engine_print_task_counts: task counts are [ %s=%i",
         e->nodeID, clocks_get_timesincestart(), taskID_names[0], counts[0]);
#else
  printf("%s engine_print_task_counts: task counts are [ %s=%i",
         clocks_get_timesincestart(), taskID_names[0], counts[0]);
#endif
  for (int k = 1; k < task_type_count; k++)
    printf(" %s=%i", taskID_names[k], counts[k]);
  printf(" skipped=%i ]\n", counts[task_type_count]);
  fflush(stdout);
  message("nr_parts = %zu.", e->s->nr_parts);
  message("nr_gparts = %zu.", e->s->nr_gparts);
}

/**
 * @brief Rebuild the space and tasks.
 *
 * @param e The #engine.
 */

void engine_rebuild(struct engine *e) {

  const ticks tic = getticks();

  /* Clear the forcerebuild flag, whatever it was. */
  e->forcerebuild = 0;

  /* Re-build the space. */
  space_rebuild(e->s, 0.0, e->verbose);

/* If in parallel, exchange the cell structure. */
#ifdef WITH_MPI
  engine_exchange_cells(e);
#endif

  /* Re-build the tasks. */
  engine_maketasks(e);

  /* Run through the tasks and mark as skip or not. */
  if (engine_marktasks(e))
    error("engine_marktasks failed after space_rebuild.");

  /* Print the status of the system */
  if (e->verbose) engine_print_task_counts(e);

  if (e->verbose)
    message("took %.3f %s.", clocks_from_ticks(getticks() - tic),
            clocks_getunit());
}

/**
 * @brief Prepare the #engine by re-building the cells and tasks.
 *
 * @param e The #engine to prepare.
 */

void engine_prepare(struct engine *e) {

  TIMER_TIC;

  /* Run through the tasks and mark as skip or not. */
  int rebuild = (e->forcerebuild || engine_marktasks(e));

/* Collect the values of rebuild from all nodes. */
#ifdef WITH_MPI
  int buff = 0;
  if (MPI_Allreduce(&rebuild, &buff, 1, MPI_INT, MPI_MAX, MPI_COMM_WORLD) !=
      MPI_SUCCESS)
    error("Failed to aggregate the rebuild flag across nodes.");
  rebuild = buff;
#endif

  /* Did this not go through? */
  if (rebuild) {
    engine_rebuild(e);
  }

  /* Re-rank the tasks every now and then. */
  if (e->tasks_age % engine_tasksreweight == 1) {
    scheduler_reweight(&e->sched);
  }
  e->tasks_age += 1;

  TIMER_TOC(timer_prepare);

  if (e->verbose)
    message("took %.3f %s.", clocks_from_ticks(getticks() - tic),
            clocks_getunit());
}

/**
 * @brief Implements a barrier for the #runner threads.
 *
 * @param e The #engine.
 * @param tid The thread ID
 */

void engine_barrier(struct engine *e, int tid) {

  /* First, get the barrier mutex. */
  if (pthread_mutex_lock(&e->barrier_mutex) != 0)
    error("Failed to get barrier mutex.");

  /* This thread is no longer running. */
  e->barrier_running -= 1;

  /* If all threads are in, send a signal... */
  if (e->barrier_running == 0)
    if (pthread_cond_broadcast(&e->barrier_cond) != 0)
      error("Failed to broadcast barrier full condition.");

  /* Wait for the barrier to open. */
  while (e->barrier_launch == 0 || tid >= e->barrier_launchcount)
    if (pthread_cond_wait(&e->barrier_cond, &e->barrier_mutex) != 0)
      error("Error waiting for barrier to close.");

  /* This thread has been launched. */
  e->barrier_running += 1;
  e->barrier_launch -= 1;

  /* If I'm the last one out, signal the condition again. */
  if (e->barrier_launch == 0)
    if (pthread_cond_broadcast(&e->barrier_cond) != 0)
      error("Failed to broadcast empty barrier condition.");

  /* Last but not least, release the mutex. */
  if (pthread_mutex_unlock(&e->barrier_mutex) != 0)
    error("Failed to get unlock the barrier mutex.");
}

/**
 * @brief Mapping function to collect the data from the kick.
 *
 * @param c A super-cell.
 */
void engine_collect_kick(struct cell *c) {

  /* Skip super-cells (Their values are already set) */
  if (c->kick != NULL) return;

  /* Counters for the different quantities. */
  int updated = 0, g_updated = 0;
  int ti_end_min = max_nr_timesteps;

  /* Only do something is the cell is non-empty */
  if (c->count != 0 || c->gcount != 0) {

    /* If this cell is not split, I'm in trouble. */
    if (!c->split) error("Cell is not split.");

    /* Collect the values from the progeny. */
    for (int k = 0; k < 8; k++) {
      struct cell *cp = c->progeny[k];
      if (cp != NULL) {

        /* Recurse */
        engine_collect_kick(cp);

        /* And update */
        ti_end_min = min(ti_end_min, cp->ti_end_min);
        updated += cp->updated;
        g_updated += cp->g_updated;
      }
    }
  }

  /* Store the collected values in the cell. */
  c->ti_end_min = ti_end_min;
  c->updated = updated;
  c->g_updated = g_updated;
}

/**
 * @brief Collects the next time-step by making each super-cell recurse
 * to collect the minimal of ti_end and the number of updated particles.
 *
 * @param e The #engine.
 */
void engine_collect_timestep(struct engine *e) {

  int updates = 0, g_updates = 0;
  int ti_end_min = max_nr_timesteps;
  const struct space *s = e->s;

  /* Collect the cell data. */
  for (int k = 0; k < s->nr_cells; k++)
    if (s->cells[k].nodeID == e->nodeID) {
      struct cell *c = &s->cells[k];

      /* Make the top-cells recurse */
      engine_collect_kick(c);

      /* And aggregate */
      ti_end_min = min(ti_end_min, c->ti_end_min);
      updates += c->updated;
      g_updates += c->g_updated;
    }

/* Aggregate the data from the different nodes. */
#ifdef WITH_MPI
  {
    int in_i[1], out_i[1];
    in_i[0] = 0;
    out_i[0] = ti_end_min;
    if (MPI_Allreduce(out_i, in_i, 1, MPI_INT, MPI_MIN, MPI_COMM_WORLD) !=
        MPI_SUCCESS)
      error("Failed to aggregate t_end_min.");
    ti_end_min = in_i[0];
  }
  {
    unsigned long long in_ll[2], out_ll[2];
    out_ll[0] = updates;
    out_ll[1] = g_updates;
    if (MPI_Allreduce(out_ll, in_ll, 2, MPI_LONG_LONG_INT, MPI_SUM,
                      MPI_COMM_WORLD) != MPI_SUCCESS)
      error("Failed to aggregate energies.");
    updates = in_ll[0];
    g_updates = in_ll[1];
  }
#endif

  e->ti_end_min = ti_end_min;
  e->updates = updates;
  e->g_updates = g_updates;
}

/**
 * @brief Print the conserved quantities statistics to a log file
 *
 * @param e The #engine.
 */
void engine_print_stats(struct engine *e) {

  const struct space *s = e->s;

  double e_kin = 0.0, e_int = 0.0, e_pot = 0.0, entropy = 0.0, mass = 0.0;
  double mom[3] = {0.0, 0.0, 0.0}, ang_mom[3] = {0.0, 0.0, 0.0};

  /* Collect the cell data. */
  for (int k = 0; k < s->nr_cells; k++)
    if (s->cells[k].nodeID == e->nodeID) {
      struct cell *c = &s->cells[k];
      mass += c->mass;
      e_kin += c->e_kin;
      e_int += c->e_int;
      e_pot += c->e_pot;
      entropy += c->entropy;
      mom[0] += c->mom[0];
      mom[1] += c->mom[1];
      mom[2] += c->mom[2];
      ang_mom[0] += c->ang_mom[0];
      ang_mom[1] += c->ang_mom[1];
      ang_mom[2] += c->ang_mom[2];
    }

/* Aggregate the data from the different nodes. */
#ifdef WITH_MPI
  {
    double in[11] = {0., 0., 0., 0., 0., 0., 0., 0., 0., 0., 0.};
    double out[11];
    out[0] = e_kin;
    out[1] = e_int;
    out[2] = e_pot;
    out[3] = mom[0];
    out[4] = mom[1];
    out[5] = mom[2];
    out[6] = ang_mom[0];
    out[7] = ang_mom[1];
    out[8] = ang_mom[2];
    out[9] = mass;
    out[10] = entropy;
    if (MPI_Reduce(out, in, 11, MPI_DOUBLE, MPI_SUM, 0, MPI_COMM_WORLD) !=
        MPI_SUCCESS)
      error("Failed to aggregate stats.");
    e_kin = out[0];
    e_int = out[1];
    e_pot = out[2];
    mom[0] = out[3];
    mom[1] = out[4];
    mom[2] = out[5];
    ang_mom[0] = out[6];
    ang_mom[1] = out[7];
    ang_mom[2] = out[8];
    mass = out[9];
    entropy = out[10];
  }
#endif

  const double e_tot = e_kin + e_int + e_pot;

  /* Print info */
  if (e->nodeID == 0) {
    fprintf(
        e->file_stats,
        " %14e %14e %14e %14e %14e %14e %14e %14e %14e %14e %14e %14e %14e\n",
        e->time, mass, e_tot, e_kin, e_int, e_pot, entropy, mom[0], mom[1],
        mom[2], ang_mom[0], ang_mom[1], ang_mom[2]);
    fflush(e->file_stats);
  }
}

/**
 * @brief Launch the runners.
 *
 * @param e The #engine.
 * @param nr_runners The number of #runner to let loose.
 * @param mask The task mask to launch.
 * @param submask The sub-task mask to launch.
 */
void engine_launch(struct engine *e, int nr_runners, unsigned int mask,
                   unsigned int submask) {

  /* Prepare the scheduler. */
  atomic_inc(&e->sched.waiting);

  /* Cry havoc and let loose the dogs of war. */
  e->barrier_launch = nr_runners;
  e->barrier_launchcount = nr_runners;
  if (pthread_cond_broadcast(&e->barrier_cond) != 0)
    error("Failed to broadcast barrier open condition.");

  /* Load the tasks. */
  pthread_mutex_unlock(&e->barrier_mutex);
  scheduler_start(&e->sched, mask, submask);
  pthread_mutex_lock(&e->barrier_mutex);

  /* Remove the safeguard. */
  pthread_mutex_lock(&e->sched.sleep_mutex);
  atomic_dec(&e->sched.waiting);
  pthread_cond_broadcast(&e->sched.sleep_cond);
  pthread_mutex_unlock(&e->sched.sleep_mutex);

  /* Sit back and wait for the runners to come home. */
  while (e->barrier_launch || e->barrier_running)
    if (pthread_cond_wait(&e->barrier_cond, &e->barrier_mutex) != 0)
      error("Error while waiting for barrier.");
}

/**
 * @brief Initialises the particles and set them in a state ready to move
 *forward in time.
 *
 * @param e The #engine
 * @param flag_entropy_ICs Did the 'Internal Energy' of the particles
 *actually
 *contain entropy ?
 */
void engine_init_particles(struct engine *e, int flag_entropy_ICs) {

  struct space *s = e->s;

  struct clocks_time time1, time2;
  clocks_gettime(&time1);

  if (e->nodeID == 0) message("Running initialisation fake time-step.");

  engine_prepare(e);

  engine_marktasks(e);

  /* Build the masks corresponding to the policy */
  unsigned int mask = 0;
  unsigned int submask = 0;

  /* We always have sort tasks */
  mask |= 1 << task_type_sort;
  mask |= 1 << task_type_init;

  /* Add the tasks corresponding to hydro operations to the masks */
  if (e->policy & engine_policy_hydro) {
    mask |= 1 << task_type_self;
    mask |= 1 << task_type_pair;
    mask |= 1 << task_type_sub_pair;
    mask |= 1 << task_type_sub_self;
    mask |= 1 << task_type_ghost;
    submask |= 1 << task_subtype_density;
  }

  /* Add the tasks corresponding to self-gravity to the masks */
  if (e->policy & engine_policy_self_gravity) {
<<<<<<< HEAD
    /* Nothing here for now */
=======

    mask |= 1 << task_type_grav_up;
    mask |= 1 << task_type_grav_mm;
    mask |= 1 << task_type_grav_gather_m;
    mask |= 1 << task_type_grav_fft;
    mask |= 1 << task_type_self;
    mask |= 1 << task_type_pair;
    mask |= 1 << task_type_sub_self;
    mask |= 1 << task_type_sub_pair;

    submask |= 1 << task_subtype_grav;
>>>>>>> a35e49bb
  }

  /* Add the tasks corresponding to external gravity to the masks */
  if (e->policy & engine_policy_external_gravity) {
    mask |= 1 << task_type_grav_external;
  }

  /* Add MPI tasks if need be */
  if (e->policy & engine_policy_mpi) {

    mask |= 1 << task_type_send;
    mask |= 1 << task_type_recv;
    submask |= 1 << task_subtype_tend;
  }

  /* Now, launch the calculation */
  TIMER_TIC;
  engine_launch(e, e->nr_threads, mask, submask);
  TIMER_TOC(timer_runners);

  /* Apply some conversions (e.g. internal energy -> entropy) */
  if (!flag_entropy_ICs) space_map_cells_pre(s, 0, cell_convert_hydro, NULL);

  clocks_gettime(&time2);

  /* Ready to go */
  e->step = -1;
  e->wallclock_time = (float)clocks_diff(&time1, &time2);

  if (e->verbose) message("took %.3f %s.", e->wallclock_time, clocks_getunit());
}

/**
 * @brief Let the #engine loose to compute the forces.
 *
 * @param e The #engine.
 */
void engine_step(struct engine *e) {

  double snapshot_drift_time = 0.;

  TIMER_TIC2;

  struct clocks_time time1, time2;
  clocks_gettime(&time1);

  e->tic_step = getticks();

  /* Recover the (integer) end of the next time-step */
  engine_collect_timestep(e);

  /* Check for output */
  while (e->ti_end_min >= e->ti_nextSnapshot && e->ti_nextSnapshot > 0) {

    e->ti_old = e->ti_current;
    e->ti_current = e->ti_nextSnapshot;
    e->time = e->ti_current * e->timeBase + e->timeBegin;
    e->timeOld = e->ti_old * e->timeBase + e->timeBegin;
    e->timeStep = (e->ti_current - e->ti_old) * e->timeBase;
    snapshot_drift_time = e->timeStep;

    /* Drift everybody to the snapshot position */
    threadpool_map(&e->threadpool, runner_do_drift_mapper, e->s->cells,
                   e->s->nr_cells, sizeof(struct cell), 1, e);

    /* Dump... */
    engine_dump_snapshot(e);

    /* ... and find the next output time */
    engine_compute_next_snapshot_time(e);
  }

  /* Move forward in time */
  e->ti_old = e->ti_current;
  e->ti_current = e->ti_end_min;
  e->step += 1;
  e->time = e->ti_current * e->timeBase + e->timeBegin;
  e->timeOld = e->ti_old * e->timeBase + e->timeBegin;
  e->timeStep = (e->ti_current - e->ti_old) * e->timeBase + snapshot_drift_time;

  /* Drift everybody */
  threadpool_map(&e->threadpool, runner_do_drift_mapper, e->s->cells,
                 e->s->nr_cells, sizeof(struct cell), 1, e);

  if (e->nodeID == 0) {

    /* Print some information to the screen */
    printf("  %6d %14e %14e %10zu %10zu %21.3f\n", e->step, e->time,
           e->timeStep, e->updates, e->g_updates, e->wallclock_time);
    fflush(stdout);

    fprintf(e->file_timesteps, "  %6d %14e %14e %10zu %10zu %21.3f\n", e->step,
            e->time, e->timeStep, e->updates, e->g_updates, e->wallclock_time);
    fflush(e->file_timesteps);
  }

  /* Save some statistics */
  if (e->time - e->timeLastStatistics >= e->deltaTimeStatistics) {
    engine_print_stats(e);
    e->timeLastStatistics += e->deltaTimeStatistics;
  }

  /* Re-distribute the particles amongst the nodes? */
  if (e->forcerepart != REPART_NONE) engine_repartition(e);

  /* Prepare the space. */
  engine_prepare(e);

  /* Build the masks corresponding to the policy */
  unsigned int mask = 0, submask = 0;

  /* We always have sort tasks and init tasks */
  mask |= 1 << task_type_sort;
  mask |= 1 << task_type_init;

  /* Add the correct kick task */
  if (e->policy & engine_policy_fixdt) {
    mask |= 1 << task_type_kick_fixdt;
  } else {
    mask |= 1 << task_type_kick;
  }

  /* Add the tasks corresponding to hydro operations to the masks */
  if (e->policy & engine_policy_hydro) {

    mask |= 1 << task_type_self;
    mask |= 1 << task_type_pair;
    mask |= 1 << task_type_sub_self;
    mask |= 1 << task_type_sub_pair;
    mask |= 1 << task_type_ghost;

    submask |= 1 << task_subtype_density;
    submask |= 1 << task_subtype_force;

#ifdef EXTRA_HYDRO_LOOP
    mask |= 1 << task_type_extra_ghost;
    submask |= 1 << task_subtype_gradient;
#endif
  }

  /* Add the tasks corresponding to self-gravity to the masks */
  if (e->policy & engine_policy_self_gravity) {

    mask |= 1 << task_type_grav_up;
    mask |= 1 << task_type_grav_mm;
    mask |= 1 << task_type_grav_gather_m;
    mask |= 1 << task_type_grav_fft;
    mask |= 1 << task_type_self;
    mask |= 1 << task_type_pair;
    mask |= 1 << task_type_sub_self;
    mask |= 1 << task_type_sub_pair;

    submask |= 1 << task_subtype_grav;
  }

  /* Add the tasks corresponding to external gravity to the masks */
  if (e->policy & engine_policy_external_gravity) {
    mask |= 1 << task_type_grav_external;
  }

  /* Add MPI tasks if need be */
  if (e->policy & engine_policy_mpi) {

    mask |= 1 << task_type_send;
    mask |= 1 << task_type_recv;
    submask |= 1 << task_subtype_tend;
  }

  /* Send off the runners. */
  TIMER_TIC;
  engine_launch(e, e->nr_threads, mask, submask);
  TIMER_TOC(timer_runners);

  TIMER_TOC2(timer_step);

  clocks_gettime(&time2);

  e->wallclock_time = (float)clocks_diff(&time1, &time2);
  e->toc_step = getticks();
}

/**
 * @brief Returns 1 if the simulation has reached its end point, 0 otherwise
 */
int engine_is_done(struct engine *e) {
  return !(e->ti_current < max_nr_timesteps);
}

/**
 * @brief Create and fill the proxies.
 *
 * @param e The #engine.
 */

void engine_makeproxies(struct engine *e) {

#ifdef WITH_MPI
  const int *cdim = e->s->cdim;
  const struct space *s = e->s;
  struct cell *cells = s->cells;
  struct proxy *proxies = e->proxies;
  ticks tic = getticks();

  /* Prepare the proxies and the proxy index. */
  if (e->proxy_ind == NULL)
    if ((e->proxy_ind = (int *)malloc(sizeof(int) * e->nr_nodes)) == NULL)
      error("Failed to allocate proxy index.");
  for (int k = 0; k < e->nr_nodes; k++) e->proxy_ind[k] = -1;
  e->nr_proxies = 0;

  /* The following loop is super-clunky, but it's necessary
     to ensure that the order of the send and recv cells in
     the proxies is identical for all nodes! */

  /* Loop over each cell in the space. */
  int ind[3];
  for (ind[0] = 0; ind[0] < cdim[0]; ind[0]++)
    for (ind[1] = 0; ind[1] < cdim[1]; ind[1]++)
      for (ind[2] = 0; ind[2] < cdim[2]; ind[2]++) {

        /* Get the cell ID. */
        const int cid = cell_getid(cdim, ind[0], ind[1], ind[2]);

        /* Loop over all its neighbours (periodic). */
        for (int i = -1; i <= 1; i++) {
          int ii = ind[0] + i;
          if (ii >= cdim[0])
            ii -= cdim[0];
          else if (ii < 0)
            ii += cdim[0];
          for (int j = -1; j <= 1; j++) {
            int jj = ind[1] + j;
            if (jj >= cdim[1])
              jj -= cdim[1];
            else if (jj < 0)
              jj += cdim[1];
            for (int k = -1; k <= 1; k++) {
              int kk = ind[2] + k;
              if (kk >= cdim[2])
                kk -= cdim[2];
              else if (kk < 0)
                kk += cdim[2];

              /* Get the cell ID. */
              const int cjd = cell_getid(cdim, ii, jj, kk);

              /* Add to proxies? */
              if (cells[cid].nodeID == e->nodeID &&
                  cells[cjd].nodeID != e->nodeID) {
                int pid = e->proxy_ind[cells[cjd].nodeID];
                if (pid < 0) {
                  if (e->nr_proxies == engine_maxproxies)
                    error("Maximum number of proxies exceeded.");
                  proxy_init(&proxies[e->nr_proxies], e->nodeID,
                             cells[cjd].nodeID);
                  e->proxy_ind[cells[cjd].nodeID] = e->nr_proxies;
                  pid = e->nr_proxies;
                  e->nr_proxies += 1;
                }
                proxy_addcell_in(&proxies[pid], &cells[cjd]);
                proxy_addcell_out(&proxies[pid], &cells[cid]);
                cells[cid].sendto |= (1ULL << pid);
              }

              if (cells[cjd].nodeID == e->nodeID &&
                  cells[cid].nodeID != e->nodeID) {
                int pid = e->proxy_ind[cells[cid].nodeID];
                if (pid < 0) {
                  if (e->nr_proxies == engine_maxproxies)
                    error("Maximum number of proxies exceeded.");
                  proxy_init(&proxies[e->nr_proxies], e->nodeID,
                             cells[cid].nodeID);
                  e->proxy_ind[cells[cid].nodeID] = e->nr_proxies;
                  pid = e->nr_proxies;
                  e->nr_proxies += 1;
                }
                proxy_addcell_in(&proxies[pid], &cells[cid]);
                proxy_addcell_out(&proxies[pid], &cells[cjd]);
                cells[cjd].sendto |= (1ULL << pid);
              }
            }
          }
        }
      }

  if (e->verbose)
    message("took %.3f %s.", clocks_from_ticks(getticks() - tic),
            clocks_getunit());
#else
  error("SWIFT was not compiled with MPI support.");
#endif
}

/**
 * @brief Split the underlying space into regions and assign to separate
 *nodes.
 *
 * @param e The #engine.
 * @param initial_partition structure defining the cell partition technique
 */

void engine_split(struct engine *e, struct partition *initial_partition) {

#ifdef WITH_MPI
  struct space *s = e->s;

  /* Do the initial partition of the cells. */
  partition_initial_partition(initial_partition, e->nodeID, e->nr_nodes, s);

  /* Make the proxies. */
  engine_makeproxies(e);

  /* Re-allocate the local parts. */
  if (e->verbose)
    message("Re-allocating parts array from %zu to %zu.", s->size_parts,
            (size_t)(s->nr_parts * 1.2));
  s->size_parts = s->nr_parts * 1.2;
  struct part *parts_new = NULL;
  struct xpart *xparts_new = NULL;
  if (posix_memalign((void **)&parts_new, part_align,
                     sizeof(struct part) * s->size_parts) != 0 ||
      posix_memalign((void **)&xparts_new, xpart_align,
                     sizeof(struct xpart) * s->size_parts) != 0)
    error("Failed to allocate new part data.");
  memcpy(parts_new, s->parts, sizeof(struct part) * s->nr_parts);
  memcpy(xparts_new, s->xparts, sizeof(struct xpart) * s->nr_parts);
  free(s->parts);
  free(s->xparts);
  s->parts = parts_new;
  s->xparts = xparts_new;

  /* Re-link the gparts. */
  part_relink_gparts(s->parts, s->nr_parts, 0);

  /* Re-allocate the local gparts. */
  if (e->verbose)
    message("Re-allocating gparts array from %zu to %zu.", s->size_gparts,
            (size_t)(s->nr_gparts * 1.2));
  s->size_gparts = s->nr_gparts * 1.2;
  struct gpart *gparts_new = NULL;
  if (posix_memalign((void **)&gparts_new, gpart_align,
                     sizeof(struct gpart) * s->size_gparts) != 0)
    error("Failed to allocate new gpart data.");
  memcpy(gparts_new, s->gparts, sizeof(struct gpart) * s->nr_gparts);
  free(s->gparts);
  s->gparts = gparts_new;

  /* Re-link the parts. */
  part_relink_parts(s->gparts, s->nr_gparts, s->parts);

#ifdef SWIFT_DEBUG_CHECKS

  /* Verify that the links are correct */
  for (size_t k = 0; k < s->nr_gparts; ++k) {

    if (s->gparts[k].id_or_neg_offset <= 0) {

      struct part *part = &s->parts[-s->gparts[k].id_or_neg_offset];

      if (part->gpart != &s->gparts[k]) error("Linking problem !");

      if (s->gparts[k].x[0] != part->x[0] || s->gparts[k].x[1] != part->x[1] ||
          s->gparts[k].x[2] != part->x[2])
        error("Linked particles are not at the same position !");
    }
  }
  for (size_t k = 0; k < s->nr_parts; ++k) {

    if (s->parts[k].gpart != NULL && s->parts[k].gpart->id_or_neg_offset != -k)
      error("Linking problem !");
  }

#endif

#else
  error("SWIFT was not compiled with MPI support.");
#endif
}

/**
 * @brief Writes a snapshot with the current state of the engine
 *
 * @param e The #engine.
 */
void engine_dump_snapshot(struct engine *e) {

  struct clocks_time time1, time2;
  clocks_gettime(&time1);

  if (e->verbose) message("writing snapshot at t=%e.", e->time);

/* Dump... */
#if defined(WITH_MPI)
#if defined(HAVE_PARALLEL_HDF5)
  write_output_parallel(e, e->snapshotBaseName, e->internalUnits,
                        e->snapshotUnits, e->nodeID, e->nr_nodes,
                        MPI_COMM_WORLD, MPI_INFO_NULL);
#else
  write_output_serial(e, e->snapshotBaseName, e->internalUnits,
                      e->snapshotUnits, e->nodeID, e->nr_nodes, MPI_COMM_WORLD,
                      MPI_INFO_NULL);
#endif
#else
  write_output_single(e, e->snapshotBaseName, e->internalUnits,
                      e->snapshotUnits);
#endif

  clocks_gettime(&time2);
  if (e->verbose)
    message("writing particle properties took %.3f %s.",
            (float)clocks_diff(&time1, &time2), clocks_getunit());
}

#ifdef HAVE_SETAFFINITY
/**
 * @brief Returns the initial affinity the main thread is using.
 */
cpu_set_t *engine_entry_affinity() {

  static int use_entry_affinity = 0;

  if (!use_entry_affinity) {
    pthread_t engine = pthread_self();
    pthread_getaffinity_np(engine, sizeof(entry_affinity), &entry_affinity);
    use_entry_affinity = 1;
  }

  return &entry_affinity;
}
#endif

/**
 * @brief  Ensure the NUMA node on which we initialise (first touch)
 * everything
 *  doesn't change before engine_init allocates NUMA-local workers.
 */
void engine_pin() {

#ifdef HAVE_SETAFFINITY
  cpu_set_t *entry_affinity = engine_entry_affinity();
  int pin;
  for (pin = 0; pin < CPU_SETSIZE && !CPU_ISSET(pin, entry_affinity); ++pin)
    ;

  cpu_set_t affinity;
  CPU_ZERO(&affinity);
  CPU_SET(pin, &affinity);
  if (sched_setaffinity(0, sizeof(affinity), &affinity) != 0) {
    error("failed to set engine's affinity");
  }
#else
  error("SWIFT was not compiled with support for pinning.");
#endif
}

/**
 * @brief Unpins the main thread.
 */
void engine_unpin() {
#ifdef HAVE_SETAFFINITY
  pthread_t main_thread = pthread_self();
  pthread_setaffinity_np(main_thread, sizeof(entry_affinity), &entry_affinity);
#else
  error("SWIFT was not compiled with support for pinning.");
#endif
}

/**
 * @brief init an engine with the given number of threads, queues, and
 *      the given policy.
 *
 * @param e The #engine.
 * @param s The #space in which this #runner will run.
 * @param params The parsed parameter file.
 * @param nr_nodes The number of MPI ranks.
 * @param nodeID The MPI rank of this node.
 * @param nr_threads The number of threads per MPI rank.
 * @param with_aff use processor affinity, if supported.
 * @param policy The queuing policy to use.
 * @param verbose Is this #engine talkative ?
 * @param internal_units The system of units used internally.
 * @param physical_constants The #phys_const used for this run.
 * @param hydro The #hydro_props used for this run.
 * @param potential The properties of the external potential.
 */

void engine_init(struct engine *e, struct space *s,
                 const struct swift_params *params, int nr_nodes, int nodeID,
                 int nr_threads, int with_aff, int policy, int verbose,
                 const struct UnitSystem *internal_units,
                 const struct phys_const *physical_constants,
                 const struct hydro_props *hydro,
                 const struct external_potential *potential) {

  /* Clean-up everything */
  bzero(e, sizeof(struct engine));

  /* Store the values. */
  e->s = s;
  e->nr_threads = nr_threads;
  e->policy = policy;
  e->step = 0;
  e->nr_nodes = nr_nodes;
  e->nodeID = nodeID;
  e->proxy_ind = NULL;
  e->nr_proxies = 0;
  e->forcerebuild = 1;
  e->forcerepart = REPART_NONE;
  e->links = NULL;
  e->nr_links = 0;
  e->timeBegin = parser_get_param_double(params, "TimeIntegration:time_begin");
  e->timeEnd = parser_get_param_double(params, "TimeIntegration:time_end");
  e->timeOld = e->timeBegin;
  e->time = e->timeBegin;
  e->ti_old = 0;
  e->ti_current = 0;
  e->timeStep = 0.;
  e->timeBase = 0.;
  e->timeBase_inv = 0.;
  e->internalUnits = internal_units;
  e->timeFirstSnapshot =
      parser_get_param_double(params, "Snapshots:time_first");
  e->deltaTimeSnapshot =
      parser_get_param_double(params, "Snapshots:delta_time");
  e->ti_nextSnapshot = 0;
  parser_get_param_string(params, "Snapshots:basename", e->snapshotBaseName);
  e->snapshotCompression =
      parser_get_opt_param_int(params, "Snapshots:compression", 0);
  e->snapshotUnits = malloc(sizeof(struct UnitSystem));
  units_init_default(e->snapshotUnits, params, "Snapshots", internal_units);
  e->dt_min = parser_get_param_double(params, "TimeIntegration:dt_min");
  e->dt_max = parser_get_param_double(params, "TimeIntegration:dt_max");
  e->file_stats = NULL;
  e->file_timesteps = NULL;
  e->deltaTimeStatistics =
      parser_get_param_double(params, "Statistics:delta_time");
  e->timeLastStatistics = e->timeBegin - e->deltaTimeStatistics;
  e->verbose = verbose;
  e->count_step = 0;
  e->wallclock_time = 0.f;
  e->physical_constants = physical_constants;
  e->hydro_properties = hydro;
  e->external_potential = potential;
  e->parameter_file = params;
  engine_rank = nodeID;

  /* Make the space link back to the engine. */
  s->e = e;

  /* Get the number of queues */
  int nr_queues =
      parser_get_opt_param_int(params, "Scheduler:nr_queues", nr_threads);
  if (nr_queues <= 0) nr_queues = e->nr_threads;
  if (nr_queues != nr_threads)
    message("Number of task queues set to %d", nr_queues);
  s->nr_queues = nr_queues;

/* Deal with affinity. For now, just figure out the number of cores. */
#if defined(HAVE_SETAFFINITY)
  const int nr_cores = sysconf(_SC_NPROCESSORS_ONLN);
  cpu_set_t *entry_affinity = engine_entry_affinity();
  const int nr_affinity_cores = CPU_COUNT(entry_affinity);

  if (nr_cores > CPU_SETSIZE) /* Unlikely, except on e.g. SGI UV. */
    error("must allocate dynamic cpu_set_t (too many cores per node)");

  char *buf = malloc((nr_cores + 1) * sizeof(char));
  buf[nr_cores] = '\0';
  for (int j = 0; j < nr_cores; ++j) {
    /* Reversed bit order from convention, but same as e.g. Intel MPI's
     * I_MPI_PIN_DOMAIN explicit mask: left-to-right, LSB-to-MSB. */
    buf[j] = CPU_ISSET(j, entry_affinity) ? '1' : '0';
  }

  if (verbose && with_aff) message("Affinity at entry: %s", buf);

  int *cpuid = NULL;
  cpu_set_t cpuset;

  if (with_aff) {

    cpuid = malloc(nr_affinity_cores * sizeof(int));

    int skip = 0;
    for (int k = 0; k < nr_affinity_cores; k++) {
      int c;
      for (c = skip; c < CPU_SETSIZE && !CPU_ISSET(c, entry_affinity); ++c)
        ;
      cpuid[k] = c;
      skip = c + 1;
    }

#if defined(HAVE_LIBNUMA) && defined(_GNU_SOURCE)
    if ((policy & engine_policy_cputight) != engine_policy_cputight) {

      if (numa_available() >= 0) {
        if (nodeID == 0) message("prefer NUMA-distant CPUs");

        /* Get list of numa nodes of all available cores. */
        int *nodes = malloc(nr_affinity_cores * sizeof(int));
        int nnodes = 0;
        for (int i = 0; i < nr_affinity_cores; i++) {
          nodes[i] = numa_node_of_cpu(cpuid[i]);
          if (nodes[i] > nnodes) nnodes = nodes[i];
        }
        nnodes += 1;

        /* Count cores per node. */
        int *core_counts = malloc(nnodes * sizeof(int));
        for (int i = 0; i < nr_affinity_cores; i++) {
          core_counts[nodes[i]] = 0;
        }
        for (int i = 0; i < nr_affinity_cores; i++) {
          core_counts[nodes[i]] += 1;
        }

        /* Index cores within each node. */
        int *core_indices = malloc(nr_affinity_cores * sizeof(int));
        for (int i = nr_affinity_cores - 1; i >= 0; i--) {
          core_indices[i] = core_counts[nodes[i]];
          core_counts[nodes[i]] -= 1;
        }

        /* Now sort so that we pick adjacent cpuids from different nodes
         * by sorting internal node core indices. */
        int done = 0;
        while (!done) {
          done = 1;
          for (int i = 1; i < nr_affinity_cores; i++) {
            if (core_indices[i] < core_indices[i - 1]) {
              int t = cpuid[i - 1];
              cpuid[i - 1] = cpuid[i];
              cpuid[i] = t;

              t = core_indices[i - 1];
              core_indices[i - 1] = core_indices[i];
              core_indices[i] = t;
              done = 0;
            }
          }
        }

        free(nodes);
        free(core_counts);
        free(core_indices);
      }
    }
#endif
  } else {
    if (nodeID == 0) message("no processor affinity used");

  } /* with_aff */

  /* Avoid (unexpected) interference between engine and runner threads. We
   * can
   * do this once we've made at least one call to engine_entry_affinity and
   * maybe numa_node_of_cpu(sched_getcpu()), even if the engine isn't
   * already
   * pinned. Also unpin this when asked to not pin at all (!with_aff). */
  engine_unpin();
#endif

  if (with_aff) {
#ifdef WITH_MPI
    printf("[%04i] %s engine_init: cpu map is [ ", nodeID,
           clocks_get_timesincestart());
#else
    printf("%s engine_init: cpu map is [ ", clocks_get_timesincestart());
#endif
    for (int i = 0; i < nr_affinity_cores; i++) printf("%i ", cpuid[i]);
    printf("].\n");
  }

  /* Are we doing stuff in parallel? */
  if (nr_nodes > 1) {
#ifndef WITH_MPI
    error("SWIFT was not compiled with MPI support.");
#else
    e->policy |= engine_policy_mpi;
    if ((e->proxies = (struct proxy *)malloc(sizeof(struct proxy) *
                                             engine_maxproxies)) == NULL)
      error("Failed to allocate memory for proxies.");
    bzero(e->proxies, sizeof(struct proxy) * engine_maxproxies);
    e->nr_proxies = 0;
#endif
  }

  /* Open some files */
  if (e->nodeID == 0) {
    char energyfileName[200] = "";
    parser_get_opt_param_string(params, "Statistics:energy_file_name",
                                energyfileName,
                                engine_default_energy_file_name);
    sprintf(energyfileName + strlen(energyfileName), ".txt");
    e->file_stats = fopen(energyfileName, "w");
    fprintf(
        e->file_stats,
        "#%14s %14s %14s %14s %14s %14s %14s %14s %14s %14s %14s %14s %14s\n",
        "Time", "Mass", "E_tot", "E_kin", "E_int", "E_pot", "Entropy", "p_x",
        "p_y", "p_z", "ang_x", "ang_y", "ang_z");
    fflush(e->file_stats);

    char timestepsfileName[200] = "";
    parser_get_opt_param_string(params, "Statistics:timestep_file_name",
                                timestepsfileName,
                                engine_default_timesteps_file_name);

    sprintf(timestepsfileName + strlen(timestepsfileName), "_%d.txt",
            nr_nodes * nr_threads);
    e->file_timesteps = fopen(timestepsfileName, "w");
    fprintf(e->file_timesteps,
            "# Branch: %s\n# Revision: %s\n# Compiler: %s, Version: %s \n# "
            "Number of threads: %d\n# Number of MPI ranks: %d\n# Hydrodynamic "
            "scheme: %s\n# Hydrodynamic kernel: %s\n# No. of neighbours: %.2f "
            "+/- %.2f\n# Eta: %f\n",
            git_branch(), git_revision(), compiler_name(), compiler_version(),
            e->nr_threads, e->nr_nodes, SPH_IMPLEMENTATION, kernel_name,
            e->hydro_properties->target_neighbours,
            e->hydro_properties->delta_neighbours,
            e->hydro_properties->eta_neighbours);

    fprintf(e->file_timesteps, "# %6s %14s %14s %10s %10s %16s [%s]\n", "Step",
            "Time", "Time-step", "Updates", "g-Updates", "Wall-clock time",
            clocks_getunit());
    fflush(e->file_timesteps);
  }

  /* Print policy */
  engine_print_policy(e);

  /* Print information about the hydro scheme */
  if (e->policy & engine_policy_hydro)
    if (e->nodeID == 0) hydro_props_print(e->hydro_properties);

  /* Check we have sensible time bounds */
  if (e->timeBegin >= e->timeEnd)
    error(
        "Final simulation time (t_end = %e) must be larger than the start "
        "time "
        "(t_beg = %e)",
        e->timeEnd, e->timeBegin);

  /* Check we have sensible time-step values */
  if (e->dt_min > e->dt_max)
    error(
        "Minimal time-step size (%e) must be smaller than maximal "
        "time-step "
        "size (%e)",
        e->dt_min, e->dt_max);

  /* Deal with timestep */
  e->timeBase = (e->timeEnd - e->timeBegin) / max_nr_timesteps;
  e->timeBase_inv = 1.0 / e->timeBase;
  e->ti_current = 0;

  /* Fixed time-step case */
  if (e->policy & engine_policy_fixdt) {
    e->dt_min = e->dt_max;

    /* Find timestep on the timeline */
    int dti_timeline = max_nr_timesteps;
    while (e->dt_min < dti_timeline * e->timeBase) dti_timeline /= 2;

    e->dt_min = e->dt_max = dti_timeline * e->timeBase;

    if (e->nodeID == 0) message("Timestep set to %e", e->dt_max);
  } else {

    if (e->nodeID == 0) {
      message("Absolute minimal timestep size: %e", e->timeBase);

      float dt_min = e->timeEnd - e->timeBegin;
      while (dt_min > e->dt_min) dt_min /= 2.f;

      message("Minimal timestep size (on time-line): %e", dt_min);

      float dt_max = e->timeEnd - e->timeBegin;
      while (dt_max > e->dt_max) dt_max /= 2.f;

      message("Maximal timestep size (on time-line): %e", dt_max);
    }
  }

  if (e->dt_min < e->timeBase && e->nodeID == 0)
    error(
        "Minimal time-step size smaller than the absolute possible minimum "
        "dt=%e",
        e->timeBase);

  if (e->dt_max > (e->timeEnd - e->timeBegin) && e->nodeID == 0)
    error("Maximal time-step size larger than the simulation run time t=%e",
          e->timeEnd - e->timeBegin);

  /* Deal with outputs */
  if (e->deltaTimeSnapshot < 0.)
    error("Time between snapshots (%e) must be positive.",
          e->deltaTimeSnapshot);

  if (e->timeFirstSnapshot < e->timeBegin)
    error(
        "Time of first snapshot (%e) must be after the simulation start "
        "t=%e.",
        e->timeFirstSnapshot, e->timeBegin);

  /* Find the time of the first output */
  engine_compute_next_snapshot_time(e);

/* Construct types for MPI communications */
#ifdef WITH_MPI
  part_create_mpi_types();
#endif

  /* Initialize the threadpool. */
  threadpool_init(&e->threadpool, e->nr_threads);

  /* First of all, init the barrier and lock it. */
  if (pthread_mutex_init(&e->barrier_mutex, NULL) != 0)
    error("Failed to initialize barrier mutex.");
  if (pthread_cond_init(&e->barrier_cond, NULL) != 0)
    error("Failed to initialize barrier condition variable.");
  if (pthread_mutex_lock(&e->barrier_mutex) != 0)
    error("Failed to lock barrier mutex.");
  e->barrier_running = 0;
  e->barrier_launch = 0;
  e->barrier_launchcount = 0;

  /* Init the scheduler with enough tasks for the initial sorting tasks. */
  const int nr_tasks = 2 * s->tot_cells + 2 * e->nr_threads;
  scheduler_init(&e->sched, e->s, nr_tasks, nr_queues, scheduler_flag_steal,
                 e->nodeID, &e->threadpool);

  /* Allocate and init the threads. */
  if ((e->runners = (struct runner *)malloc(sizeof(struct runner) *
                                            e->nr_threads)) == NULL)
    error("Failed to allocate threads array.");
  for (int k = 0; k < e->nr_threads; k++) {
    e->runners[k].id = k;
    e->runners[k].e = e;
    e->barrier_running += 1;
    if (pthread_create(&e->runners[k].thread, NULL, &runner_main,
                       &e->runners[k]) != 0)
      error("Failed to create runner thread.");

    /* Try to pin the runner to a given core */
    if (with_aff &&
        (e->policy & engine_policy_setaffinity) == engine_policy_setaffinity) {
#if defined(HAVE_SETAFFINITY)

      /* Set a reasonable queue ID. */
      int coreid = k % nr_affinity_cores;
      e->runners[k].cpuid = cpuid[coreid];

      if (nr_queues < e->nr_threads)
        e->runners[k].qid = cpuid[coreid] * nr_queues / nr_affinity_cores;
      else
        e->runners[k].qid = k;

      /* Set the cpu mask to zero | e->id. */
      CPU_ZERO(&cpuset);
      CPU_SET(cpuid[coreid], &cpuset);

      /* Apply this mask to the runner's pthread. */
      if (pthread_setaffinity_np(e->runners[k].thread, sizeof(cpu_set_t),
                                 &cpuset) != 0)
        error("Failed to set thread affinity.");

#else
      error("SWIFT was not compiled with affinity enabled.");
#endif
    } else {
      e->runners[k].cpuid = k;
      e->runners[k].qid = k * nr_queues / e->nr_threads;
    }
    if (verbose) {
      if (with_aff)
        message("runner %i on cpuid=%i with qid=%i.", e->runners[k].id,
                e->runners[k].cpuid, e->runners[k].qid);
      else
        message("runner %i using qid=%i no cpuid.", e->runners[k].id,
                e->runners[k].qid);
    }
  }

/* Free the affinity stuff */
#if defined(HAVE_SETAFFINITY)
  if (with_aff) {
    free(cpuid);
  }
  free(buf);
#endif

  /* Wait for the runner threads to be in place. */
  while (e->barrier_running || e->barrier_launch)
    if (pthread_cond_wait(&e->barrier_cond, &e->barrier_mutex) != 0)
      error("Error while waiting for runner threads to get in place.");
}

/**
 * @brief Prints the current policy of an engine
 *
 * @param e The engine to print information about
 */
void engine_print_policy(struct engine *e) {

#ifdef WITH_MPI
  if (e->nodeID == 0) {
    printf("[0000] %s engine_policy: engine policies are [ ",
           clocks_get_timesincestart());
    for (int k = 1; k < 32; k++)
      if (e->policy & (1 << k)) printf(" %s ", engine_policy_names[k + 1]);
    printf(" ]\n");
    fflush(stdout);
  }
#else
  printf("%s engine_policy: engine policies are [ ",
         clocks_get_timesincestart());
  for (int k = 1; k < 32; k++)
    if (e->policy & (1 << k)) printf(" %s ", engine_policy_names[k + 1]);
  printf(" ]\n");
  fflush(stdout);
#endif
}

/**
 * @brief Computes the next time (on the time line) for a dump
 *
 * @param e The #engine.
 */
void engine_compute_next_snapshot_time(struct engine *e) {

  for (double time = e->timeFirstSnapshot;
       time < e->timeEnd + e->deltaTimeSnapshot; time += e->deltaTimeSnapshot) {

    /* Output time on the integer timeline */
    e->ti_nextSnapshot = (time - e->timeBegin) / e->timeBase;

    if (e->ti_nextSnapshot > e->ti_current) break;
  }

  /* Deal with last snapshot */
  if (e->ti_nextSnapshot >= max_nr_timesteps) {
    e->ti_nextSnapshot = -1;
    if (e->verbose) message("No further output time.");
  } else {

    /* Be nice, talk... */
    const float next_snapshot_time =
        e->ti_nextSnapshot * e->timeBase + e->timeBegin;
    if (e->verbose)
      message("Next output time set to t=%e.", next_snapshot_time);
  }
}

/**
 * @brief Frees up the memory allocated for this #engine
 */
void engine_clean(struct engine *e) {

  free(e->snapshotUnits);
  free(e->links);
  scheduler_clean(&e->sched);
  space_clean(e->s);
  threadpool_clean(&e->threadpool);
}<|MERGE_RESOLUTION|>--- conflicted
+++ resolved
@@ -280,7 +280,7 @@
   bzero(counts, sizeof(int) * nr_nodes * nr_nodes);
   bzero(g_counts, sizeof(int) * nr_nodes * nr_nodes);
 
-  // Allocate the destination index arrays.
+  /* Allocate the destination index arrays. */
   int *dest, *g_dest;
   if ((dest = (int *)malloc(sizeof(int) * s->nr_parts)) == NULL)
     error("Failed to allocate dest temporary buffer.");
@@ -549,7 +549,6 @@
   }
 
   /* Verify that the links are correct */
-  /* MATTHIEU: To be commented out once we are happy */
   for (size_t k = 0; k < nr_gparts; ++k) {
 
     if (gparts_new[k].id_or_neg_offset <= 0) {
@@ -611,7 +610,6 @@
  *
  * @param e The #engine.
  */
-
 void engine_repartition(struct engine *e) {
 
 #if defined(WITH_MPI) && defined(HAVE_METIS)
@@ -661,7 +659,6 @@
  * @param up The upward gravity #task.
  * @param down The downward gravity #task.
  */
-
 void engine_addtasks_grav(struct engine *e, struct cell *c, struct task *up,
                           struct task *down) {
 
@@ -752,12 +749,9 @@
     /* Add them to the local cell. */
     engine_addlink(e, &ci->send_xv, t_xv);
     engine_addlink(e, &ci->send_rho, t_rho);
-<<<<<<< HEAD
-=======
 #ifdef EXTRA_HYDRO_LOOP
     engine_addlink(e, &ci->send_gradient, t_gradient);
 #endif
->>>>>>> a35e49bb
     if (t_ti != NULL) engine_addlink(e, &ci->send_ti, t_ti);
   }
 
@@ -857,7 +851,6 @@
  *
  * @param e The #engine.
  */
-
 void engine_exchange_cells(struct engine *e) {
 
 #ifdef WITH_MPI
@@ -1005,7 +998,6 @@
  * Note that this function does not mess-up the linkage between parts and
  * gparts, i.e. the received particles have correct linkeage.
  */
-
 void engine_exchange_strays(struct engine *e, size_t offset_parts,
                             int *ind_part, size_t *Npart, size_t offset_gparts,
                             int *ind_gpart, size_t *Ngpart) {
@@ -1371,17 +1363,13 @@
  *
  * @param e The #engine.
  */
-
-void engine_count_and_link_tasks_mapper(void *map_data, int num_elements,
-                                        void *extra_data) {
-
-  struct engine *e = (struct engine *)extra_data;
-  struct task *tasks = (struct task *)map_data;
+void engine_count_and_link_tasks(struct engine *e) {
+
   struct scheduler *sched = &e->sched;
 
-  for (int ind = 0; ind < num_elements; ind++) {
-
-    struct task *t = &tasks[ind];
+  for (int ind = 0; ind < sched->nr_tasks; ind++) {
+
+    struct task *t = &sched->tasks[ind];
 
     if (t->skip) continue;
 
@@ -1411,7 +1399,6 @@
       }
     } else if (t->type == task_type_sub_self) {
       atomic_inc(&t->ci->nr_tasks);
-      if (t->cj != NULL) atomic_inc(&t->cj->nr_tasks);
       if (t->subtype == task_subtype_density) {
         engine_addlink(e, &t->ci->density, t);
         atomic_inc(&t->ci->nr_density);
@@ -1429,65 +1416,7 @@
   }
 }
 
-void engine_count_and_link_tasks_serial(struct engine *e) {
-
-  struct scheduler *sched = &e->sched;
-
-  for (int ind = 0; ind < sched->nr_tasks; ind++) {
-
-    struct task *t = &sched->tasks[ind];
-
-    if (t->skip) continue;
-
-    /* Link sort tasks together. */
-    if (t->type == task_type_sort && t->ci->split)
-      for (int j = 0; j < 8; j++)
-        if (t->ci->progeny[j] != NULL && t->ci->progeny[j]->sorts != NULL) {
-          t->ci->progeny[j]->sorts->skip = 0;
-          scheduler_addunlock(sched, t->ci->progeny[j]->sorts, t);
-        }
-
-    /* Link density tasks to cells. */
-    if (t->type == task_type_self) {
-      atomic_inc(&t->ci->nr_tasks);
-      if (t->subtype == task_subtype_density) {
-        engine_addlink(e, &t->ci->density, t);
-        atomic_inc(&t->ci->nr_density);
-      }
-    } else if (t->type == task_type_pair) {
-      atomic_inc(&t->ci->nr_tasks);
-      atomic_inc(&t->cj->nr_tasks);
-      if (t->subtype == task_subtype_density) {
-        engine_addlink(e, &t->ci->density, t);
-        atomic_inc(&t->ci->nr_density);
-        engine_addlink(e, &t->cj->density, t);
-        atomic_inc(&t->cj->nr_density);
-      }
-    } else if (t->type == task_type_sub_self) {
-      atomic_inc(&t->ci->nr_tasks);
-      if (t->cj != NULL) atomic_inc(&t->cj->nr_tasks);
-      if (t->subtype == task_subtype_density) {
-        engine_addlink(e, &t->ci->density, t);
-        atomic_inc(&t->ci->nr_density);
-      }
-    } else if (t->type == task_type_sub_pair) {
-      atomic_inc(&t->ci->nr_tasks);
-      atomic_inc(&t->cj->nr_tasks);
-      if (t->subtype == task_subtype_density) {
-        engine_addlink(e, &t->ci->density, t);
-        atomic_inc(&t->ci->nr_density);
-        engine_addlink(e, &t->cj->density, t);
-        atomic_inc(&t->cj->nr_density);
-      }
-    }
-  }
-}
-
-/**
-<<<<<<< HEAD
- * @brief Creates the dependency network for the hydro tasks of a given
- *cell.
-=======
+/**
  * @brief Creates the dependency network for the gravity tasks of a given cell.
  *
  * @param sched The #scheduler.
@@ -1600,7 +1529,6 @@
 
 /**
  * @brief Creates the dependency network for the hydro tasks of a given cell.
->>>>>>> a35e49bb
  *
  * @param sched The #scheduler.
  * @param density The density task to link.
@@ -1608,11 +1536,6 @@
  * @param force The force task to link.
  * @param c The cell.
  */
-<<<<<<< HEAD
-void engine_make_hydro_loops_dependencies(struct scheduler *sched,
-                                          struct task *density,
-                                          struct task *force, struct cell *c) {
-=======
 static inline void engine_make_hydro_loops_dependencies(struct scheduler *sched,
                                                         struct task *density,
                                                         struct task *gradient,
@@ -1629,7 +1552,6 @@
 }
 
 #else
->>>>>>> a35e49bb
 
 /**
  * @brief Creates the dependency network for the hydro tasks of a given cell.
@@ -1661,129 +1583,14 @@
  * With all the relevant tasks for a given cell available, we construct
  * all the dependencies for that cell.
  *
- * This function is a mapper function to be used via the #threadpool_map
- * function.
- *
  * @param e The #engine.
  */
-void engine_make_extra_hydroloop_tasks_mapper(void *map_data, int num_elements,
-                                              void *extra_data) {
-
-  struct engine *e = (struct engine *)extra_data;
+void engine_make_extra_hydroloop_tasks(struct engine *e) {
+
   struct scheduler *sched = &e->sched;
   int nr_tasks = sched->nr_tasks;
   const int nodeID = e->nodeID;
-<<<<<<< HEAD
-  struct task *tasks = (struct task *)map_data;
-
-  for (int ind = 0; ind < num_elements; ind++) {
-    struct task *t = &tasks[ind];
-
-    /* Skip? */
-    if (t->skip) continue;
-
-    /* Self-interaction? */
-    if (t->type == task_type_self && t->subtype == task_subtype_density) {
-
-      /* Start by constructing the task for the second hydro loop */
-      struct task *t2 = scheduler_addtask(
-          sched, task_type_self, task_subtype_force, 0, 0, t->ci, NULL, 0);
-
-      /* Add the link between the new loop and the cell */
-      engine_addlink(e, &t->ci->force, t2);
-      atomic_inc(&t->ci->nr_force);
-
-      /* Now, build all the dependencies for the hydro */
-      engine_make_hydro_loops_dependencies(sched, t, t2, t->ci);
-    }
-
-    /* Otherwise, pair interaction? */
-    else if (t->type == task_type_pair && t->subtype == task_subtype_density) {
-
-      /* Start by constructing the task for the second hydro loop */
-      struct task *t2 = scheduler_addtask(
-          sched, task_type_pair, task_subtype_force, 0, 0, t->ci, t->cj, 0);
-
-      /* Add the link between the new loop and both cells */
-      engine_addlink(e, &t->ci->force, t2);
-      atomic_inc(&t->ci->nr_force);
-      engine_addlink(e, &t->cj->force, t2);
-      atomic_inc(&t->cj->nr_force);
-
-      /* Now, build all the dependencies for the hydro for the cells */
-      /* that are local and are not descendant of the same super-cells */
-      if (t->ci->nodeID == nodeID) {
-        engine_make_hydro_loops_dependencies(sched, t, t2, t->ci);
-      }
-      if (t->cj->nodeID == nodeID && t->ci->super != t->cj->super) {
-        engine_make_hydro_loops_dependencies(sched, t, t2, t->cj);
-      }
-    }
-
-    /* Otherwise, sub interaction? */
-    else if (t->type == task_type_sub_pair &&
-             t->subtype == task_subtype_density) {
-
-      /* Start by constructing the task for the second hydro loop */
-      struct task *t2 =
-          scheduler_addtask(sched, task_type_sub_pair, task_subtype_force,
-                            t->flags, 0, t->ci, t->cj, 0);
-
-      /* Add the link between the new loop and both cells */
-      engine_addlink(e, &t->ci->force, t2);
-      atomic_inc(&t->ci->nr_force);
-      engine_addlink(e, &t->cj->force, t2);
-      atomic_inc(&t->cj->nr_force);
-
-      /* Now, build all the dependencies for the hydro for the cells */
-      /* that are local and are not descendant of the same super-cells */
-      if (t->ci->nodeID == nodeID) {
-        engine_make_hydro_loops_dependencies(sched, t, t2, t->ci);
-      }
-      if (t->cj->nodeID == nodeID && t->ci->super != t->cj->super) {
-        engine_make_hydro_loops_dependencies(sched, t, t2, t->cj);
-      }
-    } else if (t->type == task_type_sub_self &&
-               t->subtype == task_subtype_density) {
-
-      /* Start by constructing the task for the second hydro loop */
-      struct task *t2 =
-          scheduler_addtask(sched, task_type_sub_self, task_subtype_force,
-                            t->flags, 0, t->ci, t->cj, 0);
-
-      /* Add the link between the new loop and both cells */
-      engine_addlink(e, &t->ci->force, t2);
-      atomic_inc(&t->ci->nr_force);
-
-      /* Now, build all the dependencies for the hydro for the cells */
-      /* that are local and are not descendant of the same super-cells */
-      if (t->ci->nodeID == nodeID) {
-        engine_make_hydro_loops_dependencies(sched, t, t2, t->ci);
-      }
-    }
-
-    /* /\* Kick tasks should rely on the grav_down tasks of their cell. *\/
-       */
-    /* else if (t->type == task_type_kick && t->ci->grav_down != NULL) */
-    /*   scheduler_addunlock(sched, t->ci->grav_down, t); */
-
-    /* External gravity tasks should depend on init and unlock the kick */
-    else if (t->type == task_type_grav_external) {
-      scheduler_addunlock(sched, t->ci->init, t);
-      scheduler_addunlock(sched, t, t->ci->kick);
-    }
-  }
-}
-
-void engine_make_extra_hydroloop_tasks_serial(struct engine *e) {
-
-  struct scheduler *sched = &e->sched;
-  int nr_tasks = sched->nr_tasks;
-  const int nodeID = e->nodeID;
-
-=======
-
->>>>>>> a35e49bb
+
   for (int ind = 0; ind < nr_tasks; ind++) {
     struct task *t = &sched->tasks[ind];
 
@@ -1977,15 +1784,6 @@
       }
 #endif
     }
-<<<<<<< HEAD
-
-    /* /\* Kick tasks should rely on the grav_down tasks of their cell. *\/
-       */
-    /* else if (t->type == task_type_kick && t->ci->grav_down != NULL) */
-    /*   scheduler_addunlock(sched, t->ci->grav_down, t); */
-
-=======
->>>>>>> a35e49bb
     /* External gravity tasks should depend on init and unlock the kick */
     else if (t->type == task_type_grav_external) {
       scheduler_addunlock(sched, t->ci->init, t);
@@ -1995,48 +1793,7 @@
 }
 
 /**
-<<<<<<< HEAD
- * @brief Constructs the top-level pair tasks for the gravity M-M
- *interactions
- *
- * Correct implementation is still lacking here.
- *
- * @param e The #engine.
- */
-void engine_make_gravityinteraction_tasks(struct engine *e) {
-
-  struct space *s = e->s;
-  struct scheduler *sched = &e->sched;
-  const int nr_cells = s->nr_cells;
-  struct cell *cells = s->cells;
-
-  /* Loop over all cells. */
-  for (int i = 0; i < nr_cells; i++) {
-
-    /* If it has gravity particles, add a self-task */
-    if (cells[i].gcount > 0) {
-      scheduler_addtask(sched, task_type_grav_mm, task_subtype_none, -1, 0,
-                        &cells[i], NULL, 0);
-
-      /* Loop over all remainding cells */
-      for (int j = i + 1; j < nr_cells; j++) {
-
-        /* If that other cell has gravity parts, add a pair interaction */
-        if (cells[j].gcount > 0) {
-          scheduler_addtask(sched, task_type_grav_mm, task_subtype_none, -1, 0,
-                            &cells[i], &cells[j], 0);
-        }
-      }
-    }
-  }
-}
-
-/**
- * @brief Constructs the gravity tasks building the multipoles and
- *propagating
-=======
  * @brief Constructs the gravity tasks building the multipoles and propagating
->>>>>>> a35e49bb
  *them to the children
  *
  * Correct implementation is still lacking here.
@@ -2099,8 +1856,7 @@
   scheduler_splittasks(sched);
 
   /* Allocate the list of cell-task links. The maximum number of links
-     is the number of cells (s->tot_cells) times the number of neighbours
-     (27)
+     is the number of cells (s->tot_cells) times the number of neighbours (27)
      times the number of interaction types (2, density and force). */
   if (e->links != NULL) free(e->links);
 #ifdef EXTRA_HYDRO_LOOP
@@ -2112,18 +1868,14 @@
     error("Failed to allocate cell-task links.");
   e->nr_links = 0;
 
-  /* Add the gravity up/down tasks at the top-level cells and push them
-   * down. */
+  /* Add the gravity up/down tasks at the top-level cells and push them down. */
   if (e->policy & engine_policy_self_gravity)
     engine_make_gravityrecursive_tasks(e);
 
   /* Count the number of tasks associated with each cell and
      store the density tasks in each cell, and make each sort
      depend on the sorts of its progeny. */
-  /* threadpool_map(&e->threadpool, engine_count_and_link_tasks_mapper,
-                 sched->tasks, sched->nr_tasks, sizeof(struct task), 1000,
-     e); */
-  engine_count_and_link_tasks_serial(e);
+  engine_count_and_link_tasks(e);
 
   /* Append hierarchical tasks to each cells */
   if (e->policy & engine_policy_hydro)
@@ -2138,11 +1890,7 @@
   /* Run through the tasks and make force tasks for each density task.
      Each force task depends on the cell ghosts and unlocks the kick task
      of its super-cell. */
-  /* threadpool_map(&e->threadpool,
-     engine_make_extra_hydroloop_tasks_mapper,
-                 sched->tasks, sched->nr_tasks, sizeof(struct task), 1000,
-     e); */
-  engine_make_extra_hydroloop_tasks_serial(e);
+  engine_make_extra_hydroloop_tasks(e);
 
   /* Add the dependencies for the self-gravity stuff */
   if (e->policy & engine_policy_self_gravity) engine_link_gravity_tasks(e);
@@ -2151,12 +1899,6 @@
 
   /* Add the communication tasks if MPI is being used. */
   if (e->policy & engine_policy_mpi) {
-
-    /* Create root tasks for send/recv. */
-    e->send_root = scheduler_addtask(&e->sched, task_type_comm_root,
-                                     task_subtype_none, 0, 0, NULL, NULL, 0);
-    e->recv_root = scheduler_addtask(&e->sched, task_type_comm_root,
-                                     task_subtype_none, 0, 0, NULL, NULL, 0);
 
     /* Loop over the proxies. */
     for (int pid = 0; pid < e->nr_proxies; pid++) {
@@ -2203,151 +1945,6 @@
  * @param num_elements number of tasks
  * @param extra_data pointer to int that will define if a rebuild is needed.
  */
-<<<<<<< HEAD
-
-void engine_marktasks_fixdt_mapper(void *map_data, int num_elements,
-                                   void *extra_data) {
-  /* Unpack the arguments. */
-  struct task *tasks = (struct task *)map_data;
-  int *rebuild_space = (int *)extra_data;
-
-  for (int ind = 0; ind < num_elements; ind++) {
-    struct task *t = &tasks[ind];
-
-    /* Pair? */
-    if (t->type == task_type_pair || (t->type == task_type_sub_pair)) {
-
-      /* Local pointers. */
-      const struct cell *ci = t->ci;
-      const struct cell *cj = t->cj;
-
-      /* Too much particle movement? */
-      if (t->tight &&
-          (fmaxf(ci->h_max, cj->h_max) + ci->dx_max + cj->dx_max > cj->dmin ||
-           ci->dx_max > space_maxreldx * ci->h_max ||
-           cj->dx_max > space_maxreldx * cj->h_max))
-        *rebuild_space = 1;
-
-    }
-
-    /* Sort? */
-    else if (t->type == task_type_sort) {
-
-      /* If all the sorts have been done, make this task implicit. */
-      if (!(t->flags & (t->flags ^ t->ci->sorted))) t->implicit = 1;
-    }
-  }
-}
-
-void engine_marktasks_sorts_mapper(void *map_data, int num_elements,
-                                   void *extra_data) {
-  /* Unpack the arguments. */
-  struct task *tasks = (struct task *)map_data;
-  for (int ind = 0; ind < num_elements; ind++) {
-    struct task *t = &tasks[ind];
-    if (t->type == task_type_sort) {
-      t->flags = 0;
-      t->skip = 1;
-    }
-  }
-}
-
-void engine_marktasks_mapper(void *map_data, int num_elements,
-                             void *extra_data) {
-  /* Unpack the arguments. */
-  struct task *tasks = (struct task *)map_data;
-  const int ti_end = ((int *)extra_data)[0];
-  int *rebuild_space = &((int *)extra_data)[1];
-
-  for (int ind = 0; ind < num_elements; ind++) {
-    struct task *t = &tasks[ind];
-
-    /* Single-cell task? */
-    if (t->type == task_type_self || t->type == task_type_ghost ||
-        t->type == task_type_sub_self) {
-
-      /* Set this task's skip. */
-      t->skip = (t->ci->ti_end_min > ti_end);
-    }
-
-    /* Pair? */
-    else if (t->type == task_type_pair || (t->type == task_type_sub_pair)) {
-
-      /* Local pointers. */
-      const struct cell *ci = t->ci;
-      const struct cell *cj = t->cj;
-
-      /* Set this task's skip. */
-      t->skip = (ci->ti_end_min > ti_end && cj->ti_end_min > ti_end);
-
-      /* Too much particle movement? */
-      if (t->tight &&
-          (fmaxf(ci->h_max, cj->h_max) + ci->dx_max + cj->dx_max > cj->dmin ||
-           ci->dx_max > space_maxreldx * ci->h_max ||
-           cj->dx_max > space_maxreldx * cj->h_max))
-        *rebuild_space = 1;
-
-      /* Set the sort flags. */
-      if (!t->skip && t->type == task_type_pair) {
-        if (!(ci->sorted & (1 << t->flags))) {
-          atomic_or(&ci->sorts->flags, (1 << t->flags));
-          ci->sorts->skip = 0;
-        }
-        if (!(cj->sorted & (1 << t->flags))) {
-          atomic_or(&cj->sorts->flags, (1 << t->flags));
-          cj->sorts->skip = 0;
-        }
-      }
-
-    }
-
-    /* Kick? */
-    else if (t->type == task_type_kick) {
-      t->skip = (t->ci->ti_end_min > ti_end);
-      t->ci->updated = 0;
-      t->ci->g_updated = 0;
-    }
-
-    /* Drift? */
-    else if (t->type == task_type_drift)
-      t->skip = 0;
-
-    /* Init? */
-    else if (t->type == task_type_init) {
-      /* Set this task's skip. */
-      t->skip = (t->ci->ti_end_min > ti_end);
-    }
-
-    /* None? */
-    else if (t->type == task_type_none)
-      t->skip = 1;
-  }
-}
-
-int engine_marktasks(struct engine *e) {
-
-  struct scheduler *s = &e->sched;
-  const ticks tic = getticks();
-  int rebuild_space = 0;
-
-  /* Much less to do here if we're on a fixed time-step. */
-  if (e->policy & engine_policy_fixdt) {
-
-    /* Run through the tasks and mark as skip or not. */
-    threadpool_map(&e->threadpool, engine_marktasks_fixdt_mapper, s->tasks,
-                   s->nr_tasks, sizeof(struct task), 1000, &rebuild_space);
-    return rebuild_space;
-
-    /* Multiple-timestep case */
-  } else {
-
-    /* Run through the tasks and mark as skip or not. */
-    int extra_data[2] = {e->ti_current, rebuild_space};
-    threadpool_map(&e->threadpool, engine_marktasks_sorts_mapper, s->tasks,
-                   s->nr_tasks, sizeof(struct task), 1000, NULL);
-    threadpool_map(&e->threadpool, engine_marktasks_mapper, s->tasks,
-                   s->nr_tasks, sizeof(struct task), 1000, extra_data);
-=======
 void engine_marktasks_fixdt_mapper(void *map_data, int num_elements,
                                    void *extra_data) {
   /* Unpack the arguments. */
@@ -2576,7 +2173,6 @@
 
     threadpool_map(&e->threadpool, engine_marktasks_mapper, s->tasks,
                    s->nr_tasks, sizeof(struct task), 10000, extra_data);
->>>>>>> a35e49bb
     rebuild_space = extra_data[1];
   }
 
@@ -2593,7 +2189,6 @@
  *
  * @param e The #engine.
  */
-
 void engine_print_task_counts(struct engine *e) {
 
   struct scheduler *sched = &e->sched;
@@ -2662,7 +2257,6 @@
  *
  * @param e The #engine to prepare.
  */
-
 void engine_prepare(struct engine *e) {
 
   TIMER_TIC;
@@ -2703,7 +2297,6 @@
  * @param e The #engine.
  * @param tid The thread ID
  */
-
 void engine_barrier(struct engine *e, int tid) {
 
   /* First, get the barrier mutex. */
@@ -2950,8 +2543,7 @@
  *forward in time.
  *
  * @param e The #engine
- * @param flag_entropy_ICs Did the 'Internal Energy' of the particles
- *actually
+ * @param flag_entropy_ICs Did the 'Internal Energy' of the particles actually
  *contain entropy ?
  */
 void engine_init_particles(struct engine *e, int flag_entropy_ICs) {
@@ -2977,19 +2569,18 @@
 
   /* Add the tasks corresponding to hydro operations to the masks */
   if (e->policy & engine_policy_hydro) {
+
     mask |= 1 << task_type_self;
     mask |= 1 << task_type_pair;
+    mask |= 1 << task_type_sub_self;
     mask |= 1 << task_type_sub_pair;
-    mask |= 1 << task_type_sub_self;
     mask |= 1 << task_type_ghost;
+
     submask |= 1 << task_subtype_density;
   }
 
   /* Add the tasks corresponding to self-gravity to the masks */
   if (e->policy & engine_policy_self_gravity) {
-<<<<<<< HEAD
-    /* Nothing here for now */
-=======
 
     mask |= 1 << task_type_grav_up;
     mask |= 1 << task_type_grav_mm;
@@ -3001,11 +2592,11 @@
     mask |= 1 << task_type_sub_pair;
 
     submask |= 1 << task_subtype_grav;
->>>>>>> a35e49bb
   }
 
   /* Add the tasks corresponding to external gravity to the masks */
   if (e->policy & engine_policy_external_gravity) {
+
     mask |= 1 << task_type_grav_external;
   }
 
@@ -3195,7 +2786,6 @@
  *
  * @param e The #engine.
  */
-
 void engine_makeproxies(struct engine *e) {
 
 #ifdef WITH_MPI
@@ -3296,13 +2886,11 @@
 }
 
 /**
- * @brief Split the underlying space into regions and assign to separate
- *nodes.
+ * @brief Split the underlying space into regions and assign to separate nodes.
  *
  * @param e The #engine.
  * @param initial_partition structure defining the cell partition technique
  */
-
 void engine_split(struct engine *e, struct partition *initial_partition) {
 
 #ifdef WITH_MPI
@@ -3419,7 +3007,7 @@
 /**
  * @brief Returns the initial affinity the main thread is using.
  */
-cpu_set_t *engine_entry_affinity() {
+static cpu_set_t *engine_entry_affinity() {
 
   static int use_entry_affinity = 0;
 
@@ -3434,8 +3022,7 @@
 #endif
 
 /**
- * @brief  Ensure the NUMA node on which we initialise (first touch)
- * everything
+ * @brief  Ensure the NUMA node on which we initialise (first touch) everything
  *  doesn't change before engine_init allocates NUMA-local workers.
  */
 void engine_pin() {
@@ -3487,7 +3074,6 @@
  * @param hydro The #hydro_props used for this run.
  * @param potential The properties of the external potential.
  */
-
 void engine_init(struct engine *e, struct space *s,
                  const struct swift_params *params, int nr_nodes, int nodeID,
                  int nr_threads, int with_aff, int policy, int verbose,
@@ -3655,11 +3241,9 @@
 
   } /* with_aff */
 
-  /* Avoid (unexpected) interference between engine and runner threads. We
-   * can
+  /* Avoid (unexpected) interference between engine and runner threads. We can
    * do this once we've made at least one call to engine_entry_affinity and
-   * maybe numa_node_of_cpu(sched_getcpu()), even if the engine isn't
-   * already
+   * maybe numa_node_of_cpu(sched_getcpu()), even if the engine isn't already
    * pinned. Also unpin this when asked to not pin at all (!with_aff). */
   engine_unpin();
 #endif
@@ -3739,16 +3323,14 @@
   /* Check we have sensible time bounds */
   if (e->timeBegin >= e->timeEnd)
     error(
-        "Final simulation time (t_end = %e) must be larger than the start "
-        "time "
+        "Final simulation time (t_end = %e) must be larger than the start time "
         "(t_beg = %e)",
         e->timeEnd, e->timeBegin);
 
   /* Check we have sensible time-step values */
   if (e->dt_min > e->dt_max)
     error(
-        "Minimal time-step size (%e) must be smaller than maximal "
-        "time-step "
+        "Minimal time-step size (%e) must be smaller than maximal time-step "
         "size (%e)",
         e->dt_min, e->dt_max);
 
@@ -3802,8 +3384,7 @@
 
   if (e->timeFirstSnapshot < e->timeBegin)
     error(
-        "Time of first snapshot (%e) must be after the simulation start "
-        "t=%e.",
+        "Time of first snapshot (%e) must be after the simulation start t=%e.",
         e->timeFirstSnapshot, e->timeBegin);
 
   /* Find the time of the first output */
