/*******************************************************************************
 * This file is part of SWIFT.
 * Copyright (c) 2012 Pedro Gonnet (pedro.gonnet@durham.ac.uk)
 *                    Matthieu Schaller (matthieu.schaller@durham.ac.uk)
 *               2015 Peter W. Draper (p.w.draper@durham.ac.uk)
 *                    Angus Lepper (angus.lepper@ed.ac.uk)
 *               2016 John A. Regan (john.a.regan@durham.ac.uk)
 *                    Tom Theuns (tom.theuns@durham.ac.uk)
 *
 * This program is free software: you can redistribute it and/or modify
 * it under the terms of the GNU Lesser General Public License as published
 * by the Free Software Foundation, either version 3 of the License, or
 * (at your option) any later version.
 *
 * This program is distributed in the hope that it will be useful,
 * but WITHOUT ANY WARRANTY; without even the implied warranty of
 * MERCHANTABILITY or FITNESS FOR A PARTICULAR PURPOSE.  See the
 * GNU General Public License for more details.
 *
 * You should have received a copy of the GNU Lesser General Public License
 * along with this program.  If not, see <http://www.gnu.org/licenses/>.
 *
 ******************************************************************************/

/* Config parameters. */
#include "../config.h"

/* Some standard headers. */
#include <float.h>
#include <limits.h>
#include <sched.h>
#include <stdbool.h>
#include <stdio.h>
#include <stdlib.h>
#include <string.h>
#include <unistd.h>

/* MPI headers. */
#ifdef WITH_MPI
#include <mpi.h>
#endif

#ifdef HAVE_LIBNUMA
#include <numa.h>
#endif

/* Load the profiler header, if needed. */
#ifdef WITH_PROFILER
#include <gperftools/profiler.h>
#endif

/* This object's header. */
#include "engine.h"

/* Local headers. */
#include "active.h"
#include "atomic.h"
#include "cell.h"
#include "chemistry.h"
#include "clocks.h"
#include "cooling.h"
#include "cosmology.h"
#include "cycle.h"
#include "debug.h"
#include "entropy_floor.h"
#include "equation_of_state.h"
#include "error.h"
#include "gravity.h"
#include "gravity_cache.h"
#include "hydro.h"
#include "logger.h"
#include "logger_io.h"
#include "map.h"
#include "memswap.h"
#include "minmax.h"
#include "outputlist.h"
#include "parallel_io.h"
#include "part.h"
#include "partition.h"
#include "profiler.h"
#include "proxy.h"
#include "restart.h"
#include "runner.h"
#include "serial_io.h"
#include "single_io.h"
#include "sort_part.h"
#include "star_formation.h"
#include "stars_io.h"
#include "statistics.h"
#include "timers.h"
#include "tools.h"
#include "units.h"
#include "velociraptor_interface.h"
#include "version.h"

/* Particle cache size. */
#define CACHE_SIZE 512

const char *engine_policy_names[] = {"none",
                                     "rand",
                                     "steal",
                                     "keep",
                                     "block",
                                     "cpu tight",
                                     "mpi",
                                     "numa affinity",
                                     "hydro",
                                     "self gravity",
                                     "external gravity",
                                     "cosmological integration",
                                     "drift everything",
                                     "reconstruct multi-poles",
                                     "temperature",
                                     "cooling",
                                     "stars",
                                     "structure finding",
                                     "star formation",
                                     "feedback",
                                     "time-step limiter"};

/** The rank of the engine as a global variable (for messages). */
int engine_rank;

/**
 * @brief Data collected from the cells at the end of a time-step
 */
struct end_of_step_data {

  size_t updated, g_updated, s_updated;
  size_t inhibited, g_inhibited, s_inhibited;
  integertime_t ti_hydro_end_min, ti_hydro_end_max, ti_hydro_beg_max;
  integertime_t ti_gravity_end_min, ti_gravity_end_max, ti_gravity_beg_max;
  integertime_t ti_stars_end_min;
  struct engine *e;
};

/**
 * @brief Link a density/force task to a cell.
 *
 * @param e The #engine.
 * @param l A pointer to the #link, will be modified atomically.
 * @param t The #task.
 *
 * @return The new #link pointer.
 */
void engine_addlink(struct engine *e, struct link **l, struct task *t) {

  /* Get the next free link. */
  const size_t ind = atomic_inc(&e->nr_links);
  if (ind >= e->size_links) {
    error(
        "Link table overflow. Increase the value of "
        "`Scheduler:links_per_tasks`.");
  }
  struct link *res = &e->links[ind];

  /* Set it atomically. */
  res->t = t;
  res->next = atomic_swap(l, res);
}

#ifdef WITH_MPI
/**
 * Do the exchange of one type of particles with all the other nodes.
 *
 * @param counts 2D array with the counts of particles to exchange with
 *               each other node.
 * @param parts the particle data to exchange
 * @param new_nr_parts the number of particles this node will have after all
 *                     exchanges have completed.
 * @param sizeofparts sizeof the particle struct.
 * @param alignsize the memory alignment required for this particle type.
 * @param mpi_type the MPI_Datatype for these particles.
 * @param nr_nodes the number of nodes to exchange with.
 * @param nodeID the id of this node.
 *
 * @result new particle data constructed from all the exchanges with the
 *         given alignment.
 */
static void *engine_do_redistribute(int *counts, char *parts,
                                    size_t new_nr_parts, size_t sizeofparts,
                                    size_t alignsize, MPI_Datatype mpi_type,
                                    int nr_nodes, int nodeID) {

  /* Allocate a new particle array with some extra margin */
  char *parts_new = NULL;
  if (posix_memalign(
          (void **)&parts_new, alignsize,
          sizeofparts * new_nr_parts * engine_redistribute_alloc_margin) != 0)
    error("Failed to allocate new particle data.");

  /* Prepare MPI requests for the asynchronous communications */
  MPI_Request *reqs;
  if ((reqs = (MPI_Request *)malloc(sizeof(MPI_Request) * 2 * nr_nodes)) ==
      NULL)
    error("Failed to allocate MPI request list.");

  /* Only send and receive only "chunk" particles per request. So we need to
   * loop as many times as necessary here. Make 2Gb/sizeofparts so we only
   * send 2Gb packets. */
  const int chunk = INT_MAX / sizeofparts;
  int sent = 0;
  int recvd = 0;

  int activenodes = 1;
  while (activenodes) {

    for (int k = 0; k < 2 * nr_nodes; k++) reqs[k] = MPI_REQUEST_NULL;

    /* Emit the sends and recvs for the data. */
    size_t offset_send = sent;
    size_t offset_recv = recvd;
    activenodes = 0;

    for (int k = 0; k < nr_nodes; k++) {

      /* Indices in the count arrays of the node of interest */
      const int ind_send = nodeID * nr_nodes + k;
      const int ind_recv = k * nr_nodes + nodeID;

      /* Are we sending any data this loop? */
      int sending = counts[ind_send] - sent;
      if (sending > 0) {
        activenodes++;
        if (sending > chunk) sending = chunk;

        /* If the send and receive is local then just copy. */
        if (k == nodeID) {
          int receiving = counts[ind_recv] - recvd;
          if (receiving > chunk) receiving = chunk;
          memcpy(&parts_new[offset_recv * sizeofparts],
                 &parts[offset_send * sizeofparts], sizeofparts * receiving);
        } else {
          /* Otherwise send it. */
          int res =
              MPI_Isend(&parts[offset_send * sizeofparts], sending, mpi_type, k,
                        ind_send, MPI_COMM_WORLD, &reqs[2 * k + 0]);
          if (res != MPI_SUCCESS)
            mpi_error(res, "Failed to isend parts to node %i.", k);
        }
      }

      /* If we're sending to this node, then move past it to next. */
      if (counts[ind_send] > 0) offset_send += counts[ind_send];

      /* Are we receiving any data from this node? Note already done if coming
       * from this node. */
      if (k != nodeID) {
        int receiving = counts[ind_recv] - recvd;
        if (receiving > 0) {
          activenodes++;
          if (receiving > chunk) receiving = chunk;
          int res = MPI_Irecv(&parts_new[offset_recv * sizeofparts], receiving,
                              mpi_type, k, ind_recv, MPI_COMM_WORLD,
                              &reqs[2 * k + 1]);
          if (res != MPI_SUCCESS)
            mpi_error(res, "Failed to emit irecv of parts from node %i.", k);
        }
      }

      /* If we're receiving from this node, then move past it to next. */
      if (counts[ind_recv] > 0) offset_recv += counts[ind_recv];
    }

    /* Wait for all the sends and recvs to tumble in. */
    MPI_Status stats[2 * nr_nodes];
    int res;
    if ((res = MPI_Waitall(2 * nr_nodes, reqs, stats)) != MPI_SUCCESS) {
      for (int k = 0; k < 2 * nr_nodes; k++) {
        char buff[MPI_MAX_ERROR_STRING];
        MPI_Error_string(stats[k].MPI_ERROR, buff, &res);
        message("request from source %i, tag %i has error '%s'.",
                stats[k].MPI_SOURCE, stats[k].MPI_TAG, buff);
      }
      error("Failed during waitall for part data.");
    }

    /* Move to next chunks. */
    sent += chunk;
    recvd += chunk;
  }

  /* Free temps. */
  free(reqs);

  /* And return new memory. */
  return parts_new;
}
#endif

#ifdef WITH_MPI /* redist_mapper */

/* Support for engine_redistribute threadpool dest mappers. */
struct redist_mapper_data {
  int *counts;
  int *dest;
  int nodeID;
  int nr_nodes;
  struct cell *cells;
  struct space *s;
  void *base;
};

/* Generic function for accumulating counts for TYPE parts. Note
 * we use a local counts array to avoid the atomic_add in the parts
 * loop. */
#define ENGINE_REDISTRIBUTE_DEST_MAPPER(TYPE)                              \
  engine_redistribute_dest_mapper_##TYPE(void *map_data, int num_elements, \
                                         void *extra_data) {               \
    struct TYPE *parts = (struct TYPE *)map_data;                          \
    struct redist_mapper_data *mydata =                                    \
        (struct redist_mapper_data *)extra_data;                           \
    struct space *s = mydata->s;                                           \
    int *dest =                                                            \
        mydata->dest + (ptrdiff_t)(parts - (struct TYPE *)mydata->base);   \
    int *lcounts = NULL;                                                   \
    if ((lcounts = (int *)calloc(                                          \
             sizeof(int), mydata->nr_nodes * mydata->nr_nodes)) == NULL)   \
      error("Failed to allocate counts thread-specific buffer");           \
    for (int k = 0; k < num_elements; k++) {                               \
      for (int j = 0; j < 3; j++) {                                        \
        if (parts[k].x[j] < 0.0)                                           \
          parts[k].x[j] += s->dim[j];                                      \
        else if (parts[k].x[j] >= s->dim[j])                               \
          parts[k].x[j] -= s->dim[j];                                      \
      }                                                                    \
      const int cid = cell_getid(s->cdim, parts[k].x[0] * s->iwidth[0],    \
                                 parts[k].x[1] * s->iwidth[1],             \
                                 parts[k].x[2] * s->iwidth[2]);            \
      dest[k] = s->cells_top[cid].nodeID;                                  \
      size_t ind = mydata->nodeID * mydata->nr_nodes + dest[k];            \
      lcounts[ind] += 1;                                                   \
    }                                                                      \
    for (int k = 0; k < (mydata->nr_nodes * mydata->nr_nodes); k++)        \
      atomic_add(&mydata->counts[k], lcounts[k]);                          \
    free(lcounts);                                                         \
  }

/**
 * @brief Accumulate the counts of particles per cell.
 * Threadpool helper for accumulating the counts of particles per cell.
 *
 * part version.
 */
static void ENGINE_REDISTRIBUTE_DEST_MAPPER(part);

/**
 * @brief Accumulate the counts of star particles per cell.
 * Threadpool helper for accumulating the counts of particles per cell.
 *
 * spart version.
 */
static void ENGINE_REDISTRIBUTE_DEST_MAPPER(spart);

/**
 * @brief Accumulate the counts of gravity particles per cell.
 * Threadpool helper for accumulating the counts of particles per cell.
 *
 * gpart version.
 */
static void ENGINE_REDISTRIBUTE_DEST_MAPPER(gpart);

#endif /* redist_mapper_data */

#ifdef WITH_MPI /* savelink_mapper_data */

/* Support for saving the linkage between gparts and parts/sparts. */
struct savelink_mapper_data {
  int nr_nodes;
  int *counts;
  void *parts;
  int nodeID;
};

/**
 * @brief Save the offset of each gravity partner of a part or spart.
 *
 * The offset is from the start of the sorted particles to be sent to a node.
 * This is possible as parts without gravity partners have a positive id.
 * These offsets are used to restore the pointers on the receiving node.
 *
 * CHECKS should be eliminated as dead code when optimizing.
 */
#define ENGINE_REDISTRIBUTE_SAVELINK_MAPPER(TYPE, CHECKS)                      \
  engine_redistribute_savelink_mapper_##TYPE(void *map_data, int num_elements, \
                                             void *extra_data) {               \
    int *nodes = (int *)map_data;                                              \
    struct savelink_mapper_data *mydata =                                      \
        (struct savelink_mapper_data *)extra_data;                             \
    int nodeID = mydata->nodeID;                                               \
    int nr_nodes = mydata->nr_nodes;                                           \
    int *counts = mydata->counts;                                              \
    struct TYPE *parts = (struct TYPE *)mydata->parts;                         \
                                                                               \
    for (int j = 0; j < num_elements; j++) {                                   \
      int node = nodes[j];                                                     \
      int count = 0;                                                           \
      size_t offset = 0;                                                       \
      for (int i = 0; i < node; i++) offset += counts[nodeID * nr_nodes + i];  \
                                                                               \
      for (int k = 0; k < counts[nodeID * nr_nodes + node]; k++) {             \
        if (parts[k + offset].gpart != NULL) {                                 \
          if (CHECKS)                                                          \
            if (parts[k + offset].gpart->id_or_neg_offset > 0)                 \
              error("Trying to link a partnerless " #TYPE "!");                \
          parts[k + offset].gpart->id_or_neg_offset = -count;                  \
          count++;                                                             \
        }                                                                      \
      }                                                                        \
    }                                                                          \
  }

/**
 * @brief Save position of part-gpart links.
 * Threadpool helper for accumulating the counts of particles per cell.
 */
#ifdef SWIFT_DEBUG_CHECKS
static void ENGINE_REDISTRIBUTE_SAVELINK_MAPPER(part, 1);
#else
static void ENGINE_REDISTRIBUTE_SAVELINK_MAPPER(part, 0);
#endif

/**
 * @brief Save position of spart-gpart links.
 * Threadpool helper for accumulating the counts of particles per cell.
 */
#ifdef SWIFT_DEBUG_CHECKS
static void ENGINE_REDISTRIBUTE_SAVELINK_MAPPER(spart, 1);
#else
static void ENGINE_REDISTRIBUTE_SAVELINK_MAPPER(spart, 0);
#endif

#endif /* savelink_mapper_data */

#ifdef WITH_MPI /* relink_mapper_data */

/* Support for relinking parts, gparts and sparts after moving between nodes. */
struct relink_mapper_data {
  int nodeID;
  int nr_nodes;
  int *counts;
  int *s_counts;
  int *g_counts;
  struct space *s;
};

/**
 * @brief Restore the part/gpart and spart/gpart links for a list of nodes.
 *
 * @param map_data address of nodes to process.
 * @param num_elements the number nodes to process.
 * @param extra_data additional data defining the context (a
 * relink_mapper_data).
 */
static void engine_redistribute_relink_mapper(void *map_data, int num_elements,
                                              void *extra_data) {

  int *nodes = (int *)map_data;
  struct relink_mapper_data *mydata = (struct relink_mapper_data *)extra_data;

  int nodeID = mydata->nodeID;
  int nr_nodes = mydata->nr_nodes;
  int *counts = mydata->counts;
  int *g_counts = mydata->g_counts;
  int *s_counts = mydata->s_counts;
  struct space *s = mydata->s;

  for (int i = 0; i < num_elements; i++) {

    int node = nodes[i];

    /* Get offsets to correct parts of the counts arrays for this node. */
    size_t offset_parts = 0;
    size_t offset_gparts = 0;
    size_t offset_sparts = 0;
    for (int n = 0; n < node; n++) {
      int ind_recv = n * nr_nodes + nodeID;
      offset_parts += counts[ind_recv];
      offset_gparts += g_counts[ind_recv];
      offset_sparts += s_counts[ind_recv];
    }

    /* Number of gparts sent from this node. */
    int ind_recv = node * nr_nodes + nodeID;
    const size_t count_gparts = g_counts[ind_recv];

    /* Loop over the gparts received from this node */
    for (size_t k = offset_gparts; k < offset_gparts + count_gparts; k++) {

      /* Does this gpart have a gas partner ? */
      if (s->gparts[k].type == swift_type_gas) {

        const ptrdiff_t partner_index =
            offset_parts - s->gparts[k].id_or_neg_offset;

        /* Re-link */
        s->gparts[k].id_or_neg_offset = -partner_index;
        s->parts[partner_index].gpart = &s->gparts[k];
      }

      /* Does this gpart have a star partner ? */
      else if (s->gparts[k].type == swift_type_stars) {

        const ptrdiff_t partner_index =
            offset_sparts - s->gparts[k].id_or_neg_offset;

        /* Re-link */
        s->gparts[k].id_or_neg_offset = -partner_index;
        s->sparts[partner_index].gpart = &s->gparts[k];
      }
    }
  }
}

#endif /* relink_mapper_data */

/**
 * @brief Redistribute the particles amongst the nodes according
 *      to their cell's node IDs.
 *
 * The strategy here is as follows:
 * 1) Each node counts the number of particles it has to send to each other
 * node.
 * 2) The number of particles of each type is then exchanged.
 * 3) The particles to send are placed in a temporary buffer in which the
 * part-gpart links are preserved.
 * 4) Each node allocates enough space for the new particles.
 * 5) (Asynchronous) communications are issued to transfer the data.
 *
 *
 * @param e The #engine.
 */
void engine_redistribute(struct engine *e) {

#ifdef WITH_MPI

  const int nr_nodes = e->nr_nodes;
  const int nodeID = e->nodeID;
  struct space *s = e->s;
  struct cell *cells = s->cells_top;
  const int nr_cells = s->nr_cells;
  struct xpart *xparts = s->xparts;
  struct part *parts = s->parts;
  struct gpart *gparts = s->gparts;
  struct spart *sparts = s->sparts;
  ticks tic = getticks();

  size_t nr_parts = s->nr_parts;
  size_t nr_gparts = s->nr_gparts;
  size_t nr_sparts = s->nr_sparts;

  /* Start by moving inhibited particles to the end of the arrays */
  for (size_t k = 0; k < nr_parts; /* void */) {
    if (parts[k].time_bin == time_bin_inhibited) {
      nr_parts -= 1;

      /* Swap the particle */
      memswap(&parts[k], &parts[nr_parts], sizeof(struct part));

      /* Swap the xpart */
      memswap(&xparts[k], &xparts[nr_parts], sizeof(struct xpart));

      /* Swap the link with the gpart */
      if (parts[k].gpart != NULL) {
        parts[k].gpart->id_or_neg_offset = -k;
      }
      if (parts[nr_parts].gpart != NULL) {
        parts[nr_parts].gpart->id_or_neg_offset = -nr_parts;
      }
    } else {
      k++;
    }
  }

  /* Now move inhibited star particles to the end of the arrays */
  for (size_t k = 0; k < nr_sparts; /* void */) {
    if (sparts[k].time_bin == time_bin_inhibited) {
      nr_sparts -= 1;

      /* Swap the particle */
      memswap(&s->sparts[k], &s->sparts[nr_sparts], sizeof(struct spart));

      /* Swap the link with the gpart */
      if (s->sparts[k].gpart != NULL) {
        s->sparts[k].gpart->id_or_neg_offset = -k;
      }
      if (s->sparts[nr_sparts].gpart != NULL) {
        s->sparts[nr_sparts].gpart->id_or_neg_offset = -nr_sparts;
      }
    } else {
      k++;
    }
  }

  /* Finally do the same with the gravity particles */
  for (size_t k = 0; k < nr_gparts; /* void */) {
    if (gparts[k].time_bin == time_bin_inhibited) {
      nr_gparts -= 1;

      /* Swap the particle */
      memswap(&s->gparts[k], &s->gparts[nr_gparts], sizeof(struct gpart));

      /* Swap the link with part/spart */
      if (s->gparts[k].type == swift_type_gas) {
        s->parts[-s->gparts[k].id_or_neg_offset].gpart = &s->gparts[k];
      } else if (s->gparts[k].type == swift_type_stars) {
        s->sparts[-s->gparts[k].id_or_neg_offset].gpart = &s->gparts[k];
      }
      if (s->gparts[nr_gparts].type == swift_type_gas) {
        s->parts[-s->gparts[nr_gparts].id_or_neg_offset].gpart =
            &s->gparts[nr_gparts];
      } else if (s->gparts[nr_gparts].type == swift_type_stars) {
        s->sparts[-s->gparts[nr_gparts].id_or_neg_offset].gpart =
            &s->gparts[nr_gparts];
      }
    } else {
      k++;
    }
  }

  /* Now we are ready to deal with real particles and can start the exchange. */

  /* Allocate temporary arrays to store the counts of particles to be sent
   * and the destination of each particle */
  int *counts;
  if ((counts = (int *)calloc(sizeof(int), nr_nodes * nr_nodes)) == NULL)
    error("Failed to allocate counts temporary buffer.");

  int *dest;
  if ((dest = (int *)malloc(sizeof(int) * nr_parts)) == NULL)
    error("Failed to allocate dest temporary buffer.");

  /* Simple index of node IDs, used for mappers over nodes. */
  int *nodes = NULL;
  if ((nodes = (int *)malloc(sizeof(int) * nr_nodes)) == NULL)
    error("Failed to allocate nodes temporary buffer.");
  for (int k = 0; k < nr_nodes; k++) nodes[k] = k;

  /* Get destination of each particle */
  struct redist_mapper_data redist_data;
  redist_data.s = s;
  redist_data.nodeID = nodeID;
  redist_data.nr_nodes = nr_nodes;

  redist_data.counts = counts;
  redist_data.dest = dest;
  redist_data.base = (void *)parts;

  threadpool_map(&e->threadpool, engine_redistribute_dest_mapper_part, parts,
                 nr_parts, sizeof(struct part), 0, &redist_data);

  /* Sort the particles according to their cell index. */
  if (nr_parts > 0)
    space_parts_sort(s->parts, s->xparts, dest, &counts[nodeID * nr_nodes],
                     nr_nodes, 0);

#ifdef SWIFT_DEBUG_CHECKS
  /* Verify that the part have been sorted correctly. */
  for (size_t k = 0; k < nr_parts; k++) {
    const struct part *p = &s->parts[k];

    /* New cell index */
    const int new_cid =
        cell_getid(s->cdim, p->x[0] * s->iwidth[0], p->x[1] * s->iwidth[1],
                   p->x[2] * s->iwidth[2]);

    /* New cell of this part */
    const struct cell *c = &s->cells_top[new_cid];
    const int new_node = c->nodeID;

    if (dest[k] != new_node)
      error("part's new node index not matching sorted index.");

    if (p->x[0] < c->loc[0] || p->x[0] > c->loc[0] + c->width[0] ||
        p->x[1] < c->loc[1] || p->x[1] > c->loc[1] + c->width[1] ||
        p->x[2] < c->loc[2] || p->x[2] > c->loc[2] + c->width[2])
      error("part not sorted into the right top-level cell!");
  }
#endif

  /* We will need to re-link the gpart partners of parts, so save their
   * relative positions in the sent lists. */
  if (nr_parts > 0 && nr_gparts > 0) {

    struct savelink_mapper_data savelink_data;
    savelink_data.nr_nodes = nr_nodes;
    savelink_data.counts = counts;
    savelink_data.parts = (void *)parts;
    savelink_data.nodeID = nodeID;
    threadpool_map(&e->threadpool, engine_redistribute_savelink_mapper_part,
                   nodes, nr_nodes, sizeof(int), 0, &savelink_data);
  }
  free(dest);

  /* Get destination of each s-particle */
  int *s_counts;
  if ((s_counts = (int *)calloc(sizeof(int), nr_nodes * nr_nodes)) == NULL)
    error("Failed to allocate s_counts temporary buffer.");

  int *s_dest;
  if ((s_dest = (int *)malloc(sizeof(int) * nr_sparts)) == NULL)
    error("Failed to allocate s_dest temporary buffer.");

  redist_data.counts = s_counts;
  redist_data.dest = s_dest;
  redist_data.base = (void *)sparts;

  threadpool_map(&e->threadpool, engine_redistribute_dest_mapper_spart, sparts,
                 nr_sparts, sizeof(struct spart), 0, &redist_data);

  /* Sort the particles according to their cell index. */
  if (nr_sparts > 0)
    space_sparts_sort(s->sparts, s_dest, &s_counts[nodeID * nr_nodes], nr_nodes,
                      0);

#ifdef SWIFT_DEBUG_CHECKS
  /* Verify that the spart have been sorted correctly. */
  for (size_t k = 0; k < nr_sparts; k++) {
    const struct spart *sp = &s->sparts[k];

    /* New cell index */
    const int new_cid =
        cell_getid(s->cdim, sp->x[0] * s->iwidth[0], sp->x[1] * s->iwidth[1],
                   sp->x[2] * s->iwidth[2]);

    /* New cell of this spart */
    const struct cell *c = &s->cells_top[new_cid];
    const int new_node = c->nodeID;

    if (s_dest[k] != new_node)
      error("spart's new node index not matching sorted index.");

    if (sp->x[0] < c->loc[0] || sp->x[0] > c->loc[0] + c->width[0] ||
        sp->x[1] < c->loc[1] || sp->x[1] > c->loc[1] + c->width[1] ||
        sp->x[2] < c->loc[2] || sp->x[2] > c->loc[2] + c->width[2])
      error("spart not sorted into the right top-level cell!");
  }
#endif

  /* We need to re-link the gpart partners of sparts. */
  if (nr_sparts > 0) {

    struct savelink_mapper_data savelink_data;
    savelink_data.nr_nodes = nr_nodes;
    savelink_data.counts = s_counts;
    savelink_data.parts = (void *)sparts;
    savelink_data.nodeID = nodeID;
    threadpool_map(&e->threadpool, engine_redistribute_savelink_mapper_spart,
                   nodes, nr_nodes, sizeof(int), 0, &savelink_data);
  }
  free(s_dest);

  /* Get destination of each g-particle */
  int *g_counts;
  if ((g_counts = (int *)calloc(sizeof(int), nr_nodes * nr_nodes)) == NULL)
    error("Failed to allocate g_gcount temporary buffer.");

  int *g_dest;
  if ((g_dest = (int *)malloc(sizeof(int) * nr_gparts)) == NULL)
    error("Failed to allocate g_dest temporary buffer.");

  redist_data.counts = g_counts;
  redist_data.dest = g_dest;
  redist_data.base = (void *)gparts;

  threadpool_map(&e->threadpool, engine_redistribute_dest_mapper_gpart, gparts,
                 nr_gparts, sizeof(struct gpart), 0, &redist_data);

  /* Sort the gparticles according to their cell index. */
  if (nr_gparts > 0)
    space_gparts_sort(s->gparts, s->parts, s->sparts, g_dest,
                      &g_counts[nodeID * nr_nodes], nr_nodes);

#ifdef SWIFT_DEBUG_CHECKS
  /* Verify that the gpart have been sorted correctly. */
  for (size_t k = 0; k < nr_gparts; k++) {
    const struct gpart *gp = &s->gparts[k];

    /* New cell index */
    const int new_cid =
        cell_getid(s->cdim, gp->x[0] * s->iwidth[0], gp->x[1] * s->iwidth[1],
                   gp->x[2] * s->iwidth[2]);

    /* New cell of this gpart */
    const struct cell *c = &s->cells_top[new_cid];
    const int new_node = c->nodeID;

    if (g_dest[k] != new_node)
      error("gpart's new node index not matching sorted index (%d != %d).",
            g_dest[k], new_node);

    if (gp->x[0] < c->loc[0] || gp->x[0] > c->loc[0] + c->width[0] ||
        gp->x[1] < c->loc[1] || gp->x[1] > c->loc[1] + c->width[1] ||
        gp->x[2] < c->loc[2] || gp->x[2] > c->loc[2] + c->width[2])
      error("gpart not sorted into the right top-level cell!");
  }
#endif

  free(g_dest);

  /* Get all the counts from all the nodes. */
  if (MPI_Allreduce(MPI_IN_PLACE, counts, nr_nodes * nr_nodes, MPI_INT, MPI_SUM,
                    MPI_COMM_WORLD) != MPI_SUCCESS)
    error("Failed to allreduce particle transfer counts.");

  /* Get all the s_counts from all the nodes. */
  if (MPI_Allreduce(MPI_IN_PLACE, g_counts, nr_nodes * nr_nodes, MPI_INT,
                    MPI_SUM, MPI_COMM_WORLD) != MPI_SUCCESS)
    error("Failed to allreduce gparticle transfer counts.");

  /* Get all the g_counts from all the nodes. */
  if (MPI_Allreduce(MPI_IN_PLACE, s_counts, nr_nodes * nr_nodes, MPI_INT,
                    MPI_SUM, MPI_COMM_WORLD) != MPI_SUCCESS)
    error("Failed to allreduce sparticle transfer counts.");

  /* Report how many particles will be moved. */
  if (e->verbose) {
    if (e->nodeID == 0) {
      size_t total = 0, g_total = 0, s_total = 0;
      size_t unmoved = 0, g_unmoved = 0, s_unmoved = 0;
      for (int p = 0, r = 0; p < nr_nodes; p++) {
        for (int n = 0; n < nr_nodes; n++) {
          total += counts[r];
          g_total += g_counts[r];
          s_total += s_counts[r];
          if (p == n) {
            unmoved += counts[r];
            g_unmoved += g_counts[r];
            s_unmoved += s_counts[r];
          }
          r++;
        }
      }
      if (total > 0)
        message("%ld of %ld (%.2f%%) of particles moved", total - unmoved,
                total, 100.0 * (double)(total - unmoved) / (double)total);
      if (g_total > 0)
        message("%ld of %ld (%.2f%%) of g-particles moved", g_total - g_unmoved,
                g_total,
                100.0 * (double)(g_total - g_unmoved) / (double)g_total);
      if (s_total > 0)
        message("%ld of %ld (%.2f%%) of s-particles moved", s_total - s_unmoved,
                s_total,
                100.0 * (double)(s_total - s_unmoved) / (double)s_total);
    }
  }

  /* Now each node knows how many parts, sparts and gparts will be transferred
   * to every other node.
   * Get the new numbers of particles for this node. */
  size_t nr_parts_new = 0, nr_gparts_new = 0, nr_sparts_new = 0;
  for (int k = 0; k < nr_nodes; k++)
    nr_parts_new += counts[k * nr_nodes + nodeID];
  for (int k = 0; k < nr_nodes; k++)
    nr_gparts_new += g_counts[k * nr_nodes + nodeID];
  for (int k = 0; k < nr_nodes; k++)
    nr_sparts_new += s_counts[k * nr_nodes + nodeID];

  /* Now exchange the particles, type by type to keep the memory required
   * under control. */

  /* SPH particles. */
  void *new_parts = engine_do_redistribute(
      counts, (char *)s->parts, nr_parts_new, sizeof(struct part), part_align,
      part_mpi_type, nr_nodes, nodeID);
  free(s->parts);
  s->parts = (struct part *)new_parts;
  s->nr_parts = nr_parts_new;
  s->size_parts = engine_redistribute_alloc_margin * nr_parts_new;

  /* Extra SPH particle properties. */
  new_parts = engine_do_redistribute(counts, (char *)s->xparts, nr_parts_new,
                                     sizeof(struct xpart), xpart_align,
                                     xpart_mpi_type, nr_nodes, nodeID);
  free(s->xparts);
  s->xparts = (struct xpart *)new_parts;

  /* Gravity particles. */
  new_parts = engine_do_redistribute(g_counts, (char *)s->gparts, nr_gparts_new,
                                     sizeof(struct gpart), gpart_align,
                                     gpart_mpi_type, nr_nodes, nodeID);
  free(s->gparts);
  s->gparts = (struct gpart *)new_parts;
  s->nr_gparts = nr_gparts_new;
  s->size_gparts = engine_redistribute_alloc_margin * nr_gparts_new;

  /* Star particles. */
  new_parts = engine_do_redistribute(s_counts, (char *)s->sparts, nr_sparts_new,
                                     sizeof(struct spart), spart_align,
                                     spart_mpi_type, nr_nodes, nodeID);
  free(s->sparts);
  s->sparts = (struct spart *)new_parts;
  s->nr_sparts = nr_sparts_new;
  s->size_sparts = engine_redistribute_alloc_margin * nr_sparts_new;

  /* All particles have now arrived. Time for some final operations on the
     stuff we just received */

  /* Restore the part<->gpart and spart<->gpart links.
   * Generate indices and counts for threadpool tasks. Note we process a node
   * at a time. */
  struct relink_mapper_data relink_data;
  relink_data.s = s;
  relink_data.counts = counts;
  relink_data.g_counts = g_counts;
  relink_data.s_counts = s_counts;
  relink_data.nodeID = nodeID;
  relink_data.nr_nodes = nr_nodes;

  threadpool_map(&e->threadpool, engine_redistribute_relink_mapper, nodes,
                 nr_nodes, sizeof(int), 1, &relink_data);
  free(nodes);

  /* Clean up the counts now we are done. */
  free(counts);
  free(g_counts);
  free(s_counts);

#ifdef SWIFT_DEBUG_CHECKS
  /* Verify that all parts are in the right place. */
  for (size_t k = 0; k < nr_parts_new; k++) {
    const int cid = cell_getid(s->cdim, s->parts[k].x[0] * s->iwidth[0],
                               s->parts[k].x[1] * s->iwidth[1],
                               s->parts[k].x[2] * s->iwidth[2]);
    if (cells[cid].nodeID != nodeID)
      error("Received particle (%zu) that does not belong here (nodeID=%i).", k,
            cells[cid].nodeID);
  }
  for (size_t k = 0; k < nr_gparts_new; k++) {
    const int cid = cell_getid(s->cdim, s->gparts[k].x[0] * s->iwidth[0],
                               s->gparts[k].x[1] * s->iwidth[1],
                               s->gparts[k].x[2] * s->iwidth[2]);
    if (cells[cid].nodeID != nodeID)
      error("Received g-particle (%zu) that does not belong here (nodeID=%i).",
            k, cells[cid].nodeID);
  }
  for (size_t k = 0; k < nr_sparts_new; k++) {
    const int cid = cell_getid(s->cdim, s->sparts[k].x[0] * s->iwidth[0],
                               s->sparts[k].x[1] * s->iwidth[1],
                               s->sparts[k].x[2] * s->iwidth[2]);
    if (cells[cid].nodeID != nodeID)
      error("Received s-particle (%zu) that does not belong here (nodeID=%i).",
            k, cells[cid].nodeID);
  }

  /* Verify that the links are correct */
  part_verify_links(s->parts, s->gparts, s->sparts, nr_parts_new, nr_gparts_new,
                    nr_sparts_new, e->verbose);
#endif

  /* Be verbose about what just happened. */
  if (e->verbose) {
    int my_cells = 0;
    for (int k = 0; k < nr_cells; k++)
      if (cells[k].nodeID == nodeID) my_cells += 1;
    message("node %i now has %zu parts, %zu sparts and %zu gparts in %i cells.",
            nodeID, nr_parts_new, nr_sparts_new, nr_gparts_new, my_cells);
  }

  /* Flag that a redistribute has taken place */
  e->step_props |= engine_step_prop_redistribute;

  if (e->verbose)
    message("took %.3f %s.", clocks_from_ticks(getticks() - tic),
            clocks_getunit());
#else
  error("SWIFT was not compiled with MPI support.");
#endif
}

/**
 * @brief Repartition the cells amongst the nodes.
 *
 * @param e The #engine.
 */
void engine_repartition(struct engine *e) {

#if defined(WITH_MPI) && (defined(HAVE_PARMETIS) || defined(HAVE_METIS))

  ticks tic = getticks();

#ifdef SWIFT_DEBUG_CHECKS
  /* Be verbose about this. */
  if (e->nodeID == 0 || e->verbose) message("repartitioning space");
  fflush(stdout);

  /* Check that all cells have been drifted to the current time */
  space_check_drift_point(e->s, e->ti_current, /*check_multipoles=*/0);
#endif

  /* Clear the repartition flag. */
  e->forcerepart = 0;

  /* Nothing to do if only using a single node. Also avoids METIS
   * bug that doesn't handle this case well. */
  if (e->nr_nodes == 1) return;

  /* Generate the fixed costs include file. */
  if (e->step > 3 && e->reparttype->trigger <= 1.f) {
    task_dump_stats("partition_fixed_costs.h", e, /* header = */ 1,
                    /* allranks = */ 1);
  }

  /* Do the repartitioning. */
  partition_repartition(e->reparttype, e->nodeID, e->nr_nodes, e->s,
                        e->sched.tasks, e->sched.nr_tasks);

  /* Partitioning requires copies of the particles, so we need to reduce the
   * memory in use to the minimum, we can free the sorting indices and the
   * tasks as these will be regenerated at the next rebuild. */

  /* Sorting indices. */
  if (e->s->cells_top != NULL) space_free_cells(e->s);

  /* Task arrays. */
  scheduler_free_tasks(&e->sched);

  /* Now comes the tricky part: Exchange particles between all nodes.
     This is done in two steps, first allreducing a matrix of
     how many particles go from where to where, then re-allocating
     the parts array, and emitting the sends and receives.
     Finally, the space, tasks, and proxies need to be rebuilt. */

  /* Redistribute the particles between the nodes. */
  engine_redistribute(e);

  /* Make the proxies. */
  engine_makeproxies(e);

  /* Tell the engine it should re-build whenever possible */
  e->forcerebuild = 1;

  /* Flag that a repartition has taken place */
  e->step_props |= engine_step_prop_repartition;

  if (e->verbose)
    message("took %.3f %s.", clocks_from_ticks(getticks() - tic),
            clocks_getunit());
#else
  if (e->reparttype->type != REPART_NONE)
    error("SWIFT was not compiled with MPI and METIS or ParMETIS support.");

  /* Clear the repartition flag. */
  e->forcerepart = 0;
#endif
}

/**
 * @brief Decide whether trigger a repartition the cells amongst the nodes.
 *
 * @param e The #engine.
 */
void engine_repartition_trigger(struct engine *e) {

#ifdef WITH_MPI

  const ticks tic = getticks();

  /* Do nothing if there have not been enough steps since the last repartition
   * as we don't want to repeat this too often or immediately after a
   * repartition step. Also nothing to do when requested. */
  if (e->step - e->last_repartition >= 2 &&
      e->reparttype->type != REPART_NONE) {

    /* If we have fixed costs available and this is step 2 or we are forcing
     * repartitioning then we do a fixed costs one now. */
    if (e->reparttype->trigger > 1 ||
        (e->step == 2 && e->reparttype->use_fixed_costs)) {

      if (e->reparttype->trigger > 1) {
        if ((e->step % (int)e->reparttype->trigger) == 0) e->forcerepart = 1;
      } else {
        e->forcerepart = 1;
      }
      e->reparttype->use_ticks = 0;

    } else {

      /* It is only worth checking the CPU loads when we have processed a
       * significant number of all particles as we require all tasks to have
       * timings. */
      if ((e->updates > 1 &&
           e->updates >= e->total_nr_parts * e->reparttype->minfrac) ||
          (e->g_updates > 1 &&
           e->g_updates >= e->total_nr_gparts * e->reparttype->minfrac)) {

        /* Should we are use the task timings or fixed costs. */
        if (e->reparttype->use_fixed_costs > 1) {
          e->reparttype->use_ticks = 0;
        } else {
          e->reparttype->use_ticks = 1;
        }

        /* Get CPU time used since the last call to this function. */
        double elapsed_cputime =
            clocks_get_cputime_used() - e->cputime_last_step;

        /* Gather the elapsed CPU times from all ranks for the last step. */
        double elapsed_cputimes[e->nr_nodes];
        MPI_Gather(&elapsed_cputime, 1, MPI_DOUBLE, elapsed_cputimes, 1,
                   MPI_DOUBLE, 0, MPI_COMM_WORLD);
        if (e->nodeID == 0) {

          /* Get the range and mean of cputimes. */
          double mintime = elapsed_cputimes[0];
          double maxtime = elapsed_cputimes[0];
          double sum = elapsed_cputimes[0];
          for (int k = 1; k < e->nr_nodes; k++) {
            if (elapsed_cputimes[k] > maxtime) maxtime = elapsed_cputimes[k];
            if (elapsed_cputimes[k] < mintime) mintime = elapsed_cputimes[k];
            sum += elapsed_cputimes[k];
          }
          double mean = sum / (double)e->nr_nodes;

          /* Are we out of balance? */
          double abs_trigger = fabs(e->reparttype->trigger);
          if (((maxtime - mintime) / mean) > abs_trigger) {
            if (e->verbose)
              message("trigger fraction %.3f > %.3f will repartition",
                      (maxtime - mintime) / mean, abs_trigger);
            e->forcerepart = 1;
          } else {
            if (e->verbose)
              message("trigger fraction %.3f =< %.3f will not repartition",
                      (maxtime - mintime) / mean, abs_trigger);
          }
        }
      }

      /* All nodes do this together. */
      MPI_Bcast(&e->forcerepart, 1, MPI_INT, 0, MPI_COMM_WORLD);
    }

    /* Remember we did this. */
    if (e->forcerepart) e->last_repartition = e->step;
  }

  /* We always reset CPU time for next check, unless it will not be used. */
  if (e->reparttype->type != REPART_NONE)
    e->cputime_last_step = clocks_get_cputime_used();

  if (e->verbose)
    message("took %.3f %s", clocks_from_ticks(getticks() - tic),
            clocks_getunit());
#endif
}

/**
 * @brief Exchange cell structures with other nodes.
 *
 * @param e The #engine.
 */
void engine_exchange_cells(struct engine *e) {

#ifdef WITH_MPI

  const int with_gravity = e->policy & engine_policy_self_gravity;
  const ticks tic = getticks();

  /* Exchange the cell structure with neighbouring ranks. */
  proxy_cells_exchange(e->proxies, e->nr_proxies, e->s, with_gravity);

  if (e->verbose)
    message("took %.3f %s.", clocks_from_ticks(getticks() - tic),
            clocks_getunit());

#else
  error("SWIFT was not compiled with MPI support.");
#endif
}

/**
 * @brief Exchange straying particles with other nodes.
 *
 * @param e The #engine.
 * @param offset_parts The index in the parts array as of which the foreign
 *        parts reside (i.e. the current number of local #part).
 * @param ind_part The foreign #cell ID of each part.
 * @param Npart The number of stray parts, contains the number of parts received
 *        on return.
 * @param offset_gparts The index in the gparts array as of which the foreign
 *        parts reside (i.e. the current number of local #gpart).
 * @param ind_gpart The foreign #cell ID of each gpart.
 * @param Ngpart The number of stray gparts, contains the number of gparts
 *        received on return.
 * @param offset_sparts The index in the sparts array as of which the foreign
 *        parts reside (i.e. the current number of local #spart).
 * @param ind_spart The foreign #cell ID of each spart.
 * @param Nspart The number of stray sparts, contains the number of sparts
 *        received on return.
 *
 * Note that this function does not mess-up the linkage between parts and
 * gparts, i.e. the received particles have correct linkeage.
 */
void engine_exchange_strays(struct engine *e, const size_t offset_parts,
                            const int *ind_part, size_t *Npart,
                            const size_t offset_gparts, const int *ind_gpart,
                            size_t *Ngpart, const size_t offset_sparts,
                            const int *ind_spart, size_t *Nspart) {

#ifdef WITH_MPI

  struct space *s = e->s;
  ticks tic = getticks();

  /* Re-set the proxies. */
  for (int k = 0; k < e->nr_proxies; k++) {
    e->proxies[k].nr_parts_out = 0;
    e->proxies[k].nr_gparts_out = 0;
    e->proxies[k].nr_sparts_out = 0;
  }

  /* Put the parts into the corresponding proxies. */
  for (size_t k = 0; k < *Npart; k++) {

    /* Ignore the particles we want to get rid of (inhibited, ...). */
    if (ind_part[k] == -1) continue;

    /* Get the target node and proxy ID. */
    const int node_id = e->s->cells_top[ind_part[k]].nodeID;
    if (node_id < 0 || node_id >= e->nr_nodes)
      error("Bad node ID %i.", node_id);
    const int pid = e->proxy_ind[node_id];
    if (pid < 0) {
      error(
          "Do not have a proxy for the requested nodeID %i for part with "
          "id=%lld, x=[%e,%e,%e].",
          node_id, s->parts[offset_parts + k].id,
          s->parts[offset_parts + k].x[0], s->parts[offset_parts + k].x[1],
          s->parts[offset_parts + k].x[2]);
    }

    /* Re-link the associated gpart with the buffer offset of the part. */
    if (s->parts[offset_parts + k].gpart != NULL) {
      s->parts[offset_parts + k].gpart->id_or_neg_offset =
          -e->proxies[pid].nr_parts_out;
    }

#ifdef SWIFT_DEBUG_CHECKS
    if (s->parts[offset_parts + k].time_bin == time_bin_inhibited)
      error("Attempting to exchange an inhibited particle");
#endif

    /* Load the part and xpart into the proxy. */
    proxy_parts_load(&e->proxies[pid], &s->parts[offset_parts + k],
                     &s->xparts[offset_parts + k], 1);
  }

  /* Put the sparts into the corresponding proxies. */
  for (size_t k = 0; k < *Nspart; k++) {

    /* Ignore the particles we want to get rid of (inhibited, ...). */
    if (ind_spart[k] == -1) continue;

    /* Get the target node and proxy ID. */
    const int node_id = e->s->cells_top[ind_spart[k]].nodeID;
    if (node_id < 0 || node_id >= e->nr_nodes)
      error("Bad node ID %i.", node_id);
    const int pid = e->proxy_ind[node_id];
    if (pid < 0) {
      error(
          "Do not have a proxy for the requested nodeID %i for part with "
          "id=%lld, x=[%e,%e,%e].",
          node_id, s->sparts[offset_sparts + k].id,
          s->sparts[offset_sparts + k].x[0], s->sparts[offset_sparts + k].x[1],
          s->sparts[offset_sparts + k].x[2]);
    }

    /* Re-link the associated gpart with the buffer offset of the spart. */
    if (s->sparts[offset_sparts + k].gpart != NULL) {
      s->sparts[offset_sparts + k].gpart->id_or_neg_offset =
          -e->proxies[pid].nr_sparts_out;
    }

#ifdef SWIFT_DEBUG_CHECKS
    if (s->sparts[offset_sparts + k].time_bin == time_bin_inhibited)
      error("Attempting to exchange an inhibited particle");
#endif

    /* Load the spart into the proxy */
    proxy_sparts_load(&e->proxies[pid], &s->sparts[offset_sparts + k], 1);
  }

  /* Put the gparts into the corresponding proxies. */
  for (size_t k = 0; k < *Ngpart; k++) {

    /* Ignore the particles we want to get rid of (inhibited, ...). */
    if (ind_gpart[k] == -1) continue;

    /* Get the target node and proxy ID. */
    const int node_id = e->s->cells_top[ind_gpart[k]].nodeID;
    if (node_id < 0 || node_id >= e->nr_nodes)
      error("Bad node ID %i.", node_id);
    const int pid = e->proxy_ind[node_id];
    if (pid < 0) {
      error(
          "Do not have a proxy for the requested nodeID %i for part with "
          "id=%lli, x=[%e,%e,%e].",
          node_id, s->gparts[offset_gparts + k].id_or_neg_offset,
          s->gparts[offset_gparts + k].x[0], s->gparts[offset_gparts + k].x[1],
          s->gparts[offset_gparts + k].x[2]);
    }

#ifdef SWIFT_DEBUG_CHECKS
    if (s->gparts[offset_gparts + k].time_bin == time_bin_inhibited)
      error("Attempting to exchange an inhibited particle");
#endif

    /* Load the gpart into the proxy */
    proxy_gparts_load(&e->proxies[pid], &s->gparts[offset_gparts + k], 1);
  }

  /* Launch the proxies. */
  MPI_Request reqs_in[4 * engine_maxproxies];
  MPI_Request reqs_out[4 * engine_maxproxies];
  for (int k = 0; k < e->nr_proxies; k++) {
    proxy_parts_exchange_first(&e->proxies[k]);
    reqs_in[k] = e->proxies[k].req_parts_count_in;
    reqs_out[k] = e->proxies[k].req_parts_count_out;
  }

  /* Wait for each count to come in and start the recv. */
  for (int k = 0; k < e->nr_proxies; k++) {
    int pid = MPI_UNDEFINED;
    if (MPI_Waitany(e->nr_proxies, reqs_in, &pid, MPI_STATUS_IGNORE) !=
            MPI_SUCCESS ||
        pid == MPI_UNDEFINED)
      error("MPI_Waitany failed.");
    // message( "request from proxy %i has arrived." , pid );
    proxy_parts_exchange_second(&e->proxies[pid]);
  }

  /* Wait for all the sends to have finished too. */
  if (MPI_Waitall(e->nr_proxies, reqs_out, MPI_STATUSES_IGNORE) != MPI_SUCCESS)
    error("MPI_Waitall on sends failed.");

  /* Count the total number of incoming particles and make sure we have
     enough space to accommodate them. */
  int count_parts_in = 0;
  int count_gparts_in = 0;
  int count_sparts_in = 0;
  for (int k = 0; k < e->nr_proxies; k++) {
    count_parts_in += e->proxies[k].nr_parts_in;
    count_gparts_in += e->proxies[k].nr_gparts_in;
    count_sparts_in += e->proxies[k].nr_sparts_in;
  }
  if (e->verbose) {
    message("sent out %zu/%zu/%zu parts/gparts/sparts, got %i/%i/%i back.",
            *Npart, *Ngpart, *Nspart, count_parts_in, count_gparts_in,
            count_sparts_in);
  }

  /* Reallocate the particle arrays if necessary */
  if (offset_parts + count_parts_in > s->size_parts) {
    message("re-allocating parts array.");
    s->size_parts = (offset_parts + count_parts_in) * engine_parts_size_grow;
    struct part *parts_new = NULL;
    struct xpart *xparts_new = NULL;
    if (posix_memalign((void **)&parts_new, part_align,
                       sizeof(struct part) * s->size_parts) != 0 ||
        posix_memalign((void **)&xparts_new, xpart_align,
                       sizeof(struct xpart) * s->size_parts) != 0)
      error("Failed to allocate new part data.");
    memcpy(parts_new, s->parts, sizeof(struct part) * offset_parts);
    memcpy(xparts_new, s->xparts, sizeof(struct xpart) * offset_parts);
    free(s->parts);
    free(s->xparts);
    s->parts = parts_new;
    s->xparts = xparts_new;

    /* Reset the links */
    for (size_t k = 0; k < offset_parts; k++) {
      if (s->parts[k].gpart != NULL) {
        s->parts[k].gpart->id_or_neg_offset = -k;
      }
    }
  }
  if (offset_sparts + count_sparts_in > s->size_sparts) {
    message("re-allocating sparts array.");
    s->size_sparts = (offset_sparts + count_sparts_in) * engine_parts_size_grow;
    struct spart *sparts_new = NULL;
    if (posix_memalign((void **)&sparts_new, spart_align,
                       sizeof(struct spart) * s->size_sparts) != 0)
      error("Failed to allocate new spart data.");
    memcpy(sparts_new, s->sparts, sizeof(struct spart) * offset_sparts);
    free(s->sparts);
    s->sparts = sparts_new;

    /* Reset the links */
    for (size_t k = 0; k < offset_sparts; k++) {
      if (s->sparts[k].gpart != NULL) {
        s->sparts[k].gpart->id_or_neg_offset = -k;
      }
    }
  }
  if (offset_gparts + count_gparts_in > s->size_gparts) {
    message("re-allocating gparts array.");
    s->size_gparts = (offset_gparts + count_gparts_in) * engine_parts_size_grow;
    struct gpart *gparts_new = NULL;
    if (posix_memalign((void **)&gparts_new, gpart_align,
                       sizeof(struct gpart) * s->size_gparts) != 0)
      error("Failed to allocate new gpart data.");
    memcpy(gparts_new, s->gparts, sizeof(struct gpart) * offset_gparts);
    free(s->gparts);
    s->gparts = gparts_new;

    /* Reset the links */
    for (size_t k = 0; k < offset_gparts; k++) {
      if (s->gparts[k].type == swift_type_gas) {
        s->parts[-s->gparts[k].id_or_neg_offset].gpart = &s->gparts[k];
      } else if (s->gparts[k].type == swift_type_stars) {
        s->sparts[-s->gparts[k].id_or_neg_offset].gpart = &s->gparts[k];
      }
    }
  }

  /* Collect the requests for the particle data from the proxies. */
  int nr_in = 0, nr_out = 0;
  for (int k = 0; k < e->nr_proxies; k++) {
    if (e->proxies[k].nr_parts_in > 0) {
      reqs_in[4 * k] = e->proxies[k].req_parts_in;
      reqs_in[4 * k + 1] = e->proxies[k].req_xparts_in;
      nr_in += 2;
    } else {
      reqs_in[4 * k] = reqs_in[4 * k + 1] = MPI_REQUEST_NULL;
    }
    if (e->proxies[k].nr_gparts_in > 0) {
      reqs_in[4 * k + 2] = e->proxies[k].req_gparts_in;
      nr_in += 1;
    } else {
      reqs_in[4 * k + 2] = MPI_REQUEST_NULL;
    }
    if (e->proxies[k].nr_sparts_in > 0) {
      reqs_in[4 * k + 3] = e->proxies[k].req_sparts_in;
      nr_in += 1;
    } else {
      reqs_in[4 * k + 3] = MPI_REQUEST_NULL;
    }

    if (e->proxies[k].nr_parts_out > 0) {
      reqs_out[4 * k] = e->proxies[k].req_parts_out;
      reqs_out[4 * k + 1] = e->proxies[k].req_xparts_out;
      nr_out += 2;
    } else {
      reqs_out[4 * k] = reqs_out[4 * k + 1] = MPI_REQUEST_NULL;
    }
    if (e->proxies[k].nr_gparts_out > 0) {
      reqs_out[4 * k + 2] = e->proxies[k].req_gparts_out;
      nr_out += 1;
    } else {
      reqs_out[4 * k + 2] = MPI_REQUEST_NULL;
    }
    if (e->proxies[k].nr_sparts_out > 0) {
      reqs_out[4 * k + 3] = e->proxies[k].req_sparts_out;
      nr_out += 1;
    } else {
      reqs_out[4 * k + 3] = MPI_REQUEST_NULL;
    }
  }

  /* Wait for each part array to come in and collect the new
     parts from the proxies. */
  int count_parts = 0, count_gparts = 0, count_sparts = 0;
  for (int k = 0; k < nr_in; k++) {
    int err, pid;
    if ((err = MPI_Waitany(4 * e->nr_proxies, reqs_in, &pid,
                           MPI_STATUS_IGNORE)) != MPI_SUCCESS) {
      char buff[MPI_MAX_ERROR_STRING];
      int res;
      MPI_Error_string(err, buff, &res);
      error("MPI_Waitany failed (%s).", buff);
    }
    if (pid == MPI_UNDEFINED) break;
    // message( "request from proxy %i has arrived." , pid / 4 );
    pid = 4 * (pid / 4);

    /* If all the requests for a given proxy have arrived... */
    if (reqs_in[pid + 0] == MPI_REQUEST_NULL &&
        reqs_in[pid + 1] == MPI_REQUEST_NULL &&
        reqs_in[pid + 2] == MPI_REQUEST_NULL &&
        reqs_in[pid + 3] == MPI_REQUEST_NULL) {
      /* Copy the particle data to the part/xpart/gpart arrays. */
      struct proxy *prox = &e->proxies[pid / 4];
      memcpy(&s->parts[offset_parts + count_parts], prox->parts_in,
             sizeof(struct part) * prox->nr_parts_in);
      memcpy(&s->xparts[offset_parts + count_parts], prox->xparts_in,
             sizeof(struct xpart) * prox->nr_parts_in);
      memcpy(&s->gparts[offset_gparts + count_gparts], prox->gparts_in,
             sizeof(struct gpart) * prox->nr_gparts_in);
      memcpy(&s->sparts[offset_sparts + count_sparts], prox->sparts_in,
             sizeof(struct spart) * prox->nr_sparts_in);
      /* for (int k = offset; k < offset + count; k++)
         message(
            "received particle %lli, x=[%.3e %.3e %.3e], h=%.3e, from node %i.",
            s->parts[k].id, s->parts[k].x[0], s->parts[k].x[1],
            s->parts[k].x[2], s->parts[k].h, p->nodeID); */

      /* Re-link the gparts. */
      for (int kk = 0; kk < prox->nr_gparts_in; kk++) {
        struct gpart *gp = &s->gparts[offset_gparts + count_gparts + kk];

        if (gp->type == swift_type_gas) {
          struct part *p =
              &s->parts[offset_parts + count_parts - gp->id_or_neg_offset];
          gp->id_or_neg_offset = s->parts - p;
          p->gpart = gp;
        } else if (gp->type == swift_type_stars) {
          struct spart *sp =
              &s->sparts[offset_sparts + count_sparts - gp->id_or_neg_offset];
          gp->id_or_neg_offset = s->sparts - sp;
          sp->gpart = gp;
        }
      }

      /* Advance the counters. */
      count_parts += prox->nr_parts_in;
      count_gparts += prox->nr_gparts_in;
      count_sparts += prox->nr_sparts_in;
    }
  }

  /* Wait for all the sends to have finished too. */
  if (nr_out > 0)
    if (MPI_Waitall(4 * e->nr_proxies, reqs_out, MPI_STATUSES_IGNORE) !=
        MPI_SUCCESS)
      error("MPI_Waitall on sends failed.");

  if (e->verbose)
    message("took %.3f %s.", clocks_from_ticks(getticks() - tic),
            clocks_getunit());

  /* Return the number of harvested parts. */
  *Npart = count_parts;
  *Ngpart = count_gparts;
  *Nspart = count_sparts;

#else
  error("SWIFT was not compiled with MPI support.");
#endif
}

/**
 * @brief Exchanges the top-level multipoles between all the nodes
 * such that every node has a multipole for each top-level cell.
 *
 * @param e The #engine.
 */
void engine_exchange_top_multipoles(struct engine *e) {

#ifdef WITH_MPI

  ticks tic = getticks();

#ifdef SWIFT_DEBUG_CHECKS
  for (int i = 0; i < e->s->nr_cells; ++i) {
    const struct gravity_tensors *m = &e->s->multipoles_top[i];
    if (e->s->cells_top[i].nodeID == engine_rank) {
      if (m->m_pole.M_000 > 0.) {
        if (m->CoM[0] < 0. || m->CoM[0] > e->s->dim[0])
          error("Invalid multipole position in X");
        if (m->CoM[1] < 0. || m->CoM[1] > e->s->dim[1])
          error("Invalid multipole position in Y");
        if (m->CoM[2] < 0. || m->CoM[2] > e->s->dim[2])
          error("Invalid multipole position in Z");
      }
    } else {
      if (m->m_pole.M_000 != 0.) error("Non-zero mass for foreign m-pole");
      if (m->CoM[0] != 0.) error("Non-zero position in X for foreign m-pole");
      if (m->CoM[1] != 0.) error("Non-zero position in Y for foreign m-pole");
      if (m->CoM[2] != 0.) error("Non-zero position in Z for foreign m-pole");
      if (m->m_pole.num_gpart != 0)
        error("Non-zero gpart count in foreign m-pole");
    }
  }
#endif

  /* Each node (space) has constructed its own top-level multipoles.
   * We now need to make sure every other node has a copy of everything.
   *
   * We use our home-made reduction operation that simply performs a XOR
   * operation on the multipoles. Since only local multipoles are non-zero and
   * each multipole is only present once, the bit-by-bit XOR will
   * create the desired result.
   */
  int err = MPI_Allreduce(MPI_IN_PLACE, e->s->multipoles_top, e->s->nr_cells,
                          multipole_mpi_type, multipole_mpi_reduce_op,
                          MPI_COMM_WORLD);
  if (err != MPI_SUCCESS)
    mpi_error(err, "Failed to all-reduce the top-level multipoles.");

#ifdef SWIFT_DEBUG_CHECKS
  long long counter = 0;

  /* Let's check that what we received makes sense */
  for (int i = 0; i < e->s->nr_cells; ++i) {
    const struct gravity_tensors *m = &e->s->multipoles_top[i];
    counter += m->m_pole.num_gpart;
    if (m->m_pole.num_gpart < 0) {
      error("m->m_pole.num_gpart is negative: %lld", m->m_pole.num_gpart);
    }
    if (m->m_pole.M_000 > 0.) {
      if (m->CoM[0] < 0. || m->CoM[0] > e->s->dim[0])
        error("Invalid multipole position in X");
      if (m->CoM[1] < 0. || m->CoM[1] > e->s->dim[1])
        error("Invalid multipole position in Y");
      if (m->CoM[2] < 0. || m->CoM[2] > e->s->dim[2])
        error("Invalid multipole position in Z");
    }
  }
  if (counter != e->total_nr_gparts)
    error(
        "Total particles in multipoles inconsistent with engine.\n "
        "  counter = %lld, nr_gparts = %lld",
        counter, e->total_nr_gparts);
#endif

  if (e->verbose)
    message("took %.3f %s.", clocks_from_ticks(getticks() - tic),
            clocks_getunit());
#else
  error("SWIFT was not compiled with MPI support.");
#endif
}

void engine_exchange_proxy_multipoles(struct engine *e) {

#ifdef WITH_MPI

  const ticks tic = getticks();

  /* Start by counting the number of cells to send and receive */
  int count_send_cells = 0;
  int count_recv_cells = 0;
  int count_send_requests = 0;
  int count_recv_requests = 0;

  /* Loop over the proxies. */
  for (int pid = 0; pid < e->nr_proxies; pid++) {

    /* Get a handle on the proxy. */
    const struct proxy *p = &e->proxies[pid];

    /* Now collect the number of requests associated */
    count_recv_requests += p->nr_cells_in;
    count_send_requests += p->nr_cells_out;

    /* And the actual number of things we are going to ship */
    for (int k = 0; k < p->nr_cells_in; k++)
      count_recv_cells += p->cells_in[k]->mpi.pcell_size;

    for (int k = 0; k < p->nr_cells_out; k++)
      count_send_cells += p->cells_out[k]->mpi.pcell_size;
  }

  /* Allocate the buffers for the packed data */
  struct gravity_tensors *buffer_send = NULL;
  if (posix_memalign((void **)&buffer_send, SWIFT_CACHE_ALIGNMENT,
                     count_send_cells * sizeof(struct gravity_tensors)) != 0)
    error("Unable to allocate memory for multipole transactions");

  struct gravity_tensors *buffer_recv = NULL;
  if (posix_memalign((void **)&buffer_recv, SWIFT_CACHE_ALIGNMENT,
                     count_recv_cells * sizeof(struct gravity_tensors)) != 0)
    error("Unable to allocate memory for multipole transactions");

  /* Also allocate the MPI requests */
  const int count_requests = count_send_requests + count_recv_requests;
  MPI_Request *requests =
      (MPI_Request *)malloc(sizeof(MPI_Request) * count_requests);
  if (requests == NULL) error("Unable to allocate memory for MPI requests");

  int this_request = 0;
  int this_recv = 0;
  int this_send = 0;

  /* Loop over the proxies to issue the receives. */
  for (int pid = 0; pid < e->nr_proxies; pid++) {

    /* Get a handle on the proxy. */
    const struct proxy *p = &e->proxies[pid];

    for (int k = 0; k < p->nr_cells_in; k++) {

      const int num_elements = p->cells_in[k]->mpi.pcell_size;

      /* Receive everything */
      MPI_Irecv(&buffer_recv[this_recv], num_elements, multipole_mpi_type,
                p->cells_in[k]->nodeID, p->cells_in[k]->mpi.tag, MPI_COMM_WORLD,
                &requests[this_request]);

      /* Move to the next slot in the buffers */
      this_recv += num_elements;
      this_request++;
    }

    /* Loop over the proxies to issue the sends. */
    for (int k = 0; k < p->nr_cells_out; k++) {

      /* Number of multipoles in this cell hierarchy */
      const int num_elements = p->cells_out[k]->mpi.pcell_size;

      /* Let's pack everything recursively */
      cell_pack_multipoles(p->cells_out[k], &buffer_send[this_send]);

      /* Send everything (note the use of cells_in[0] to get the correct node
       * ID. */
      MPI_Isend(&buffer_send[this_send], num_elements, multipole_mpi_type,
                p->cells_in[0]->nodeID, p->cells_out[k]->mpi.tag,
                MPI_COMM_WORLD, &requests[this_request]);

      /* Move to the next slot in the buffers */
      this_send += num_elements;
      this_request++;
    }
  }

  /* Wait for all the requests to arrive home */
  MPI_Status *stats = (MPI_Status *)malloc(count_requests * sizeof(MPI_Status));
  int res;
  if ((res = MPI_Waitall(count_requests, requests, stats)) != MPI_SUCCESS) {
    for (int k = 0; k < count_requests; ++k) {
      char buff[MPI_MAX_ERROR_STRING];
      MPI_Error_string(stats[k].MPI_ERROR, buff, &res);
      message("request from source %i, tag %i has error '%s'.",
              stats[k].MPI_SOURCE, stats[k].MPI_TAG, buff);
    }
    error("Failed during waitall for multipole data.");
  }

  /* Let's now unpack the multipoles at the right place */
  this_recv = 0;
  for (int pid = 0; pid < e->nr_proxies; pid++) {

    /* Get a handle on the proxy. */
    const struct proxy *p = &e->proxies[pid];

    for (int k = 0; k < p->nr_cells_in; k++) {

      const int num_elements = p->cells_in[k]->mpi.pcell_size;

#ifdef SWIFT_DEBUG_CHECKS

      /* Check that the first element (top-level cell's multipole) matches what
       * we received */
      if (p->cells_in[k]->grav.multipole->m_pole.num_gpart !=
          buffer_recv[this_recv].m_pole.num_gpart)
        error("Current: M_000=%e num_gpart=%lld\n New: M_000=%e num_gpart=%lld",
              p->cells_in[k]->grav.multipole->m_pole.M_000,
              p->cells_in[k]->grav.multipole->m_pole.num_gpart,
              buffer_recv[this_recv].m_pole.M_000,
              buffer_recv[this_recv].m_pole.num_gpart);
#endif

      /* Unpack recursively */
      cell_unpack_multipoles(p->cells_in[k], &buffer_recv[this_recv]);

      /* Move to the next slot in the buffers */
      this_recv += num_elements;
    }
  }

  /* Free everything */
  free(stats);
  free(buffer_send);
  free(buffer_recv);
  free(requests);

  /* How much time did this take? */
  if (e->verbose)
    message("took %.3f %s.", clocks_from_ticks(getticks() - tic),
            clocks_getunit());
#else
  error("SWIFT was not compiled with MPI support.");
#endif
}

/**
 * @brief Allocate memory for the foreign particles.
 *
 * We look into the proxies for cells that have tasks and count
 * the number of particles in these cells. We then allocate
 * memory and link all the cells that have tasks and all cells
 * deeper in the tree.
 *
 * @param e The #engine.
 */
void engine_allocate_foreign_particles(struct engine *e) {

#ifdef WITH_MPI

  const int nr_proxies = e->nr_proxies;
  struct space *s = e->s;
  ticks tic = getticks();

  /* Count the number of particles we need to import and re-allocate
     the buffer if needed. */
  size_t count_parts_in = 0, count_gparts_in = 0, count_sparts_in = 0;
  for (int k = 0; k < nr_proxies; k++) {
    for (int j = 0; j < e->proxies[k].nr_cells_in; j++) {

      if (e->proxies[k].cells_in_type[j] & proxy_cell_type_hydro) {
        count_parts_in += cell_count_parts_for_tasks(e->proxies[k].cells_in[j]);
      }

      if (e->proxies[k].cells_in_type[j] & proxy_cell_type_gravity) {
        count_gparts_in +=
            cell_count_gparts_for_tasks(e->proxies[k].cells_in[j]);
      }

      /* For stars, we just use the numbers in the top-level cells */
      count_sparts_in += e->proxies[k].cells_in[j]->stars.count;
    }
  }

  if (e->verbose)
    message("Counting number of foreign particles took %.3f %s.",
            clocks_from_ticks(getticks() - tic), clocks_getunit());

  tic = getticks();

  /* Allocate space for the foreign particles we will receive */
  if (count_parts_in > s->size_parts_foreign) {
    if (s->parts_foreign != NULL) free(s->parts_foreign);
    s->size_parts_foreign = engine_foreign_alloc_margin * count_parts_in;
    if (posix_memalign((void **)&s->parts_foreign, part_align,
                       sizeof(struct part) * s->size_parts_foreign) != 0)
      error("Failed to allocate foreign part data.");
  }
  /* Allocate space for the foreign particles we will receive */
  if (count_gparts_in > s->size_gparts_foreign) {
    if (s->gparts_foreign != NULL) free(s->gparts_foreign);
    s->size_gparts_foreign = engine_foreign_alloc_margin * count_gparts_in;
    if (posix_memalign((void **)&s->gparts_foreign, gpart_align,
                       sizeof(struct gpart) * s->size_gparts_foreign) != 0)
      error("Failed to allocate foreign gpart data.");
  }
  /* Allocate space for the foreign particles we will receive */
  if (count_sparts_in > s->size_sparts_foreign) {
    if (s->sparts_foreign != NULL) free(s->sparts_foreign);
    s->size_sparts_foreign = engine_foreign_alloc_margin * count_sparts_in;
    if (posix_memalign((void **)&s->sparts_foreign, spart_align,
                       sizeof(struct spart) * s->size_sparts_foreign) != 0)
      error("Failed to allocate foreign spart data.");
  }

  if (e->verbose)
    message("Allocating %zd/%zd/%zd foreign part/gpart/spart (%zd/%zd/%zd MB)",
            s->size_parts_foreign, s->size_gparts_foreign,
            s->size_sparts_foreign,
            s->size_parts_foreign * sizeof(struct part) / (1024 * 1024),
            s->size_gparts_foreign * sizeof(struct gpart) / (1024 * 1024),
            s->size_sparts_foreign * sizeof(struct spart) / (1024 * 1024));

  /* Unpack the cells and link to the particle data. */
  struct part *parts = s->parts_foreign;
  struct gpart *gparts = s->gparts_foreign;
  struct spart *sparts = s->sparts_foreign;
  for (int k = 0; k < nr_proxies; k++) {
    for (int j = 0; j < e->proxies[k].nr_cells_in; j++) {

      if (e->proxies[k].cells_in_type[j] & proxy_cell_type_hydro) {

        const size_t count_parts =
            cell_link_foreign_parts(e->proxies[k].cells_in[j], parts);
        parts = &parts[count_parts];
      }

      if (e->proxies[k].cells_in_type[j] & proxy_cell_type_gravity) {

        const size_t count_gparts =
            cell_link_foreign_gparts(e->proxies[k].cells_in[j], gparts);
        gparts = &gparts[count_gparts];
      }

      /* For stars, we just use the numbers in the top-level cells */
      cell_link_sparts(e->proxies[k].cells_in[j], sparts);
      sparts = &sparts[e->proxies[k].cells_in[j]->stars.count];
    }
  }

  /* Update the counters */
  s->nr_parts_foreign = parts - s->parts_foreign;
  s->nr_gparts_foreign = gparts - s->gparts_foreign;
  s->nr_sparts_foreign = sparts - s->sparts_foreign;

  if (e->verbose)
    message("Recursively linking foreign arrays took %.3f %s.",
            clocks_from_ticks(getticks() - tic), clocks_getunit());

#else
  error("SWIFT was not compiled with MPI support.");
#endif
}

/**
 * @brief Prints the number of tasks in the engine
 *
 * @param e The #engine.
 */
void engine_print_task_counts(const struct engine *e) {

  const ticks tic = getticks();
  const struct scheduler *sched = &e->sched;
  const int nr_tasks = sched->nr_tasks;
  const struct task *const tasks = sched->tasks;

  /* Global tasks and cells when using MPI. */
#ifdef WITH_MPI
  if (e->nodeID == 0 && e->total_nr_tasks > 0)
    printf(
        "[%04i] %s engine_print_task_counts: System total: %lld,"
        " no. cells: %lld\n",
        e->nodeID, clocks_get_timesincestart(), e->total_nr_tasks,
        e->total_nr_cells);
  fflush(stdout);
#endif

  /* Report value that can be used to estimate the task_per_cells parameter. */
  float tasks_per_cell = (float)nr_tasks / (float)e->s->tot_cells;

#ifdef WITH_MPI
  message("Total = %d (per cell = %.2f)", nr_tasks, tasks_per_cell);

  /* And the system maximum on rank 0, only after first step, increase by our
   * margin to allow for some variation in repartitioning. */
  if (e->nodeID == 0 && e->total_nr_tasks > 0) {
    message("Total = %d (maximum per cell = %.2f)", nr_tasks,
            e->tasks_per_cell_max * engine_tasks_per_cell_margin);
  }

#else
  message("Total = %d (per cell = %.2f)", nr_tasks, tasks_per_cell);
#endif
  fflush(stdout);

  /* Count and print the number of each task type. */
  int counts[task_type_count + 1];
  for (int k = 0; k <= task_type_count; k++) counts[k] = 0;
  for (int k = 0; k < nr_tasks; k++) {
    if (tasks[k].skip) {
      counts[task_type_count] += 1;
      // if (e->step == 0) message("Skipped %s/%s", taskID_names[tasks[k].type],
      // subtaskID_names[tasks[k].subtype]);
    } else
      counts[(int)tasks[k].type] += 1;
  }

#ifdef WITH_MPI
  printf("[%04i] %s engine_print_task_counts: task counts are [ %s=%i",
         e->nodeID, clocks_get_timesincestart(), taskID_names[0], counts[0]);
#else
  printf("%s engine_print_task_counts: task counts are [ %s=%i",
         clocks_get_timesincestart(), taskID_names[0], counts[0]);
#endif
  for (int k = 1; k < task_type_count; k++)
    printf(" %s=%i", taskID_names[k], counts[k]);
  printf(" skipped=%i ]\n", counts[task_type_count]);
  fflush(stdout);
  message("nr_parts = %zu.", e->s->nr_parts);
  message("nr_gparts = %zu.", e->s->nr_gparts);
  message("nr_sparts = %zu.", e->s->nr_sparts);

  if (e->verbose)
    message("took %.3f %s.", clocks_from_ticks(getticks() - tic),
            clocks_getunit());
}

/**
 * @brief if necessary, estimate the number of tasks required given
 *        the current tasks in use and the numbers of cells.
 *
 * If e->tasks_per_cell is set greater than 0.0 then that value is used
 * as the estimate of the average number of tasks per cell,
 * otherwise we attempt an estimate.
 *
 * @param e the #engine
 *
 * @return the estimated total number of tasks
 */
int engine_estimate_nr_tasks(const struct engine *e) {

  float tasks_per_cell = e->tasks_per_cell;
  if (tasks_per_cell > 0.0f) {
    if (e->verbose)
      message("tasks per cell given as: %.2f, so maximum tasks: %d",
              e->tasks_per_cell, (int)(e->s->tot_cells * tasks_per_cell));
    return (int)(e->s->tot_cells * tasks_per_cell);
  }

  /* Our guess differs depending on the types of tasks we are using, but we
   * basically use a formula <n1>*ntopcells + <n2>*(totcells - ntopcells).
   * Where <n1> is the expected maximum tasks per top-level/super cell, and
   * <n2> the expected maximum tasks for all other cells. These should give
   * a safe upper limit. */
  int n1 = 0;
  int n2 = 0;
  if (e->policy & engine_policy_hydro) {
    /* 2 self (density, force), 1 sort, 26/2 density pairs
       26/2 force pairs, 1 drift, 3 ghosts, 2 kicks, 1 time-step,
       1 end_force, 2 extra space
     */
    n1 += 37;
    n2 += 2;
#ifdef WITH_MPI
    n1 += 6;
#endif

#ifdef EXTRA_HYDRO_LOOP
    n1 += 15;
#ifdef WITH_MPI
    n1 += 2;
#endif
#endif
  }
  if (e->policy & engine_policy_limiter) {
    n1 += 18;
    n2 += 1;
  }
  if (e->policy & engine_policy_self_gravity) {
    n1 += 125;
    n2 += 8;
#ifdef WITH_MPI
    n2 += 2;
#endif
  }
  if (e->policy & engine_policy_external_gravity) {
    n1 += 2;
  }
  if (e->policy & engine_policy_cosmology) {
    n1 += 2;
  }
  if (e->policy & engine_policy_cooling) {
    /* Cooling task + extra space */
    n1 += 2;
  }
  if (e->policy & engine_policy_star_formation) {
    n1 += 1;
  }
  if (e->policy & engine_policy_stars) {
    /* 2 self (density, feedback), 1 sort, 26/2 density pairs
       26/2 feedback pairs, 1 drift, 3 ghosts, 2 kicks, 1 time-step,
       1 end_force, 2 extra space
     */
    n1 += 37;
    n2 += 2;
#ifdef WITH_MPI
    n1 += 6;
#endif
  }
#if defined(WITH_LOGGER)
  /* each cell logs its particles */
  n1 += 1;
#endif

#ifdef WITH_MPI

  /* We need fewer tasks per rank when using MPI, but we could have
   * imbalances, so we need to work using the locally active cells, not just
   * some equipartition amongst the nodes. Don't want to recurse the whole
   * cell tree, so just make a guess of the maximum possible total cells. */
  int ntop = 0;
  int ncells = 0;
  for (int k = 0; k < e->s->nr_cells; k++) {
    struct cell *c = &e->s->cells_top[k];

    /* Any cells with particles will have tasks (local & foreign). */
    int nparts = c->hydro.count + c->grav.count + c->stars.count;
    if (nparts > 0) {
      ntop++;
      ncells++;

      /* Count cell depth until we get below the parts per cell threshold. */
      int depth = 0;
      while (nparts > space_splitsize) {
        depth++;
        nparts /= 8;
        ncells += (1 << (depth * 3));
      }
    }
  }

  /* If no local cells, we are probably still initialising, so just keep
   * room for the top-level. */
  if (ncells == 0) {
    ntop = e->s->nr_cells;
    ncells = ntop;
  }
#else
  int ntop = e->s->nr_cells;
  int ncells = e->s->tot_cells;
#endif

  float ntasks = n1 * ntop + n2 * (ncells - ntop);
  if (ncells > 0) tasks_per_cell = ceil(ntasks / ncells);

  if (tasks_per_cell < 1.0f) tasks_per_cell = 1.0f;
  if (e->verbose)
    message("tasks per cell estimated as: %.2f, maximum tasks: %d",
            tasks_per_cell, (int)(ncells * tasks_per_cell));

  return (int)(ncells * tasks_per_cell);
}

/**
 * @brief Rebuild the space and tasks.
 *
 * @param e The #engine.
 * @param repartitioned Did we just redistribute?
 * @param clean_smoothing_length_values Are we cleaning up the values of
 * the smoothing lengths before building the tasks ?
 */
void engine_rebuild(struct engine *e, int repartitioned,
                    int clean_smoothing_length_values) {

  const ticks tic = getticks();

  /* Clear the forcerebuild flag, whatever it was. */
  e->forcerebuild = 0;
  e->restarting = 0;

  /* Re-build the space. */
  space_rebuild(e->s, repartitioned, e->verbose);

  /* Report the number of cells and memory */
  if (e->verbose)
    message(
        "Nr. of top-level cells: %d Nr. of local cells: %d memory use: %zd MB.",
        e->s->nr_cells, e->s->tot_cells,
        (e->s->nr_cells + e->s->tot_cells) * sizeof(struct cell) /
            (1024 * 1024));

  /* Report the number of multipoles and memory */
  if (e->verbose && (e->policy & engine_policy_self_gravity))
    message(
        "Nr. of top-level mpoles: %d Nr. of local mpoles: %d memory use: %zd "
        "MB.",
        e->s->nr_cells, e->s->tot_cells,
        (e->s->nr_cells + e->s->tot_cells) * sizeof(struct gravity_tensors) /
            (1024 * 1024));

  const ticks tic2 = getticks();

  /* Update the global counters of particles */
  long long num_particles[3] = {
      (long long)(e->s->nr_parts - e->s->nr_extra_parts),
      (long long)(e->s->nr_gparts - e->s->nr_extra_gparts),
      (long long)(e->s->nr_sparts - e->s->nr_extra_sparts)};
#ifdef WITH_MPI
  MPI_Allreduce(MPI_IN_PLACE, num_particles, 3, MPI_LONG_LONG, MPI_SUM,
                MPI_COMM_WORLD);
#endif
  e->total_nr_parts = num_particles[0];
  e->total_nr_gparts = num_particles[1];
  e->total_nr_sparts = num_particles[2];

  /* Flag that there are no inhibited particles */
  e->nr_inhibited_parts = 0;
  e->nr_inhibited_gparts = 0;
  e->nr_inhibited_sparts = 0;

  if (e->verbose)
    message("updating particle counts took %.3f %s.",
            clocks_from_ticks(getticks() - tic2), clocks_getunit());

  /* Re-compute the mesh forces */
  if ((e->policy & engine_policy_self_gravity) && e->s->periodic)
    pm_mesh_compute_potential(e->mesh, e->s, &e->threadpool, e->verbose);

  /* Re-compute the maximal RMS displacement constraint */
  if (e->policy & engine_policy_cosmology)
    engine_recompute_displacement_constraint(e);

#ifdef SWIFT_DEBUG_CHECKS
  part_verify_links(e->s->parts, e->s->gparts, e->s->sparts, e->s->nr_parts,
                    e->s->nr_gparts, e->s->nr_sparts, e->verbose);
#endif

  /* Initial cleaning up session ? */
  if (clean_smoothing_length_values) space_sanitize(e->s);

/* If in parallel, exchange the cell structure, top-level and neighbouring
 * multipoles. */
#ifdef WITH_MPI
  if (e->policy & engine_policy_self_gravity) engine_exchange_top_multipoles(e);

  engine_exchange_cells(e);
#endif

#ifdef SWIFT_DEBUG_CHECKS

  /* Let's check that what we received makes sense */
  if (e->policy & engine_policy_self_gravity) {
    long long counter = 0;

    for (int i = 0; i < e->s->nr_cells; ++i) {
      const struct gravity_tensors *m = &e->s->multipoles_top[i];
      counter += m->m_pole.num_gpart;
    }
    if (counter != e->total_nr_gparts)
      error("Total particles in multipoles inconsistent with engine");
  }
#endif

  /* Re-build the tasks. */
  engine_maketasks(e);

  /* Make the list of top-level cells that have tasks */
  space_list_useful_top_level_cells(e->s);

#ifdef SWIFT_DEBUG_CHECKS
  /* Check that all cells have been drifted to the current time.
   * That can include cells that have not
   * previously been active on this rank. */
  space_check_drift_point(e->s, e->ti_current,
                          e->policy & engine_policy_self_gravity);

  if (e->policy & engine_policy_self_gravity) {
    for (int k = 0; k < e->s->nr_local_cells; k++)
      cell_check_foreign_multipole(&e->s->cells_top[e->s->local_cells_top[k]]);
  }
#endif

  /* Run through the tasks and mark as skip or not. */
  if (engine_marktasks(e))
    error("engine_marktasks failed after space_rebuild.");

  /* Print the status of the system */
  if (e->verbose) engine_print_task_counts(e);

  /* Clear the counters of updates since the last rebuild */
  e->updates_since_rebuild = 0;
  e->g_updates_since_rebuild = 0;
  e->s_updates_since_rebuild = 0;

  /* Flag that a rebuild has taken place */
  e->step_props |= engine_step_prop_rebuild;

  if (e->verbose)
    message("took %.3f %s.", clocks_from_ticks(getticks() - tic),
            clocks_getunit());
}

/**
 * @brief Prepare the #engine by re-building the cells and tasks.
 *
 * @param e The #engine to prepare.
 */
void engine_prepare(struct engine *e) {

  TIMER_TIC2;
  const ticks tic = getticks();

  int drifted_all = 0;
  int repartitioned = 0;

  /* Unskip active tasks and check for rebuild */
  if (!e->forcerebuild && !e->forcerepart && !e->restarting) engine_unskip(e);

  const ticks tic3 = getticks();

#ifdef WITH_MPI
  MPI_Allreduce(MPI_IN_PLACE, &e->forcerebuild, 1, MPI_INT, MPI_MAX,
                MPI_COMM_WORLD);
#endif

  if (e->verbose)
    message("Communicating rebuild flag took %.3f %s.",
            clocks_from_ticks(getticks() - tic3), clocks_getunit());

  /* Do we need repartitioning ? */
  if (e->forcerepart) {

    /* Let's start by drifting everybody to the current time */
    engine_drift_all(e, /*drift_mpole=*/0);
    drifted_all = 1;

    /* And repartition */
    engine_repartition(e);
    repartitioned = 1;
  }

  /* Do we need rebuilding ? */
  if (e->forcerebuild) {

    /* Let's start by drifting everybody to the current time */
    if (!e->restarting && !drifted_all) engine_drift_all(e, /*drift_mpole=*/0);

    /* And rebuild */
    engine_rebuild(e, repartitioned, 0);
  }

#ifdef SWIFT_DEBUG_CHECKS
  if (e->forcerepart || e->forcerebuild) {
    /* Check that all cells have been drifted to the current time.
     * That can include cells that have not previously been active on this
     * rank. Skip if haven't got any cells (yet). */
    if (e->s->cells_top != NULL)
      space_check_drift_point(e->s, e->ti_current,
                              e->policy & engine_policy_self_gravity);
  }
#endif

  /* Re-rank the tasks every now and then. XXX this never executes. */
  if (e->tasks_age % engine_tasksreweight == 1) {
    scheduler_reweight(&e->sched, e->verbose);
  }
  e->tasks_age += 1;

  TIMER_TOC2(timer_prepare);

  if (e->verbose)
    message("took %.3f %s (including unskip, rebuild and reweight).",
            clocks_from_ticks(getticks() - tic), clocks_getunit());
}

/**
 * @brief Implements a barrier for the #runner threads.
 *
 * @param e The #engine.
 */
void engine_barrier(struct engine *e) {

  /* Wait at the wait barrier. */
  swift_barrier_wait(&e->wait_barrier);

  /* Wait at the run barrier. */
  swift_barrier_wait(&e->run_barrier);
}

/**
 * @brief Recursive function gathering end-of-step data.
 *
 * We recurse until we encounter a timestep or time-step MPI recv task
 * as the values will have been set at that level. We then bring these
 * values upwards.
 *
 * @param c The #cell to recurse into.
 * @param e The #engine.
 */
void engine_collect_end_of_step_recurse(struct cell *c,
                                        const struct engine *e) {

/* Skip super-cells (Their values are already set) */
#ifdef WITH_MPI
  if (c->timestep != NULL || c->mpi.recv_ti != NULL) return;
#else
  if (c->timestep != NULL) return;
#endif /* WITH_MPI */

  /* Counters for the different quantities. */
  size_t updated = 0, g_updated = 0, s_updated = 0;
  size_t inhibited = 0, g_inhibited = 0, s_inhibited = 0;
  integertime_t ti_hydro_end_min = max_nr_timesteps, ti_hydro_end_max = 0,
                ti_hydro_beg_max = 0;
  integertime_t ti_gravity_end_min = max_nr_timesteps, ti_gravity_end_max = 0,
                ti_gravity_beg_max = 0;
  integertime_t ti_stars_end_min = max_nr_timesteps;

  /* Collect the values from the progeny. */
  for (int k = 0; k < 8; k++) {
    struct cell *cp = c->progeny[k];
    if (cp != NULL &&
        (cp->hydro.count > 0 || cp->grav.count > 0 || cp->stars.count > 0)) {

      /* Recurse */
      engine_collect_end_of_step_recurse(cp, e);

      /* And update */
      ti_hydro_end_min = min(ti_hydro_end_min, cp->hydro.ti_end_min);
      ti_hydro_end_max = max(ti_hydro_end_max, cp->hydro.ti_end_max);
      ti_hydro_beg_max = max(ti_hydro_beg_max, cp->hydro.ti_beg_max);

      ti_gravity_end_min = min(ti_gravity_end_min, cp->grav.ti_end_min);
      ti_gravity_end_max = max(ti_gravity_end_max, cp->grav.ti_end_max);
      ti_gravity_beg_max = max(ti_gravity_beg_max, cp->grav.ti_beg_max);

      ti_stars_end_min = min(ti_stars_end_min, cp->stars.ti_end_min);

      updated += cp->hydro.updated;
      g_updated += cp->grav.updated;
      s_updated += cp->stars.updated;

      inhibited += cp->hydro.inhibited;
      g_inhibited += cp->grav.inhibited;
      s_inhibited += cp->stars.inhibited;

      /* Collected, so clear for next time. */
      cp->hydro.updated = 0;
      cp->grav.updated = 0;
      cp->stars.updated = 0;
    }
  }

  /* Store the collected values in the cell. */
  c->hydro.ti_end_min = ti_hydro_end_min;
  c->hydro.ti_end_max = ti_hydro_end_max;
  c->hydro.ti_beg_max = ti_hydro_beg_max;
  c->grav.ti_end_min = ti_gravity_end_min;
  c->grav.ti_end_max = ti_gravity_end_max;
  c->grav.ti_beg_max = ti_gravity_beg_max;
  c->stars.ti_end_min = ti_stars_end_min;
  c->hydro.updated = updated;
  c->grav.updated = g_updated;
  c->stars.updated = s_updated;
  c->hydro.inhibited = inhibited;
  c->grav.inhibited = g_inhibited;
  c->stars.inhibited = s_inhibited;
}

/**
 * @brief Mapping function to collect the data from the end of the step
 *
 * This function will call a recursive function on all the top-level cells
 * to collect the information we are after.
 *
 * @param map_data The list of cells with tasks on this node.
 * @param num_elements The number of elements in the list this thread will work
 * on.
 * @param extra_data The #engine.
 */
void engine_collect_end_of_step_mapper(void *map_data, int num_elements,
                                       void *extra_data) {

  struct end_of_step_data *data = (struct end_of_step_data *)extra_data;
  const struct engine *e = data->e;
  struct space *s = e->s;
  int *local_cells = (int *)map_data;

  /* Local collectible */
  size_t updated = 0, g_updated = 0, s_updated = 0;
  size_t inhibited = 0, g_inhibited = 0, s_inhibited = 0;
  integertime_t ti_hydro_end_min = max_nr_timesteps, ti_hydro_end_max = 0,
                ti_hydro_beg_max = 0;
  integertime_t ti_gravity_end_min = max_nr_timesteps, ti_gravity_end_max = 0,
                ti_gravity_beg_max = 0;
  integertime_t ti_stars_end_min = max_nr_timesteps;

  for (int ind = 0; ind < num_elements; ind++) {
    struct cell *c = &s->cells_top[local_cells[ind]];

    if (c->hydro.count > 0 || c->grav.count > 0 || c->stars.count > 0) {

      /* Make the top-cells recurse */
      engine_collect_end_of_step_recurse(c, e);

      /* And aggregate */
      if (c->hydro.ti_end_min > e->ti_current)
        ti_hydro_end_min = min(ti_hydro_end_min, c->hydro.ti_end_min);
      ti_hydro_end_max = max(ti_hydro_end_max, c->hydro.ti_end_max);
      ti_hydro_beg_max = max(ti_hydro_beg_max, c->hydro.ti_beg_max);

      if (c->grav.ti_end_min > e->ti_current)
        ti_gravity_end_min = min(ti_gravity_end_min, c->grav.ti_end_min);
      ti_gravity_end_max = max(ti_gravity_end_max, c->grav.ti_end_max);
      ti_gravity_beg_max = max(ti_gravity_beg_max, c->grav.ti_beg_max);

      if (c->stars.ti_end_min > e->ti_current)
        ti_stars_end_min = min(ti_stars_end_min, c->stars.ti_end_min);

      updated += c->hydro.updated;
      g_updated += c->grav.updated;
      s_updated += c->stars.updated;

      inhibited += c->hydro.inhibited;
      g_inhibited += c->grav.inhibited;
      s_inhibited += c->stars.inhibited;

      /* Collected, so clear for next time. */
      c->hydro.updated = 0;
      c->grav.updated = 0;
      c->stars.updated = 0;
    }
  }

  /* Let's write back to the global data.
   * We use the space lock to garanty single access*/
  if (lock_lock(&s->lock) == 0) {
    data->updated += updated;
    data->g_updated += g_updated;
    data->s_updated += s_updated;

    data->inhibited += inhibited;
    data->g_inhibited += g_inhibited;
    data->s_inhibited += s_inhibited;

    if (ti_hydro_end_min > e->ti_current)
      data->ti_hydro_end_min = min(ti_hydro_end_min, data->ti_hydro_end_min);
    data->ti_hydro_end_max = max(ti_hydro_end_max, data->ti_hydro_end_max);
    data->ti_hydro_beg_max = max(ti_hydro_beg_max, data->ti_hydro_beg_max);

    if (ti_gravity_end_min > e->ti_current)
      data->ti_gravity_end_min =
          min(ti_gravity_end_min, data->ti_gravity_end_min);
    data->ti_gravity_end_max =
        max(ti_gravity_end_max, data->ti_gravity_end_max);
    data->ti_gravity_beg_max =
        max(ti_gravity_beg_max, data->ti_gravity_beg_max);

    if (ti_stars_end_min > e->ti_current)
      data->ti_stars_end_min = min(ti_stars_end_min, data->ti_stars_end_min);
  }

  if (lock_unlock(&s->lock) != 0) error("Failed to unlock the space");
}

/**
 * @brief Collects the next time-step and rebuild flag.
 *
 * The next time-step is determined by making each super-cell recurse to
 * collect the minimal of ti_end and the number of updated particles.  When in
 * MPI mode this routines reduces these across all nodes and also collects the
 * forcerebuild flag -- this is so that we only use a single collective MPI
 * call per step for all these values.
 *
 * Note that the results are stored in e->collect_group1 struct not in the
 * engine fields, unless apply is true. These can be applied field-by-field
 * or all at once using collectgroup1_copy();
 *
 * @param e The #engine.
 * @param apply whether to apply the results to the engine or just keep in the
 *              group1 struct.
 */
void engine_collect_end_of_step(struct engine *e, int apply) {

  const ticks tic = getticks();
  struct space *s = e->s;
  struct end_of_step_data data;
  data.updated = 0, data.g_updated = 0, data.s_updated = 0;
  data.inhibited = 0, data.g_inhibited = 0, data.s_inhibited = 0;
  data.ti_hydro_end_min = max_nr_timesteps, data.ti_hydro_end_max = 0,
  data.ti_hydro_beg_max = 0;
  data.ti_gravity_end_min = max_nr_timesteps, data.ti_gravity_end_max = 0,
  data.ti_gravity_beg_max = 0;
  data.e = e;

  /* Collect information from the local top-level cells */
  threadpool_map(&e->threadpool, engine_collect_end_of_step_mapper,
                 s->local_cells_with_tasks_top, s->nr_local_cells_with_tasks,
                 sizeof(int), 0, &data);

  /* Store the local number of inhibited particles */
  s->nr_inhibited_parts = data.inhibited;
  s->nr_inhibited_gparts = data.g_inhibited;
  s->nr_inhibited_sparts = data.s_inhibited;

  /* Store these in the temporary collection group. */
  collectgroup1_init(
      &e->collect_group1, data.updated, data.g_updated, data.s_updated,
      data.inhibited, data.g_inhibited, data.s_inhibited, data.ti_hydro_end_min,
      data.ti_hydro_end_max, data.ti_hydro_beg_max, data.ti_gravity_end_min,
      data.ti_gravity_end_max, data.ti_gravity_beg_max, e->forcerebuild,
      e->s->tot_cells, e->sched.nr_tasks,
      (float)e->sched.nr_tasks / (float)e->s->tot_cells);

/* Aggregate collective data from the different nodes for this step. */
#ifdef WITH_MPI
  collectgroup1_reduce(&e->collect_group1);

#ifdef SWIFT_DEBUG_CHECKS
  {
    /* Check the above using the original MPI calls. */
    integertime_t in_i[2], out_i[2];
    in_i[0] = 0;
    in_i[1] = 0;
    out_i[0] = data.ti_hydro_end_min;
    out_i[1] = data.ti_gravity_end_min;
    if (MPI_Allreduce(out_i, in_i, 2, MPI_LONG_LONG_INT, MPI_MIN,
                      MPI_COMM_WORLD) != MPI_SUCCESS)
      error("Failed to aggregate ti_end_min.");
    if (in_i[0] != (long long)e->collect_group1.ti_hydro_end_min)
      error("Failed to get same ti_hydro_end_min, is %lld, should be %lld",
            in_i[0], e->collect_group1.ti_hydro_end_min);
    if (in_i[1] != (long long)e->collect_group1.ti_gravity_end_min)
      error("Failed to get same ti_gravity_end_min, is %lld, should be %lld",
            in_i[1], e->collect_group1.ti_gravity_end_min);

    long long in_ll[3], out_ll[3];
    out_ll[0] = data.updated;
    out_ll[1] = data.g_updated;
    out_ll[2] = data.s_updated;
    if (MPI_Allreduce(out_ll, in_ll, 3, MPI_LONG_LONG_INT, MPI_SUM,
                      MPI_COMM_WORLD) != MPI_SUCCESS)
      error("Failed to aggregate particle counts.");
    if (in_ll[0] != (long long)e->collect_group1.updated)
      error("Failed to get same updated, is %lld, should be %lld", in_ll[0],
            e->collect_group1.updated);
    if (in_ll[1] != (long long)e->collect_group1.g_updated)
      error("Failed to get same g_updated, is %lld, should be %lld", in_ll[1],
            e->collect_group1.g_updated);
    if (in_ll[2] != (long long)e->collect_group1.s_updated)
      error("Failed to get same s_updated, is %lld, should be %lld", in_ll[2],
            e->collect_group1.s_updated);

    out_ll[0] = data.inhibited;
    out_ll[1] = data.g_inhibited;
    out_ll[2] = data.s_inhibited;
    if (MPI_Allreduce(out_ll, in_ll, 3, MPI_LONG_LONG_INT, MPI_SUM,
                      MPI_COMM_WORLD) != MPI_SUCCESS)
      error("Failed to aggregate particle counts.");
    if (in_ll[0] != (long long)e->collect_group1.inhibited)
      error("Failed to get same inhibited, is %lld, should be %lld", in_ll[0],
            e->collect_group1.inhibited);
    if (in_ll[1] != (long long)e->collect_group1.g_inhibited)
      error("Failed to get same g_inhibited, is %lld, should be %lld", in_ll[1],
            e->collect_group1.g_inhibited);
    if (in_ll[2] != (long long)e->collect_group1.s_inhibited)
      error("Failed to get same s_inhibited, is %lld, should be %lld", in_ll[2],
            e->collect_group1.s_inhibited);

    int buff = 0;
    if (MPI_Allreduce(&e->forcerebuild, &buff, 1, MPI_INT, MPI_MAX,
                      MPI_COMM_WORLD) != MPI_SUCCESS)
      error("Failed to aggregate the rebuild flag across nodes.");
    if (!!buff != !!e->collect_group1.forcerebuild)
      error(
          "Failed to get same rebuild flag from all nodes, is %d,"
          "should be %d",
          buff, e->collect_group1.forcerebuild);
  }
#endif
#endif

  /* Apply to the engine, if requested. */
  if (apply) collectgroup1_apply(&e->collect_group1, e);

  if (e->verbose)
    message("took %.3f %s.", clocks_from_ticks(getticks() - tic),
            clocks_getunit());
}

/**
 * @brief Print the conserved quantities statistics to a log file
 *
 * @param e The #engine.
 */
void engine_print_stats(struct engine *e) {

  const ticks tic = getticks();

#ifdef SWIFT_DEBUG_CHECKS
  /* Check that all cells have been drifted to the current time.
   * That can include cells that have not
   * previously been active on this rank. */
  space_check_drift_point(e->s, e->ti_current, /*chek_mpoles=*/0);

  /* Be verbose about this */
  if (e->nodeID == 0) {
    if (e->policy & engine_policy_cosmology)
      message("Saving statistics at a=%e",
              exp(e->ti_current * e->time_base) * e->cosmology->a_begin);
    else
      message("Saving statistics at t=%e",
              e->ti_current * e->time_base + e->time_begin);
  }
#else
  if (e->verbose) {
    if (e->policy & engine_policy_cosmology)
      message("Saving statistics at a=%e",
              exp(e->ti_current * e->time_base) * e->cosmology->a_begin);
    else
      message("Saving statistics at t=%e",
              e->ti_current * e->time_base + e->time_begin);
  }
#endif

  struct statistics stats;
  stats_init(&stats);

  /* Collect the stats on this node */
  stats_collect(e->s, &stats);

/* Aggregate the data from the different nodes. */
#ifdef WITH_MPI
  struct statistics global_stats;
  stats_init(&global_stats);

  if (MPI_Reduce(&stats, &global_stats, 1, statistics_mpi_type,
                 statistics_mpi_reduce_op, 0, MPI_COMM_WORLD) != MPI_SUCCESS)
    error("Failed to aggregate stats.");
#else
  struct statistics global_stats = stats;
#endif

  /* Finalize operations */
  stats_finalize(&stats);

  /* Print info */
  if (e->nodeID == 0)
    stats_print_to_file(e->file_stats, &global_stats, e->time);

  /* Flag that we dumped some statistics */
  e->step_props |= engine_step_prop_statistics;

  if (e->verbose)
    message("took %.3f %s.", clocks_from_ticks(getticks() - tic),
            clocks_getunit());
}

/**
 * @brief Sets all the force, drift and kick tasks to be skipped.
 *
 * @param e The #engine to act on.
 */
void engine_skip_force_and_kick(struct engine *e) {

  struct task *tasks = e->sched.tasks;
  const int nr_tasks = e->sched.nr_tasks;

  for (int i = 0; i < nr_tasks; ++i) {

    struct task *t = &tasks[i];

    /* Skip everything that updates the particles */
    if (t->type == task_type_drift_part || t->type == task_type_drift_gpart ||
        t->type == task_type_drift_spart || t->type == task_type_kick1 ||
        t->type == task_type_kick2 || t->type == task_type_timestep ||
        t->type == task_type_timestep_limiter ||
        t->subtype == task_subtype_force ||
        t->subtype == task_subtype_limiter || t->subtype == task_subtype_grav ||
        t->type == task_type_end_hydro_force ||
        t->type == task_type_end_grav_force ||
        t->type == task_type_grav_long_range || t->type == task_type_grav_mm ||
        t->type == task_type_grav_down || t->type == task_type_grav_down_in ||
        t->type == task_type_drift_gpart_out || t->type == task_type_cooling ||
        t->type == task_type_stars_in || t->type == task_type_stars_out ||
        t->type == task_type_star_formation ||
<<<<<<< HEAD
        t->type == task_type_extra_ghost || t->subtype == task_subtype_gradient ||
	t->subtype == task_subtype_stars_feedback)
=======
        t->type == task_type_extra_ghost ||
        t->subtype == task_subtype_gradient ||
        t->subtype == task_subtype_stars_feedback)
>>>>>>> 49276852
      t->skip = 1;
  }

  /* Run through the cells and clear some flags. */
  space_map_cells_pre(e->s, 1, cell_clear_drift_flags, NULL);
  space_map_cells_pre(e->s, 1, cell_clear_limiter_flags, NULL);
}

/**
 * @brief Sets all the drift and first kick tasks to be skipped.
 *
 * @param e The #engine to act on.
 */
void engine_skip_drift(struct engine *e) {

  struct task *tasks = e->sched.tasks;
  const int nr_tasks = e->sched.nr_tasks;

  for (int i = 0; i < nr_tasks; ++i) {

    struct task *t = &tasks[i];

    /* Skip everything that moves the particles */
    if (t->type == task_type_drift_part || t->type == task_type_drift_gpart ||
        t->type == task_type_drift_spart)
      t->skip = 1;
  }

  /* Run through the cells and clear some flags. */
  space_map_cells_pre(e->s, 1, cell_clear_drift_flags, NULL);
}

/**
 * @brief Launch the runners.
 *
 * @param e The #engine.
 */
void engine_launch(struct engine *e) {
  const ticks tic = getticks();

#ifdef SWIFT_DEBUG_CHECKS
  /* Re-set all the cell task counters to 0 */
  space_reset_task_counters(e->s);
#endif

  /* Prepare the scheduler. */
  atomic_inc(&e->sched.waiting);

  /* Cry havoc and let loose the dogs of war. */
  swift_barrier_wait(&e->run_barrier);

  /* Load the tasks. */
  scheduler_start(&e->sched);

  /* Remove the safeguard. */
  pthread_mutex_lock(&e->sched.sleep_mutex);
  atomic_dec(&e->sched.waiting);
  pthread_cond_broadcast(&e->sched.sleep_cond);
  pthread_mutex_unlock(&e->sched.sleep_mutex);

  /* Sit back and wait for the runners to come home. */
  swift_barrier_wait(&e->wait_barrier);

  if (e->verbose)
    message("took %.3f %s.", clocks_from_ticks(getticks() - tic),
            clocks_getunit());
}

/**
 * @brief Calls the 'first init' function on the particles of all types.
 *
 * @param e The #engine.
 */
void engine_first_init_particles(struct engine *e) {

  const ticks tic = getticks();

  /* Set the particles in a state where they are ready for a run. */
  space_first_init_parts(e->s, e->verbose);
  space_first_init_gparts(e->s, e->verbose);
  space_first_init_sparts(e->s, e->verbose);

  if (e->verbose)
    message("took %.3f %s.", clocks_from_ticks(getticks() - tic),
            clocks_getunit());
}

/**
 * @brief Initialises the particles and set them in a state ready to move
 *forward in time.
 *
 * @param e The #engine
 * @param flag_entropy_ICs Did the 'Internal Energy' of the particles actually
 * contain entropy ?
 * @param clean_h_values Are we cleaning up the values of h before building
 * the tasks ?
 */
void engine_init_particles(struct engine *e, int flag_entropy_ICs,
                           int clean_h_values) {

  struct space *s = e->s;

  struct clocks_time time1, time2;
  clocks_gettime(&time1);

  /* Update the softening lengths */
  if (e->policy & engine_policy_self_gravity)
    gravity_props_update(e->gravity_properties, e->cosmology);

  /* Udpate the hydro properties */
  if (e->policy & engine_policy_hydro)
    hydro_props_update(e->hydro_properties, e->gravity_properties,
                       e->cosmology);

  /* Start by setting the particles in a good state */
  if (e->nodeID == 0) message("Setting particles to a valid state...");
  engine_first_init_particles(e);

  if (e->nodeID == 0) message("Computing initial gas densities.");

  /* Construct all cells and tasks to start everything */
  engine_rebuild(e, 0, clean_h_values);

  /* No time integration. We just want the density and ghosts */
  engine_skip_force_and_kick(e);

  /* Print the number of active tasks ? */
  if (e->verbose) engine_print_task_counts(e);

  /* Init the particle data (by hand). */
  space_init_parts(s, e->verbose);
  space_init_gparts(s, e->verbose);
  space_init_sparts(s, e->verbose);

  /* Update the cooling function */
  if ((e->policy & engine_policy_cooling) ||
      (e->policy & engine_policy_temperature))
    cooling_update(e->cosmology, e->cooling_func);

#ifdef WITH_LOGGER
  /* Mark the first time step in the particle logger file. */
  logger_log_timestamp(e->logger, e->ti_current, e->time,
                       &e->logger->timestamp_offset);
  /* Make sure that we have enough space in the particle logger file
   * to store the particles in current time step. */
  logger_ensure_size(e->logger, e->total_nr_parts, e->total_nr_gparts, 0);
#endif

  /* Now, launch the calculation */
  TIMER_TIC;
  engine_launch(e);
  TIMER_TOC(timer_runners);

  /* Apply some conversions (e.g. internal energy -> entropy) */
  if (!flag_entropy_ICs) {

    if (e->nodeID == 0) message("Converting internal energy variable.");
    
    space_convert_quantities(e->s, e->verbose);

    /* Correct what we did (e.g. in PE-SPH, need to recompute rho_bar) */
    if (hydro_need_extra_init_loop) {
      engine_marktasks(e);
      engine_skip_force_and_kick(e);
      engine_launch(e);
    }
  }

#ifdef SWIFT_DEBUG_CHECKS
  /* Check that we have the correct total mass in the top-level multipoles */
  long long num_gpart_mpole = 0;
  if (e->policy & engine_policy_self_gravity) {
    for (int i = 0; i < e->s->nr_cells; ++i)
      num_gpart_mpole += e->s->cells_top[i].grav.multipole->m_pole.num_gpart;
    if (num_gpart_mpole != e->total_nr_gparts)
      error(
          "Top-level multipoles don't contain the total number of gpart "
          "s->nr_gpart=%lld, "
          "m_poles=%lld",
          e->total_nr_gparts, num_gpart_mpole);
  }
#endif

  /* Now time to get ready for the first time-step */
  if (e->nodeID == 0) message("Running initial fake time-step.");

  /* Prepare all the tasks again for a new round */
  engine_marktasks(e);
    
  /* No drift this time */
  engine_skip_drift(e);

  /* Init the particle data (by hand). */
  space_init_parts(e->s, e->verbose);
  space_init_gparts(e->s, e->verbose);
  space_init_sparts(e->s, e->verbose);

  /* Print the number of active tasks ? */
  if (e->verbose) engine_print_task_counts(e);

#ifdef SWIFT_GRAVITY_FORCE_CHECKS
  /* Run the brute-force gravity calculation for some gparts */
  if (e->policy & engine_policy_self_gravity)
    gravity_exact_force_compute(e->s, e);
#endif

  scheduler_write_dependencies(&e->sched, e->verbose);
  if (e->nodeID == 0) scheduler_write_task_level(&e->sched);

  /* Run the 0th time-step */
  TIMER_TIC2;
  engine_launch(e);
  TIMER_TOC2(timer_runners);

#ifdef SWIFT_GRAVITY_FORCE_CHECKS
  /* Check the accuracy of the gravity calculation */
  if (e->policy & engine_policy_self_gravity)
    gravity_exact_force_check(e->s, e, 1e-1);
#endif

#ifdef SWIFT_DEBUG_CHECKS
  /* Make sure all woken-up particles have been processed */
  space_check_limiter(e->s);
#endif

  /* Recover the (integer) end of the next time-step */
  engine_collect_end_of_step(e, 1);

  /* Check if any particles have the same position. This is not
   * allowed (/0) so we abort.*/
  if (s->nr_parts > 0) {

    /* Sorting should put the same positions next to each other... */
    int failed = 0;
    double *prev_x = s->parts[0].x;
    long long *prev_id = &s->parts[0].id;
    for (size_t k = 1; k < s->nr_parts; k++) {

      /* Ignore fake buffer particles for on-the-fly creation */
      if (s->parts[k].time_bin == time_bin_not_created) continue;

      if (prev_x[0] == s->parts[k].x[0] && prev_x[1] == s->parts[k].x[1] &&
          prev_x[2] == s->parts[k].x[2]) {
        if (e->verbose)
          message("Two particles occupy location: %f %f %f id=%lld id=%lld",
                  prev_x[0], prev_x[1], prev_x[2], *prev_id, s->parts[k].id);
        failed++;
      }
      prev_x = s->parts[k].x;
      prev_id = &s->parts[k].id;
    }
    if (failed > 0)
      error(
          "Have %d particle pairs with the same locations.\n"
          "Cannot continue",
          failed);
  }

  /* Also check any gparts. This is not supposed to be fatal so only warn. */
  if (s->nr_gparts > 0) {
    int failed = 0;
    double *prev_x = s->gparts[0].x;
    for (size_t k = 1; k < s->nr_gparts; k++) {

      /* Ignore fake buffer particles for on-the-fly creation */
      if (s->gparts[k].time_bin == time_bin_not_created) continue;

      if (prev_x[0] == s->gparts[k].x[0] && prev_x[1] == s->gparts[k].x[1] &&
          prev_x[2] == s->gparts[k].x[2]) {
        if (e->verbose)
          message("Two gparts occupy location: %f %f %f / %f %f %f", prev_x[0],
                  prev_x[1], prev_x[2], s->gparts[k].x[0], s->gparts[k].x[1],
                  s->gparts[k].x[2]);
        failed++;
      }
      prev_x = s->gparts[k].x;
    }
    if (failed > 0)
      message(
          "WARNING: found %d gpart pairs at the same location. "
          "That is not optimal",
          failed);
  }

  /* Check the top-level cell h_max matches the particles as these can be
   * updated in the the ghost tasks (only a problem if the ICs estimates for h
   * are too small). Note this must be followed by a rebuild as sub-cells will
   * not be updated until that is done. */
  if (s->cells_top != NULL && s->nr_parts > 0) {
    for (int i = 0; i < s->nr_cells; i++) {
      struct cell *c = &s->cells_top[i];
      if (c->nodeID == engine_rank && c->hydro.count > 0) {
        float part_h_max = c->hydro.parts[0].h;
        for (int k = 1; k < c->hydro.count; k++) {
          if (c->hydro.parts[k].h > part_h_max)
            part_h_max = c->hydro.parts[k].h;
        }
        c->hydro.h_max = max(part_h_max, c->hydro.h_max);
      }
    }
  }

  if (s->cells_top != NULL && s->nr_sparts > 0) {
    for (int i = 0; i < s->nr_cells; i++) {
      struct cell *c = &s->cells_top[i];
      if (c->nodeID == engine_rank && c->stars.count > 0) {
        float spart_h_max = c->stars.parts[0].h;
        for (int k = 1; k < c->stars.count; k++) {
          if (c->stars.parts[k].h > spart_h_max)
            spart_h_max = c->stars.parts[k].h;
        }
        c->stars.h_max = max(spart_h_max, c->stars.h_max);
      }
    }
  }

  clocks_gettime(&time2);

#ifdef SWIFT_DEBUG_CHECKS
  space_check_timesteps(e->s);
  part_verify_links(e->s->parts, e->s->gparts, e->s->sparts, e->s->nr_parts,
                    e->s->nr_gparts, e->s->nr_sparts, e->verbose);
#endif

  /* Ready to go */
  e->step = 0;
  e->forcerebuild = 1;
  e->wallclock_time = (float)clocks_diff(&time1, &time2);

  if (e->verbose) message("took %.3f %s.", e->wallclock_time, clocks_getunit());
}

/**
 * @brief Let the #engine loose to compute the forces.
 *
 * @param e The #engine.
 */
void engine_step(struct engine *e) {

  TIMER_TIC2;

  struct clocks_time time1, time2;
  clocks_gettime(&time1);

  e->tic_step = getticks();

  if (e->nodeID == 0) {

    /* Print some information to the screen */
    printf(
        "  %6d %14e %12.7f %12.7f %14e %4d %4d %12lld %12lld %12lld %21.3f "
        "%6d\n",
        e->step, e->time, e->cosmology->a, e->cosmology->z, e->time_step,
        e->min_active_bin, e->max_active_bin, e->updates, e->g_updates,
        e->s_updates, e->wallclock_time, e->step_props);
#ifdef SWIFT_DEBUG_CHECKS
    fflush(stdout);
#endif

    if (!e->restarting)
      fprintf(
          e->file_timesteps,
          "  %6d %14e %12.7f %12.7f %14e %4d %4d %12lld %12lld %12lld %21.3f "
          "%6d\n",
          e->step, e->time, e->cosmology->a, e->cosmology->z, e->time_step,
          e->min_active_bin, e->max_active_bin, e->updates, e->g_updates,
          e->s_updates, e->wallclock_time, e->step_props);
#ifdef SWIFT_DEBUG_CHECKS
    fflush(e->file_timesteps);
#endif
  }

  /* We need some cells to exist but not the whole task stuff. */
  if (e->restarting) space_rebuild(e->s, 0, e->verbose);

  /* Move forward in time */
  e->ti_old = e->ti_current;
  e->ti_current = e->ti_end_min;
  e->max_active_bin = get_max_active_bin(e->ti_end_min);
  e->min_active_bin = get_min_active_bin(e->ti_current, e->ti_old);
  e->step += 1;
  e->step_props = engine_step_prop_none;

  /* When restarting, move everyone to the current time. */
  if (e->restarting) engine_drift_all(e, /*drift_mpole=*/1);

  /* Get the physical value of the time and time-step size */
  if (e->policy & engine_policy_cosmology) {
    e->time_old = e->time;
    cosmology_update(e->cosmology, e->physical_constants, e->ti_current);
    e->time = e->cosmology->time;
    e->time_step = e->time - e->time_old;
  } else {
    e->time = e->ti_current * e->time_base + e->time_begin;
    e->time_old = e->ti_old * e->time_base + e->time_begin;
    e->time_step = (e->ti_current - e->ti_old) * e->time_base;
  }

  /* Update the cooling function */
  if ((e->policy & engine_policy_cooling) ||
      (e->policy & engine_policy_temperature))
    cooling_update(e->cosmology, e->cooling_func);

  /*****************************************************/
  /* OK, we now know what the next end of time-step is */
  /*****************************************************/

  /* Update the softening lengths */
  if (e->policy & engine_policy_self_gravity)
    gravity_props_update(e->gravity_properties, e->cosmology);

  /* Udpate the hydro properties */
  if (e->policy & engine_policy_hydro)
    hydro_props_update(e->hydro_properties, e->gravity_properties,
                       e->cosmology);

  /* Trigger a tree-rebuild if we passed the frequency threshold */
  if ((e->policy & engine_policy_self_gravity) &&
      ((double)e->g_updates_since_rebuild >
       ((double)e->total_nr_gparts) * e->gravity_properties->rebuild_frequency))
    e->forcerebuild = 1;

#ifdef WITH_LOGGER
  /* Mark the current time step in the particle logger file. */
  logger_log_timestamp(e->logger, e->ti_current, e->time,
                       &e->logger->timestamp_offset);
  /* Make sure that we have enough space in the particle logger file
   * to store the particles in current time step. */
  logger_ensure_size(e->logger, e->total_nr_parts, e->total_nr_gparts, 0);
#endif

  /* Are we drifting everything (a la Gadget/GIZMO) ? */
  if (e->policy & engine_policy_drift_all && !e->forcerebuild)
    engine_drift_all(e, /*drift_mpole=*/1);

  /* Are we reconstructing the multipoles or drifting them ?*/
  if ((e->policy & engine_policy_self_gravity) && !e->forcerebuild) {

    if (e->policy & engine_policy_reconstruct_mpoles)
      engine_reconstruct_multipoles(e);
    else
      engine_drift_top_multipoles(e);
  }

#ifdef WITH_MPI
  /* Repartition the space amongst the nodes? */
  engine_repartition_trigger(e);
#endif

  /* Prepare the tasks to be launched, rebuild or repartition if needed. */
  engine_prepare(e);

  /* Print the number of active tasks ? */
  if (e->verbose) engine_print_task_counts(e);

    /* Dump local cells and active particle counts. */
    // dumpCells("cells", 1, 0, 0, 0, e->s, e->nodeID, e->step);

#ifdef SWIFT_DEBUG_CHECKS
  /* Check that we have the correct total mass in the top-level multipoles */
  long long num_gpart_mpole = 0;
  if (e->policy & engine_policy_self_gravity) {
    for (int i = 0; i < e->s->nr_cells; ++i)
      num_gpart_mpole += e->s->cells_top[i].grav.multipole->m_pole.num_gpart;
    if (num_gpart_mpole != e->total_nr_gparts)
      error(
          "Multipoles don't contain the total number of gpart mpoles=%lld "
          "ngparts=%lld",
          num_gpart_mpole, e->total_nr_gparts);
  }
#endif

#ifdef SWIFT_GRAVITY_FORCE_CHECKS
  /* Run the brute-force gravity calculation for some gparts */
  if (e->policy & engine_policy_self_gravity)
    gravity_exact_force_compute(e->s, e);
#endif

  /* Start all the tasks. */
  TIMER_TIC;
  engine_launch(e);
  TIMER_TOC(timer_runners);

#ifdef SWIFT_GRAVITY_FORCE_CHECKS
  /* Check the accuracy of the gravity calculation */
  if (e->policy & engine_policy_self_gravity)
    gravity_exact_force_check(e->s, e, 1e-1);
#endif

#ifdef SWIFT_DEBUG_CHECKS
  /* Make sure all woken-up particles have been processed */
  space_check_limiter(e->s);
#endif

  /* Collect information about the next time-step */
  engine_collect_end_of_step(e, 1);
  e->forcerebuild = e->collect_group1.forcerebuild;
  e->updates_since_rebuild += e->collect_group1.updated;
  e->g_updates_since_rebuild += e->collect_group1.g_updated;
  e->s_updates_since_rebuild += e->collect_group1.s_updated;

#ifdef SWIFT_DEBUG_CHECKS
  if (e->ti_end_min == e->ti_current && e->ti_end_min < max_nr_timesteps)
    error("Obtained a time-step of size 0");
#endif

  /********************************************************/
  /* OK, we are done with the regular stuff. Time for i/o */
  /********************************************************/

  /* Create a restart file if needed. */
  engine_dump_restarts(e, 0, e->restart_onexit && engine_is_done(e));

  engine_check_for_dumps(e);

  TIMER_TOC2(timer_step);

  clocks_gettime(&time2);
  e->wallclock_time = (float)clocks_diff(&time1, &time2);

  /* Time in ticks at the end of this step. */
  e->toc_step = getticks();
}

/**
 * @brief Check whether any kind of i/o has to be performed during this
 * step.
 *
 * This includes snapshots, stats and halo finder. We also handle the case
 * of multiple outputs between two steps.
 *
 * @param e The #engine.
 */
void engine_check_for_dumps(struct engine *e) {

  const int with_cosmology = (e->policy & engine_policy_cosmology);
  const int with_stf = (e->policy & engine_policy_structure_finding);

  /* What kind of output are we getting? */
  enum output_type {
    output_none,
    output_snapshot,
    output_statistics,
    output_stf
  };

  /* What kind of output do we want? And at which time ?
   * Find the earliest output (amongst all kinds) that takes place
   * before the next time-step */
  enum output_type type = output_none;
  integertime_t ti_output = max_nr_timesteps;

  /* Save some statistics ? */
  if (e->ti_end_min > e->ti_next_stats && e->ti_next_stats > 0) {
    if (e->ti_next_stats < ti_output) {
      ti_output = e->ti_next_stats;
      type = output_statistics;
    }
  }

  /* Do we want a snapshot? */
  if (e->ti_end_min > e->ti_next_snapshot && e->ti_next_snapshot > 0) {
    if (e->ti_next_snapshot < ti_output) {
      ti_output = e->ti_next_snapshot;
      type = output_snapshot;
    }
  }

  /* Do we want to perform structure finding? */
  if (with_stf) {
    if (e->ti_end_min > e->ti_next_stf && e->ti_next_stf > 0) {
      if (e->ti_next_stf < ti_output) {
        ti_output = e->ti_next_stf;
        type = output_stf;
      }
    }
  }

  /* Store information before attempting extra dump-related drifts */
  const integertime_t ti_current = e->ti_current;
  const timebin_t max_active_bin = e->max_active_bin;
  const double time = e->time;

  while (type != output_none) {

    /* Let's fake that we are at the dump time */
    e->ti_current = ti_output;
    e->max_active_bin = 0;
    if (with_cosmology) {
      cosmology_update(e->cosmology, e->physical_constants, e->ti_current);
      e->time = e->cosmology->time;
    } else {
      e->time = ti_output * e->time_base + e->time_begin;
    }

    /* Drift everyone */
    engine_drift_all(e, /*drift_mpole=*/0);

    /* Write some form of output */
    switch (type) {
      case output_snapshot:

        /* Do we want a corresponding VELOCIraptor output? */
        if (with_stf && e->snapshot_invoke_stf) {

#ifdef HAVE_VELOCIRAPTOR
          velociraptor_invoke(e, /*linked_with_snap=*/1);
          e->step_props |= engine_step_prop_stf;
#else
          error(
              "Asking for a VELOCIraptor output but SWIFT was compiled without "
              "the interface!");
#endif
        }

          /* Dump... */
#ifdef WITH_LOGGER
        /* Write a file containing the offsets in the particle logger. */
        engine_dump_index(e);
#else
        engine_dump_snapshot(e);
#endif

        /* Free the memory allocated for VELOCIraptor i/o. */
        if (with_stf && e->snapshot_invoke_stf) {
#ifdef HAVE_VELOCIRAPTOR
          free(e->s->gpart_group_data);
          e->s->gpart_group_data = NULL;
#endif
        }

        /* ... and find the next output time */
        engine_compute_next_snapshot_time(e);
        break;

      case output_statistics:

        /* Dump */
        engine_print_stats(e);

        /* and move on */
        engine_compute_next_statistics_time(e);

        break;

      case output_stf:

#ifdef HAVE_VELOCIRAPTOR
        /* Unleash the raptor! */
        velociraptor_invoke(e, /*linked_with_snap=*/0);
        e->step_props |= engine_step_prop_stf;

        /* ... and find the next output time */
        engine_compute_next_stf_time(e);
#else
        error(
            "Asking for a VELOCIraptor output but SWIFT was compiled without "
            "the interface!");
#endif
        break;

      default:
        error("Invalid dump type");
    }

    /* We need to see whether whether we are in the pathological case
     * where there can be another dump before the next step. */

    type = output_none;
    ti_output = max_nr_timesteps;

    /* Save some statistics ? */
    if (e->ti_end_min > e->ti_next_stats && e->ti_next_stats > 0) {
      if (e->ti_next_stats < ti_output) {
        ti_output = e->ti_next_stats;
        type = output_statistics;
      }
    }

    /* Do we want a snapshot? */
    if (e->ti_end_min > e->ti_next_snapshot && e->ti_next_snapshot > 0) {
      if (e->ti_next_snapshot < ti_output) {
        ti_output = e->ti_next_snapshot;
        type = output_snapshot;
      }
    }

    /* Do we want to perform structure finding? */
    if (with_stf) {
      if (e->ti_end_min > e->ti_next_stf && e->ti_next_stf > 0) {
        if (e->ti_next_stf < ti_output) {
          ti_output = e->ti_next_stf;
          type = output_stf;
        }
      }
    }

  } /* While loop over output types */

  /* Restore the information we stored */
  e->ti_current = ti_current;
  if (e->policy & engine_policy_cosmology)
    cosmology_update(e->cosmology, e->physical_constants, e->ti_current);
  e->max_active_bin = max_active_bin;
  e->time = time;
}

/**
 * @brief dump restart files if it is time to do so and dumps are enabled.
 *
 * @param e the engine.
 * @param drifted_all true if a drift_all has just been performed.
 * @param force force a dump, if dumping is enabled.
 */
void engine_dump_restarts(struct engine *e, int drifted_all, int force) {

  if (e->restart_dump) {
    ticks tic = getticks();

    /* Dump when the time has arrived, or we are told to. */
    int dump = ((tic > e->restart_next) || force);

#ifdef WITH_MPI
    /* Synchronize this action from rank 0 (ticks may differ between
     * machines). */
    MPI_Bcast(&dump, 1, MPI_INT, 0, MPI_COMM_WORLD);
#endif
    if (dump) {

      if (e->nodeID == 0) message("Writing restart files");

      /* Clean out the previous saved files, if found. Do this now as we are
       * MPI synchronized. */
      restart_remove_previous(e->restart_file);

      /* Drift all particles first (may have just been done). */
      if (!drifted_all) engine_drift_all(e, /*drift_mpole=*/1);
      restart_write(e, e->restart_file);

      if (e->verbose)
        message("Dumping restart files took %.3f %s",
                clocks_from_ticks(getticks() - tic), clocks_getunit());

      /* Time after which next dump will occur. */
      e->restart_next += e->restart_dt;

      /* Flag that we dumped the restarts */
      e->step_props |= engine_step_prop_restarts;
    }
  }
}

/**
 * @brief Returns 1 if the simulation has reached its end point, 0 otherwise
 */
int engine_is_done(struct engine *e) {
  return !(e->ti_current < max_nr_timesteps);
}

/**
 * @brief Unskip all the tasks that act on active cells at this time.
 *
 * @param e The #engine.
 */
void engine_unskip(struct engine *e) {

  const ticks tic = getticks();
  struct space *s = e->s;

#ifdef WITH_PROFILER
  static int count = 0;
  char filename[100];
  sprintf(filename, "/tmp/swift_runner_do_usnkip_mapper_%06i.prof", count++);
  ProfilerStart(filename);
#endif  // WITH_PROFILER

  /* Move the active local cells to the top of the list. */
  int *local_cells = e->s->local_cells_with_tasks_top;
  int num_active_cells = 0;
  for (int k = 0; k < s->nr_local_cells_with_tasks; k++) {
    struct cell *c = &s->cells_top[local_cells[k]];

    if ((e->policy & engine_policy_hydro && cell_is_active_hydro(c, e)) ||
        (e->policy & engine_policy_self_gravity &&
         cell_is_active_gravity(c, e)) ||
        (e->policy & engine_policy_external_gravity &&
         cell_is_active_gravity(c, e))) {

      if (num_active_cells != k)
        memswap(&local_cells[k], &local_cells[num_active_cells], sizeof(int));
      num_active_cells += 1;
    }
  }

  /* Activate all the regular tasks */
  message("unskip");
  threadpool_map(&e->threadpool, runner_do_unskip_mapper, local_cells,
                 num_active_cells, sizeof(int), 1, e);

#ifdef WITH_PROFILER
  ProfilerStop();
#endif  // WITH_PROFILER

  if (e->verbose)
    message("took %.3f %s.", clocks_from_ticks(getticks() - tic),
            clocks_getunit());
}

void engine_do_reconstruct_multipoles_mapper(void *map_data, int num_elements,
                                             void *extra_data) {

  struct engine *e = (struct engine *)extra_data;
  struct cell *cells = (struct cell *)map_data;

  for (int ind = 0; ind < num_elements; ind++) {
    struct cell *c = &cells[ind];
    if (c != NULL && c->nodeID == e->nodeID) {

      /* Construct the multipoles in this cell hierarchy */
      cell_make_multipoles(c, e->ti_current);
    }
  }
}

/**
 * @brief Reconstruct all the multipoles at all the levels in the tree.
 *
 * @param e The #engine.
 */
void engine_reconstruct_multipoles(struct engine *e) {

  const ticks tic = getticks();

#ifdef SWIFT_DEBUG_CHECKS
  if (e->nodeID == 0) {
    if (e->policy & engine_policy_cosmology)
      message("Reconstructing multipoles at a=%e",
              exp(e->ti_current * e->time_base) * e->cosmology->a_begin);
    else
      message("Reconstructing multipoles at t=%e",
              e->ti_current * e->time_base + e->time_begin);
  }
#endif

  threadpool_map(&e->threadpool, engine_do_reconstruct_multipoles_mapper,
                 e->s->cells_top, e->s->nr_cells, sizeof(struct cell), 0, e);

  if (e->verbose)
    message("took %.3f %s.", clocks_from_ticks(getticks() - tic),
            clocks_getunit());
}

/**
 * @brief Create and fill the proxies.
 *
 * @param e The #engine.
 */
void engine_makeproxies(struct engine *e) {

#ifdef WITH_MPI
  /* Let's time this */
  const ticks tic = getticks();

  /* Useful local information */
  const int nodeID = e->nodeID;
  const struct space *s = e->s;

  /* Handle on the cells and proxies */
  struct cell *cells = s->cells_top;
  struct proxy *proxies = e->proxies;

  /* Some info about the domain */
  const int cdim[3] = {s->cdim[0], s->cdim[1], s->cdim[2]};
  const double dim[3] = {s->dim[0], s->dim[1], s->dim[2]};
  const int periodic = s->periodic;
  const double cell_width[3] = {cells[0].width[0], cells[0].width[1],
                                cells[0].width[2]};

  /* Get some info about the physics */
  const int with_hydro = (e->policy & engine_policy_hydro);
  const int with_gravity = (e->policy & engine_policy_self_gravity);
  const double theta_crit_inv = e->gravity_properties->theta_crit_inv;
  const double theta_crit2 = e->gravity_properties->theta_crit2;
  const double max_mesh_dist = e->mesh->r_cut_max;
  const double max_mesh_dist2 = max_mesh_dist * max_mesh_dist;

  /* Distance between centre of the cell and corners */
  const double r_diag2 = cell_width[0] * cell_width[0] +
                         cell_width[1] * cell_width[1] +
                         cell_width[2] * cell_width[2];
  const double r_diag = 0.5 * sqrt(r_diag2);

  /* Maximal distance from a shifted CoM to centre of cell */
  const double delta_CoM = engine_max_proxy_centre_frac * r_diag;

  /* Maximal distance from shifted CoM to any corner */
  const double r_max = r_diag + 2. * delta_CoM;

  /* Prepare the proxies and the proxy index. */
  if (e->proxy_ind == NULL)
    if ((e->proxy_ind = (int *)malloc(sizeof(int) * e->nr_nodes)) == NULL)
      error("Failed to allocate proxy index.");
  for (int k = 0; k < e->nr_nodes; k++) e->proxy_ind[k] = -1;
  e->nr_proxies = 0;

  /* Compute how many cells away we need to walk */
  int delta_cells = 1; /*hydro case */

  /* Gravity needs to take the opening angle into account */
  if (with_gravity) {
    const double distance = 2. * r_max * theta_crit_inv;
    delta_cells = (int)(distance / cells[0].dmin) + 1;
  }

  /* Turn this into upper and lower bounds for loops */
  int delta_m = delta_cells;
  int delta_p = delta_cells;

  /* Special case where every cell is in range of every other one */
  if (delta_cells >= cdim[0] / 2) {
    if (cdim[0] % 2 == 0) {
      delta_m = cdim[0] / 2;
      delta_p = cdim[0] / 2 - 1;
    } else {
      delta_m = cdim[0] / 2;
      delta_p = cdim[0] / 2;
    }
  }

  /* Let's be verbose about this choice */
  if (e->verbose)
    message(
        "Looking for proxies up to %d top-level cells away (delta_m=%d "
        "delta_p=%d)",
        delta_cells, delta_m, delta_p);

  /* Loop over each cell in the space. */
  for (int i = 0; i < cdim[0]; i++) {
    for (int j = 0; j < cdim[1]; j++) {
      for (int k = 0; k < cdim[2]; k++) {

        /* Get the cell ID. */
        const int cid = cell_getid(cdim, i, j, k);

        /* Loop over all its neighbours neighbours in range. */
        for (int ii = -delta_m; ii <= delta_p; ii++) {
          int iii = i + ii;
          if (!periodic && (iii < 0 || iii >= cdim[0])) continue;
          iii = (iii + cdim[0]) % cdim[0];
          for (int jj = -delta_m; jj <= delta_p; jj++) {
            int jjj = j + jj;
            if (!periodic && (jjj < 0 || jjj >= cdim[1])) continue;
            jjj = (jjj + cdim[1]) % cdim[1];
            for (int kk = -delta_m; kk <= delta_p; kk++) {
              int kkk = k + kk;
              if (!periodic && (kkk < 0 || kkk >= cdim[2])) continue;
              kkk = (kkk + cdim[2]) % cdim[2];

              /* Get the cell ID. */
              const int cjd = cell_getid(cdim, iii, jjj, kkk);

              /* Early abort  */
              if (cid >= cjd) continue;

              /* Early abort (both same node) */
              if (cells[cid].nodeID == nodeID && cells[cjd].nodeID == nodeID)
                continue;

              /* Early abort (both foreign node) */
              if (cells[cid].nodeID != nodeID && cells[cjd].nodeID != nodeID)
                continue;

              int proxy_type = 0;

              /* In the hydro case, only care about direct neighbours */
              if (with_hydro) {

                // MATTHIEU: to do: Write a better expression for the
                // non-periodic case.

                /* This is super-ugly but checks for direct neighbours */
                /* with periodic BC */
                if (((abs(i - iii) <= 1 || abs(i - iii - cdim[0]) <= 1 ||
                      abs(i - iii + cdim[0]) <= 1) &&
                     (abs(j - jjj) <= 1 || abs(j - jjj - cdim[1]) <= 1 ||
                      abs(j - jjj + cdim[1]) <= 1) &&
                     (abs(k - kkk) <= 1 || abs(k - kkk - cdim[2]) <= 1 ||
                      abs(k - kkk + cdim[2]) <= 1)))
                  proxy_type |= (int)proxy_cell_type_hydro;
              }

              /* In the gravity case, check distances using the MAC. */
              if (with_gravity) {

                /* First just add the direct neighbours. Then look for
                   some further out if the opening angle demands it */

                /* This is super-ugly but checks for direct neighbours */
                /* with periodic BC */
                if (((abs(i - iii) <= 1 || abs(i - iii - cdim[0]) <= 1 ||
                      abs(i - iii + cdim[0]) <= 1) &&
                     (abs(j - jjj) <= 1 || abs(j - jjj - cdim[1]) <= 1 ||
                      abs(j - jjj + cdim[1]) <= 1) &&
                     (abs(k - kkk) <= 1 || abs(k - kkk - cdim[2]) <= 1 ||
                      abs(k - kkk + cdim[2]) <= 1))) {

                  proxy_type |= (int)proxy_cell_type_gravity;
                } else {

                  /* We don't have multipoles yet (or there CoMs) so we will
                     have to cook up something based on cell locations only. We
                     hence need an upper limit on the distance that the CoMs in
                     those cells could have. We then can decide whether we are
                     too close for an M2L interaction and hence require a proxy
                     as this pair of cells cannot rely on just an M2L
                     calculation. */

                  /* Minimal distance between any two points in the cells */
                  const double min_dist_centres2 = cell_min_dist2_same_size(
                      &cells[cid], &cells[cjd], periodic, dim);

                  /* Let's now assume the CoMs will shift a bit */
                  const double min_dist_CoM =
                      sqrt(min_dist_centres2) - 2. * delta_CoM;
                  const double min_dist_CoM2 = min_dist_CoM * min_dist_CoM;

                  /* Are we beyond the distance where the truncated forces are 0
                   * but not too far such that M2L can be used? */
                  if (periodic) {

                    if ((min_dist_CoM2 < max_mesh_dist2) &&
                        (!gravity_M2L_accept(r_max, r_max, theta_crit2,
                                             min_dist_CoM2)))
                      proxy_type |= (int)proxy_cell_type_gravity;

                  } else {

                    if (!gravity_M2L_accept(r_max, r_max, theta_crit2,
                                            min_dist_CoM2))
                      proxy_type |= (int)proxy_cell_type_gravity;
                  }
                }
              }

              /* Abort if not in range at all */
              if (proxy_type == proxy_cell_type_none) continue;

              /* Add to proxies? */
              if (cells[cid].nodeID == nodeID && cells[cjd].nodeID != nodeID) {

                /* Do we already have a relationship with this node? */
                int proxy_id = e->proxy_ind[cells[cjd].nodeID];
                if (proxy_id < 0) {
                  if (e->nr_proxies == engine_maxproxies)
                    error("Maximum number of proxies exceeded.");

                  /* Ok, start a new proxy for this pair of nodes */
                  proxy_init(&proxies[e->nr_proxies], e->nodeID,
                             cells[cjd].nodeID);

                  /* Store the information */
                  e->proxy_ind[cells[cjd].nodeID] = e->nr_proxies;
                  proxy_id = e->nr_proxies;
                  e->nr_proxies += 1;

                  /* Check the maximal proxy limit */
                  if ((size_t)proxy_id > 8 * sizeof(long long))
                    error(
                        "Created more than %zd proxies. cell.mpi.sendto will "
                        "overflow.",
                        8 * sizeof(long long));
                }

                /* Add the cell to the proxy */
                proxy_addcell_in(&proxies[proxy_id], &cells[cjd], proxy_type);
                proxy_addcell_out(&proxies[proxy_id], &cells[cid], proxy_type);

                /* Store info about where to send the cell */
                cells[cid].mpi.sendto |= (1ULL << proxy_id);
              }

              /* Same for the symmetric case? */
              if (cells[cjd].nodeID == nodeID && cells[cid].nodeID != nodeID) {

                /* Do we already have a relationship with this node? */
                int proxy_id = e->proxy_ind[cells[cid].nodeID];
                if (proxy_id < 0) {
                  if (e->nr_proxies == engine_maxproxies)
                    error("Maximum number of proxies exceeded.");

                  /* Ok, start a new proxy for this pair of nodes */
                  proxy_init(&proxies[e->nr_proxies], e->nodeID,
                             cells[cid].nodeID);

                  /* Store the information */
                  e->proxy_ind[cells[cid].nodeID] = e->nr_proxies;
                  proxy_id = e->nr_proxies;
                  e->nr_proxies += 1;

                  /* Check the maximal proxy limit */
                  if ((size_t)proxy_id > 8 * sizeof(long long))
                    error(
                        "Created more than %zd proxies. cell.mpi.sendto will "
                        "overflow.",
                        8 * sizeof(long long));
                }

                /* Add the cell to the proxy */
                proxy_addcell_in(&proxies[proxy_id], &cells[cid], proxy_type);
                proxy_addcell_out(&proxies[proxy_id], &cells[cjd], proxy_type);

                /* Store info about where to send the cell */
                cells[cjd].mpi.sendto |= (1ULL << proxy_id);
              }
            }
          }
        }
      }
    }
  }

  /* Be clear about the time */
  if (e->verbose)
    message("took %.3f %s.", clocks_from_ticks(getticks() - tic),
            clocks_getunit());
#else
  error("SWIFT was not compiled with MPI support.");
#endif
}

/**
 * @brief Split the underlying space into regions and assign to separate nodes.
 *
 * @param e The #engine.
 * @param initial_partition structure defining the cell partition technique
 */
void engine_split(struct engine *e, struct partition *initial_partition) {

#ifdef WITH_MPI
  const ticks tic = getticks();

  struct space *s = e->s;

  /* Do the initial partition of the cells. */
  partition_initial_partition(initial_partition, e->nodeID, e->nr_nodes, s);

  /* Make the proxies. */
  engine_makeproxies(e);

  /* Re-allocate the local parts. */
  if (e->verbose)
    message("Re-allocating parts array from %zu to %zu.", s->size_parts,
            (size_t)(s->nr_parts * engine_redistribute_alloc_margin));
  s->size_parts = s->nr_parts * engine_redistribute_alloc_margin;
  struct part *parts_new = NULL;
  struct xpart *xparts_new = NULL;
  if (posix_memalign((void **)&parts_new, part_align,
                     sizeof(struct part) * s->size_parts) != 0 ||
      posix_memalign((void **)&xparts_new, xpart_align,
                     sizeof(struct xpart) * s->size_parts) != 0)
    error("Failed to allocate new part data.");
  if (s->nr_parts > 0) {
    memcpy(parts_new, s->parts, sizeof(struct part) * s->nr_parts);
    memcpy(xparts_new, s->xparts, sizeof(struct xpart) * s->nr_parts);
  }
  free(s->parts);
  free(s->xparts);
  s->parts = parts_new;
  s->xparts = xparts_new;

  /* Re-link the gparts to their parts. */
  if (s->nr_parts > 0 && s->nr_gparts > 0)
    part_relink_gparts_to_parts(s->parts, s->nr_parts, 0);

  /* Re-allocate the local sparts. */
  if (e->verbose)
    message("Re-allocating sparts array from %zu to %zu.", s->size_sparts,
            (size_t)(s->nr_sparts * engine_redistribute_alloc_margin));
  s->size_sparts = s->nr_sparts * engine_redistribute_alloc_margin;
  struct spart *sparts_new = NULL;
  if (posix_memalign((void **)&sparts_new, spart_align,
                     sizeof(struct spart) * s->size_sparts) != 0)
    error("Failed to allocate new spart data.");
  if (s->nr_sparts > 0)
    memcpy(sparts_new, s->sparts, sizeof(struct spart) * s->nr_sparts);
  free(s->sparts);
  s->sparts = sparts_new;

  /* Re-link the gparts to their sparts. */
  if (s->nr_sparts > 0 && s->nr_gparts > 0)
    part_relink_gparts_to_sparts(s->sparts, s->nr_sparts, 0);

  /* Re-allocate the local gparts. */
  if (e->verbose)
    message("Re-allocating gparts array from %zu to %zu.", s->size_gparts,
            (size_t)(s->nr_gparts * engine_redistribute_alloc_margin));
  s->size_gparts = s->nr_gparts * engine_redistribute_alloc_margin;
  struct gpart *gparts_new = NULL;
  if (posix_memalign((void **)&gparts_new, gpart_align,
                     sizeof(struct gpart) * s->size_gparts) != 0)
    error("Failed to allocate new gpart data.");
  if (s->nr_gparts > 0)
    memcpy(gparts_new, s->gparts, sizeof(struct gpart) * s->nr_gparts);
  free(s->gparts);
  s->gparts = gparts_new;

  /* Re-link the parts. */
  if (s->nr_parts > 0 && s->nr_gparts > 0)
    part_relink_parts_to_gparts(s->gparts, s->nr_gparts, s->parts);

  /* Re-link the sparts. */
  if (s->nr_sparts > 0 && s->nr_gparts > 0)
    part_relink_sparts_to_gparts(s->gparts, s->nr_gparts, s->sparts);

#ifdef SWIFT_DEBUG_CHECKS

  /* Verify that the links are correct */
  part_verify_links(s->parts, s->gparts, s->sparts, s->nr_parts, s->nr_gparts,
                    s->nr_sparts, e->verbose);
#endif

  if (e->verbose)
    message("took %.3f %s.", clocks_from_ticks(getticks() - tic),
            clocks_getunit());

#else
  error("SWIFT was not compiled with MPI support.");
#endif
}

#ifdef DEBUG_INTERACTIONS_STARS
/**
 * @brief Exchange the feedback counters between stars
 * @param e The #engine.
 */
void engine_collect_stars_counter(struct engine *e) {

#ifdef WITH_MPI
  if (e->total_nr_sparts > 1e5) {
    message("WARNING: too many sparts, skipping exchange of counters");
    return;
  }

  /* Get number of sparticles for each rank */
  size_t *n_sparts = (size_t *)malloc(e->nr_nodes * sizeof(size_t));

<<<<<<< HEAD
#define MPI_size MPI_UNSIGNED_LONG
  int err = MPI_Allgather(&e->s->nr_sparts_foreign, 1, MPI_size, n_sparts, 1,
                          MPI_size, MPI_COMM_WORLD);
=======
  int err = MPI_Allgather(&e->s->nr_sparts_foreign, 1, MPI_UNSIGNED_LONG, n_sparts, 1,
                          MPI_UNSIGNED_LONG, MPI_COMM_WORLD);
>>>>>>> 49276852
  if (err != MPI_SUCCESS) error("Communication failed");

  /* Compute derivated quantities */
  int total = 0;
  int *n_sparts_int = (int *)malloc(e->nr_nodes * sizeof(int));
  int *displs = (int *)malloc(e->nr_nodes * sizeof(int));
  for (int i = 0; i < e->nr_nodes; i++) {
    displs[i] = total;
    total += n_sparts[i];
    n_sparts_int[i] = n_sparts[i];
  }

  /* Get all sparticles */
  struct spart *sparts = (struct spart *)malloc(total * sizeof(struct spart));
  err = MPI_Allgatherv(e->s->sparts_foreign, e->s->nr_sparts_foreign,
                       spart_mpi_type, sparts, n_sparts_int, displs,
                       spart_mpi_type, MPI_COMM_WORLD);
  if (err != MPI_SUCCESS) error("Communication failed");

  /* Reset counters */
  for (size_t i = 0; i < e->s->nr_sparts_foreign; i++) {
    e->s->sparts_foreign[i].num_ngb_force = 0;
  }

  /* Update counters */
  struct spart *local_sparts = e->s->sparts;
  for (size_t i = 0; i < e->s->nr_sparts; i++) {
    const long long id_i = local_sparts[i].id;

    for (int j = 0; j < total; j++) {
      const long long id_j = sparts[j].id;

      if (id_j == id_i) {
        if (j >= displs[engine_rank] &&
            j < displs[engine_rank] + n_sparts_int[engine_rank]) {
          error(
              "Found a local spart in foreign cell ID=%lli: j=%i, displs=%i, "
              "n_sparts=%i",
              id_j, j, displs[engine_rank], n_sparts_int[engine_rank]);
        }

        local_sparts[i].num_ngb_force += sparts[j].num_ngb_force;
      }
    }
  }
<<<<<<< HEAD
=======

  free(n_sparts);
  free(n_sparts_in);
  free(sparts);
>>>>>>> 49276852
#endif
}

#endif

/**
 * @brief Writes a snapshot with the current state of the engine
 *
 * @param e The #engine.
 */
void engine_dump_snapshot(struct engine *e) {

  struct clocks_time time1, time2;
  clocks_gettime(&time1);

#ifdef SWIFT_DEBUG_CHECKS
  /* Check that all cells have been drifted to the current time.
   * That can include cells that have not
   * previously been active on this rank. */
  space_check_drift_point(e->s, e->ti_current, /* check_mpole=*/0);

  /* Be verbose about this */
  if (e->nodeID == 0) {
    if (e->policy & engine_policy_cosmology)
      message("Dumping snapshot at a=%e",
              exp(e->ti_current * e->time_base) * e->cosmology->a_begin);
    else
      message("Dumping snapshot at t=%e",
              e->ti_current * e->time_base + e->time_begin);
  }
#else
  if (e->verbose) {
    if (e->policy & engine_policy_cosmology)
      message("Dumping snapshot at a=%e",
              exp(e->ti_current * e->time_base) * e->cosmology->a_begin);
    else
      message("Dumping snapshot at t=%e",
              e->ti_current * e->time_base + e->time_begin);
  }
#endif

#ifdef DEBUG_INTERACTIONS_STARS
  engine_collect_stars_counter(e);
#endif

/* Dump... */
#if defined(HAVE_HDF5)
#if defined(WITH_MPI)
#if defined(HAVE_PARALLEL_HDF5)
  write_output_parallel(e, e->snapshot_base_name, e->internal_units,
                        e->snapshot_units, e->nodeID, e->nr_nodes,
                        MPI_COMM_WORLD, MPI_INFO_NULL);
#else
  write_output_serial(e, e->snapshot_base_name, e->internal_units,
                      e->snapshot_units, e->nodeID, e->nr_nodes, MPI_COMM_WORLD,
                      MPI_INFO_NULL);
#endif
#else
  write_output_single(e, e->snapshot_base_name, e->internal_units,
                      e->snapshot_units);
#endif
#endif

  /* Flag that we dumped a snapshot */
  e->step_props |= engine_step_prop_snapshot;

  clocks_gettime(&time2);
  if (e->verbose)
    message("writing particle properties took %.3f %s.",
            (float)clocks_diff(&time1, &time2), clocks_getunit());
}

/**
 * @brief Writes an index file with the current state of the engine
 *
 * @param e The #engine.
 */
void engine_dump_index(struct engine *e) {

#if defined(WITH_LOGGER)
  struct clocks_time time1, time2;
  clocks_gettime(&time1);

  if (e->verbose) {
    if (e->policy & engine_policy_cosmology)
      message("Writing index at a=%e",
              exp(e->ti_current * e->time_base) * e->cosmology->a_begin);
    else
      message("Writing index at t=%e",
              e->ti_current * e->time_base + e->time_begin);
  }

  /* Dump... */
  write_index_single(e, e->logger->base_name, e->internal_units,
                     e->snapshot_units);

  /* Flag that we dumped a snapshot */
  e->step_props |= engine_step_prop_logger_index;

  clocks_gettime(&time2);
  if (e->verbose)
    message("writing particle indices took %.3f %s.",
            (float)clocks_diff(&time1, &time2), clocks_getunit());
#else
  error("SWIFT was not compiled with the logger");
#endif
}

#ifdef HAVE_SETAFFINITY
/**
 * @brief Returns the initial affinity the main thread is using.
 */
cpu_set_t *engine_entry_affinity(void) {

  static int use_entry_affinity = 0;
  static cpu_set_t entry_affinity;

  if (!use_entry_affinity) {
    pthread_t engine = pthread_self();
    pthread_getaffinity_np(engine, sizeof(entry_affinity), &entry_affinity);
    use_entry_affinity = 1;
  }

  return &entry_affinity;
}
#endif

/**
 * @brief  Ensure the NUMA node on which we initialise (first touch) everything
 * doesn't change before engine_init allocates NUMA-local workers.
 */
void engine_pin(void) {

#ifdef HAVE_SETAFFINITY
  cpu_set_t *entry_affinity = engine_entry_affinity();
  int pin;
  for (pin = 0; pin < CPU_SETSIZE && !CPU_ISSET(pin, entry_affinity); ++pin)
    ;

  cpu_set_t affinity;
  CPU_ZERO(&affinity);
  CPU_SET(pin, &affinity);
  if (sched_setaffinity(0, sizeof(affinity), &affinity) != 0) {
    error("failed to set engine's affinity");
  }
#else
  error("SWIFT was not compiled with support for pinning.");
#endif
}

/**
 * @brief Unpins the main thread.
 */
void engine_unpin(void) {
#ifdef HAVE_SETAFFINITY
  pthread_t main_thread = pthread_self();
  cpu_set_t *entry_affinity = engine_entry_affinity();
  pthread_setaffinity_np(main_thread, sizeof(*entry_affinity), entry_affinity);
#else
  error("SWIFT was not compiled with support for pinning.");
#endif
}

/**
 * @brief init an engine struct with the necessary properties for the
 *        simulation.
 *
 * Note do not use when restarting. Engine initialisation
 * is completed by a call to engine_config().
 *
 * @param e The #engine.
 * @param s The #space in which this #runner will run.
 * @param params The parsed parameter file.
 * @param Ngas total number of gas particles in the simulation.
 * @param Ngparts total number of gravity particles in the simulation.
 * @param Nstars total number of star particles in the simulation.
 * @param policy The queuing policy to use.
 * @param verbose Is this #engine talkative ?
 * @param reparttype What type of repartition algorithm are we using ?
 * @param internal_units The system of units used internally.
 * @param physical_constants The #phys_const used for this run.
 * @param cosmo The #cosmology used for this run.
 * @param hydro The #hydro_props used for this run.
 * @param entropy_floor The #entropy_floor_properties for this run.
 * @param gravity The #gravity_props used for this run.
 * @param stars The #stars_props used for this run.
 * @param mesh The #pm_mesh used for the long-range periodic forces.
 * @param potential The properties of the external potential.
 * @param cooling_func The properties of the cooling function.
 * @param starform The #star_formation model of this run.
 * @param chemistry The chemistry information.
 */
void engine_init(struct engine *e, struct space *s, struct swift_params *params,
                 long long Ngas, long long Ngparts, long long Nstars,
                 int policy, int verbose, struct repartition *reparttype,
                 const struct unit_system *internal_units,
                 const struct phys_const *physical_constants,
                 struct cosmology *cosmo, struct hydro_props *hydro,
                 const struct entropy_floor_properties *entropy_floor,
                 struct gravity_props *gravity, const struct stars_props *stars,
                 struct pm_mesh *mesh,
                 const struct external_potential *potential,
                 struct cooling_function_data *cooling_func,
                 const struct star_formation *starform,
                 const struct chemistry_global_data *chemistry) {

  /* Clean-up everything */
  bzero(e, sizeof(struct engine));

  /* Store the all values in the fields of the engine. */
  e->s = s;
  e->policy = policy;
  e->step = 0;
  e->total_nr_parts = Ngas;
  e->total_nr_gparts = Ngparts;
  e->total_nr_sparts = Nstars;
  e->proxy_ind = NULL;
  e->nr_proxies = 0;
  e->reparttype = reparttype;
  e->ti_old = 0;
  e->ti_current = 0;
  e->time_step = 0.;
  e->time_base = 0.;
  e->time_base_inv = 0.;
  e->time_begin = 0.;
  e->time_end = 0.;
  e->max_active_bin = num_time_bins;
  e->min_active_bin = 1;
  e->internal_units = internal_units;
  e->a_first_snapshot =
      parser_get_opt_param_double(params, "Snapshots:scale_factor_first", 0.1);
  e->time_first_snapshot =
      parser_get_opt_param_double(params, "Snapshots:time_first", 0.);
  e->delta_time_snapshot =
      parser_get_param_double(params, "Snapshots:delta_time");
  e->ti_next_snapshot = 0;
  parser_get_param_string(params, "Snapshots:basename", e->snapshot_base_name);
  e->snapshot_compression =
      parser_get_opt_param_int(params, "Snapshots:compression", 0);
  e->snapshot_int_time_label_on =
      parser_get_opt_param_int(params, "Snapshots:int_time_label_on", 0);
  e->snapshot_invoke_stf =
      parser_get_opt_param_int(params, "Snapshots:invoke_stf", 0);
  e->snapshot_units = (struct unit_system *)malloc(sizeof(struct unit_system));
  units_init_default(e->snapshot_units, params, "Snapshots", internal_units);
  e->snapshot_output_count = 0;
  e->stf_output_count = 0;
  e->dt_min = parser_get_param_double(params, "TimeIntegration:dt_min");
  e->dt_max = parser_get_param_double(params, "TimeIntegration:dt_max");
  e->dt_max_RMS_displacement = FLT_MAX;
  e->max_RMS_displacement_factor = parser_get_opt_param_double(
      params, "TimeIntegration:max_dt_RMS_factor", 0.25);
  e->a_first_statistics =
      parser_get_opt_param_double(params, "Statistics:scale_factor_first", 0.1);
  e->time_first_statistics =
      parser_get_opt_param_double(params, "Statistics:time_first", 0.);
  e->delta_time_statistics =
      parser_get_param_double(params, "Statistics:delta_time");
  e->ti_next_stats = 0;
  e->verbose = verbose;
  e->wallclock_time = 0.f;
  e->physical_constants = physical_constants;
  e->cosmology = cosmo;
  e->hydro_properties = hydro;
  e->entropy_floor = entropy_floor;
  e->gravity_properties = gravity;
  e->stars_properties = stars;
  e->mesh = mesh;
  e->external_potential = potential;
  e->cooling_func = cooling_func;
  e->star_formation = starform;
  e->chemistry = chemistry;
  e->parameter_file = params;
#ifdef WITH_MPI
  e->cputime_last_step = 0;
  e->last_repartition = 0;
#endif
  e->total_nr_cells = 0;
  e->total_nr_tasks = 0;

#if defined(WITH_LOGGER)
  e->logger = (struct logger *)malloc(sizeof(struct logger));
  logger_init(e->logger, params);
#endif

  /* Make the space link back to the engine. */
  s->e = e;

  /* Setup the timestep if non-cosmological */
  if (!(e->policy & engine_policy_cosmology)) {
    e->time_begin =
        parser_get_param_double(params, "TimeIntegration:time_begin");
    e->time_end = parser_get_param_double(params, "TimeIntegration:time_end");
    e->time_old = e->time_begin;
    e->time = e->time_begin;

    e->time_base = (e->time_end - e->time_begin) / max_nr_timesteps;
    e->time_base_inv = 1.0 / e->time_base;
    e->ti_current = 0;
  } else {

    e->time_begin = e->cosmology->time_begin;
    e->time_end = e->cosmology->time_end;
    e->time_old = e->time_begin;
    e->time = e->time_begin;

    /* Copy the relevent information from the cosmology model */
    e->time_base = e->cosmology->time_base;
    e->time_base_inv = e->cosmology->time_base_inv;
    e->ti_current = 0;
  }

  /* Initialise VELOCIraptor output. */
  if (e->policy & engine_policy_structure_finding) {
    parser_get_param_string(params, "StructureFinding:basename",
                            e->stf_base_name);
    parser_get_param_string(params, "StructureFinding:config_file_name",
                            e->stf_config_file_name);

    e->time_first_stf_output =
        parser_get_opt_param_double(params, "StructureFinding:time_first", 0.);
    e->a_first_stf_output = parser_get_opt_param_double(
        params, "StructureFinding:scale_factor_first", 0.1);
    e->delta_time_stf =
        parser_get_opt_param_double(params, "StructureFinding:delta_time", -1.);
  }

  engine_init_output_lists(e, params);
}

/**
 * @brief configure an engine with the given number of threads, queues
 *        and core affinity. Also initialises the scheduler and opens various
 *        output files, computes the next timestep and initialises the
 *        threadpool.
 *
 * Assumes the engine is correctly initialised i.e. is restored from a restart
 * file or has been setup by engine_init(). When restarting any output log
 * files are positioned so that further output is appended. Note that
 * parameters are not read from the engine, just the parameter file, this
 * allows values derived in this function to be changed between runs.
 * When not restarting params should be the same as given to engine_init().
 *
 * @param restart true when restarting the application.
 * @param e The #engine.
 * @param params The parsed parameter file.
 * @param nr_nodes The number of MPI ranks.
 * @param nodeID The MPI rank of this node.
 * @param nr_threads The number of threads per MPI rank.
 * @param with_aff use processor affinity, if supported.
 * @param verbose Is this #engine talkative ?
 * @param restart_file The name of our restart file.
 */
void engine_config(int restart, struct engine *e, struct swift_params *params,
                   int nr_nodes, int nodeID, int nr_threads, int with_aff,
                   int verbose, const char *restart_file) {

  /* Store the values and initialise global fields. */
  e->nodeID = nodeID;
  e->nr_threads = nr_threads;
  e->nr_nodes = nr_nodes;
  e->proxy_ind = NULL;
  e->nr_proxies = 0;
  e->forcerebuild = 1;
  e->forcerepart = 0;
  e->restarting = restart;
  e->step_props = engine_step_prop_none;
  e->links = NULL;
  e->nr_links = 0;
  e->file_stats = NULL;
  e->file_timesteps = NULL;
  e->verbose = verbose;
  e->wallclock_time = 0.f;
  e->restart_dump = 0;
  e->restart_file = restart_file;
  e->restart_next = 0;
  e->restart_dt = 0;
  engine_rank = nodeID;

  /* Get the number of queues */
  int nr_queues =
      parser_get_opt_param_int(params, "Scheduler:nr_queues", nr_threads);
  if (nr_queues <= 0) nr_queues = e->nr_threads;
  if (nr_queues != nr_threads)
    message("Number of task queues set to %d", nr_queues);
  e->s->nr_queues = nr_queues;

/* Deal with affinity. For now, just figure out the number of cores. */
#if defined(HAVE_SETAFFINITY)
  const int nr_cores = sysconf(_SC_NPROCESSORS_ONLN);
  cpu_set_t *entry_affinity = engine_entry_affinity();
  const int nr_affinity_cores = CPU_COUNT(entry_affinity);

  if (nr_cores > CPU_SETSIZE) /* Unlikely, except on e.g. SGI UV. */
    error("must allocate dynamic cpu_set_t (too many cores per node)");

  char *buf = (char *)malloc((nr_cores + 1) * sizeof(char));
  buf[nr_cores] = '\0';
  for (int j = 0; j < nr_cores; ++j) {
    /* Reversed bit order from convention, but same as e.g. Intel MPI's
     * I_MPI_PIN_DOMAIN explicit mask: left-to-right, LSB-to-MSB. */
    buf[j] = CPU_ISSET(j, entry_affinity) ? '1' : '0';
  }

  if (verbose && with_aff) message("Affinity at entry: %s", buf);

  int *cpuid = NULL;
  cpu_set_t cpuset;

  if (with_aff) {

    cpuid = (int *)malloc(nr_affinity_cores * sizeof(int));

    int skip = 0;
    for (int k = 0; k < nr_affinity_cores; k++) {
      int c;
      for (c = skip; c < CPU_SETSIZE && !CPU_ISSET(c, entry_affinity); ++c)
        ;
      cpuid[k] = c;
      skip = c + 1;
    }

#if defined(HAVE_LIBNUMA) && defined(_GNU_SOURCE)
    if ((e->policy & engine_policy_cputight) != engine_policy_cputight) {

      if (numa_available() >= 0) {
        if (nodeID == 0) message("prefer NUMA-distant CPUs");

        /* Get list of numa nodes of all available cores. */
        int *nodes = (int *)malloc(nr_affinity_cores * sizeof(int));
        int nnodes = 0;
        for (int i = 0; i < nr_affinity_cores; i++) {
          nodes[i] = numa_node_of_cpu(cpuid[i]);
          if (nodes[i] > nnodes) nnodes = nodes[i];
        }
        nnodes += 1;

        /* Count cores per node. */
        int *core_counts = (int *)malloc(nnodes * sizeof(int));
        for (int i = 0; i < nr_affinity_cores; i++) {
          core_counts[nodes[i]] = 0;
        }
        for (int i = 0; i < nr_affinity_cores; i++) {
          core_counts[nodes[i]] += 1;
        }

        /* Index cores within each node. */
        int *core_indices = (int *)malloc(nr_affinity_cores * sizeof(int));
        for (int i = nr_affinity_cores - 1; i >= 0; i--) {
          core_indices[i] = core_counts[nodes[i]];
          core_counts[nodes[i]] -= 1;
        }

        /* Now sort so that we pick adjacent cpuids from different nodes
         * by sorting internal node core indices. */
        int done = 0;
        while (!done) {
          done = 1;
          for (int i = 1; i < nr_affinity_cores; i++) {
            if (core_indices[i] < core_indices[i - 1]) {
              int t = cpuid[i - 1];
              cpuid[i - 1] = cpuid[i];
              cpuid[i] = t;

              t = core_indices[i - 1];
              core_indices[i - 1] = core_indices[i];
              core_indices[i] = t;
              done = 0;
            }
          }
        }

        free(nodes);
        free(core_counts);
        free(core_indices);
      }
    }
#endif
  } else {
    if (nodeID == 0) message("no processor affinity used");

  } /* with_aff */

  /* Avoid (unexpected) interference between engine and runner threads. We can
   * do this once we've made at least one call to engine_entry_affinity and
   * maybe numa_node_of_cpu(sched_getcpu()), even if the engine isn't already
   * pinned. */
  if (with_aff) engine_unpin();
#endif

  if (with_aff && nodeID == 0) {
#ifdef HAVE_SETAFFINITY
#ifdef WITH_MPI
    printf("[%04i] %s engine_init: cpu map is [ ", nodeID,
           clocks_get_timesincestart());
#else
    printf("%s engine_init: cpu map is [ ", clocks_get_timesincestart());
#endif
    for (int i = 0; i < nr_affinity_cores; i++) printf("%i ", cpuid[i]);
    printf("].\n");
#endif
  }

  /* Are we doing stuff in parallel? */
  if (nr_nodes > 1) {
#ifndef WITH_MPI
    error("SWIFT was not compiled with MPI support.");
#else
    e->policy |= engine_policy_mpi;
    if ((e->proxies = (struct proxy *)calloc(sizeof(struct proxy),
                                             engine_maxproxies)) == NULL)
      error("Failed to allocate memory for proxies.");
    e->nr_proxies = 0;
#endif
  }

  /* Open some files */
  if (e->nodeID == 0) {

    /* When restarting append to these files. */
    const char *mode;
    if (restart)
      mode = "a";
    else
      mode = "w";

    char energyfileName[200] = "";
    parser_get_opt_param_string(params, "Statistics:energy_file_name",
                                energyfileName,
                                engine_default_energy_file_name);
    sprintf(energyfileName + strlen(energyfileName), ".txt");
    e->file_stats = fopen(energyfileName, mode);

    if (!restart) {
      fprintf(
          e->file_stats,
          "#%14s %14s %14s %14s %14s %14s %14s %14s %14s %14s %14s %14s %14s "
          "%14s %14s %14s %14s %14s %14s\n",
          "Time", "Mass", "E_tot", "E_kin", "E_int", "E_pot", "E_pot_self",
          "E_pot_ext", "E_radcool", "Entropy", "p_x", "p_y", "p_z", "ang_x",
          "ang_y", "ang_z", "com_x", "com_y", "com_z");
      fflush(e->file_stats);
    }

    char timestepsfileName[200] = "";
    parser_get_opt_param_string(params, "Statistics:timestep_file_name",
                                timestepsfileName,
                                engine_default_timesteps_file_name);

    sprintf(timestepsfileName + strlen(timestepsfileName), "_%d.txt",
            nr_nodes * nr_threads);
    e->file_timesteps = fopen(timestepsfileName, mode);

    if (!restart) {
      fprintf(
          e->file_timesteps,
          "# Host: %s\n# Branch: %s\n# Revision: %s\n# Compiler: %s, "
          "Version: %s \n# "
          "Number of threads: %d\n# Number of MPI ranks: %d\n# Hydrodynamic "
          "scheme: %s\n# Hydrodynamic kernel: %s\n# No. of neighbours: %.2f "
          "+/- %.4f\n# Eta: %f\n# Config: %s\n# CFLAGS: %s\n",
          hostname(), git_branch(), git_revision(), compiler_name(),
          compiler_version(), e->nr_threads, e->nr_nodes, SPH_IMPLEMENTATION,
          kernel_name, e->hydro_properties->target_neighbours,
          e->hydro_properties->delta_neighbours,
          e->hydro_properties->eta_neighbours, configuration_options(),
          compilation_cflags());

      fprintf(e->file_timesteps,
              "# Step Properties: Rebuild=%d, Redistribute=%d, Repartition=%d, "
              "Statistics=%d, Snapshot=%d, Restarts=%d STF=%d, logger=%d\n",
              engine_step_prop_rebuild, engine_step_prop_redistribute,
              engine_step_prop_repartition, engine_step_prop_statistics,
              engine_step_prop_snapshot, engine_step_prop_restarts,
              engine_step_prop_stf, engine_step_prop_logger_index);

      fprintf(e->file_timesteps,
              "# %6s %14s %12s %12s %14s %9s %12s %12s %12s %16s [%s] %6s\n",
              "Step", "Time", "Scale-factor", "Redshift", "Time-step",
              "Time-bins", "Updates", "g-Updates", "s-Updates",
              "Wall-clock time", clocks_getunit(), "Props");
      fflush(e->file_timesteps);
    }
  }

  /* Print policy */
  engine_print_policy(e);

  /* Print information about the hydro scheme */
  if (e->policy & engine_policy_hydro) {
    if (e->nodeID == 0) hydro_props_print(e->hydro_properties);
    if (e->nodeID == 0) entropy_floor_print(e->entropy_floor);
  }

  /* Print information about the gravity scheme */
  if (e->policy & engine_policy_self_gravity)
    if (e->nodeID == 0) gravity_props_print(e->gravity_properties);

  if (e->policy & engine_policy_stars)
    if (e->nodeID == 0) stars_props_print(e->stars_properties);

  /* Check we have sensible time bounds */
  if (e->time_begin >= e->time_end)
    error(
        "Final simulation time (t_end = %e) must be larger than the start time "
        "(t_beg = %e)",
        e->time_end, e->time_begin);

  /* Check we don't have inappropriate time labels */
  if ((e->snapshot_int_time_label_on == 1) && (e->time_end <= 1.f))
    error("Snapshot integer time labels enabled but end time <= 1");

  /* Check we have sensible time-step values */
  if (e->dt_min > e->dt_max)
    error(
        "Minimal time-step size (%e) must be smaller than maximal time-step "
        "size (%e)",
        e->dt_min, e->dt_max);

  /* Info about time-steps */
  if (e->nodeID == 0) {
    message("Absolute minimal timestep size: %e", e->time_base);

    float dt_min = e->time_end - e->time_begin;
    while (dt_min > e->dt_min) dt_min /= 2.f;

    message("Minimal timestep size (on time-line): %e", dt_min);

    float dt_max = e->time_end - e->time_begin;
    while (dt_max > e->dt_max) dt_max /= 2.f;

    message("Maximal timestep size (on time-line): %e", dt_max);
  }

  if (e->dt_min < e->time_base && e->nodeID == 0)
    error(
        "Minimal time-step size smaller than the absolute possible minimum "
        "dt=%e",
        e->time_base);

  if (!(e->policy & engine_policy_cosmology))
    if (e->dt_max > (e->time_end - e->time_begin) && e->nodeID == 0)
      error("Maximal time-step size larger than the simulation run time t=%e",
            e->time_end - e->time_begin);

  /* Deal with outputs */
  if (e->policy & engine_policy_cosmology) {

    if (e->delta_time_snapshot <= 1.)
      error("Time between snapshots (%e) must be > 1.", e->delta_time_snapshot);

    if (e->delta_time_statistics <= 1.)
      error("Time between statistics (%e) must be > 1.",
            e->delta_time_statistics);

    if (e->a_first_snapshot < e->cosmology->a_begin)
      error(
          "Scale-factor of first snapshot (%e) must be after the simulation "
          "start a=%e.",
          e->a_first_snapshot, e->cosmology->a_begin);

    if (e->a_first_statistics < e->cosmology->a_begin)
      error(
          "Scale-factor of first stats output (%e) must be after the "
          "simulation start a=%e.",
          e->a_first_statistics, e->cosmology->a_begin);

    if (e->policy & engine_policy_structure_finding) {

      if (e->delta_time_stf == -1. && !e->snapshot_invoke_stf)
        error("A value for `StructureFinding:delta_time` must be specified");

      if (e->delta_time_stf <= 1. && e->delta_time_stf != -1.)
        error("Time between STF (%e) must be > 1.", e->delta_time_stf);

      if (e->a_first_stf_output < e->cosmology->a_begin)
        error(
            "Scale-factor of first stf output (%e) must be after the "
            "simulation start a=%e.",
            e->a_first_stf_output, e->cosmology->a_begin);
    }
  } else {

    if (e->delta_time_snapshot <= 0.)
      error("Time between snapshots (%e) must be positive.",
            e->delta_time_snapshot);

    if (e->delta_time_statistics <= 0.)
      error("Time between statistics (%e) must be positive.",
            e->delta_time_statistics);

    /* Find the time of the first output */
    if (e->time_first_snapshot < e->time_begin)
      error(
          "Time of first snapshot (%e) must be after the simulation start "
          "t=%e.",
          e->time_first_snapshot, e->time_begin);

    if (e->time_first_statistics < e->time_begin)
      error(
          "Time of first stats output (%e) must be after the simulation start "
          "t=%e.",
          e->time_first_statistics, e->time_begin);

    if (e->policy & engine_policy_structure_finding) {

      if (e->delta_time_stf == -1. && !e->snapshot_invoke_stf)
        error("A value for `StructureFinding:delta_time` must be specified");

      if (e->delta_time_stf <= 0. && e->delta_time_stf != -1.)
        error("Time between STF (%e) must be positive.", e->delta_time_stf);

      if (e->time_first_stf_output < e->time_begin)
        error("Time of first STF (%e) must be after the simulation start t=%e.",
              e->time_first_stf_output, e->time_begin);
    }
  }

  /* Get the total mass */
  e->total_mass = 0.;
  for (size_t i = 0; i < e->s->nr_gparts; ++i)
    e->total_mass += e->s->gparts[i].mass;

/* Reduce the total mass */
#ifdef WITH_MPI
  MPI_Allreduce(MPI_IN_PLACE, &e->total_mass, 1, MPI_DOUBLE, MPI_SUM,
                MPI_COMM_WORLD);
#endif

#if defined(WITH_LOGGER)
  if (e->nodeID == 0)
    message(
        "WARNING: There is currently no way of predicting the output "
        "size, please use it carefully");
#endif

  /* Find the time of the first snapshot output */
  engine_compute_next_snapshot_time(e);

  /* Find the time of the first statistics output */
  engine_compute_next_statistics_time(e);

  /* Find the time of the first stf output */
  if (e->policy & engine_policy_structure_finding) {
    engine_compute_next_stf_time(e);
  }

  /* Check that we are invoking VELOCIraptor only if we have it */
  if (e->snapshot_invoke_stf &&
      !(e->policy & engine_policy_structure_finding)) {
    error(
        "Invoking VELOCIraptor after snapshots but structure finding wasn't "
        "activated at runtime (Use --velociraptor).");
  }

  /* Whether restarts are enabled. Yes by default. Can be changed on restart. */
  e->restart_dump = parser_get_opt_param_int(params, "Restarts:enable", 1);

  /* Whether to save backup copies of the previous restart files. */
  e->restart_save = parser_get_opt_param_int(params, "Restarts:save", 1);

  /* Whether restarts should be dumped on exit. Not by default. Can be changed
   * on restart. */
  e->restart_onexit = parser_get_opt_param_int(params, "Restarts:onexit", 0);

  /* Hours between restart dumps. Can be changed on restart. */
  float dhours =
      parser_get_opt_param_float(params, "Restarts:delta_hours", 6.0);
  if (e->nodeID == 0) {
    if (e->restart_dump)
      message("Restarts will be dumped every %f hours", dhours);
    else
      message("WARNING: restarts will not be dumped");

    if (e->verbose && e->restart_onexit)
      message("Restarts will be dumped after the final step");
  }

  /* Internally we use ticks, so convert into a delta ticks. Assumes we can
   * convert from ticks into milliseconds. */
  e->restart_dt = clocks_to_ticks(dhours * 60.0 * 60.0 * 1000.0);

  /* The first dump will happen no sooner than restart_dt ticks in the
   * future. */
  e->restart_next = getticks() + e->restart_dt;

/* Construct types for MPI communications */
#ifdef WITH_MPI
  part_create_mpi_types();
  multipole_create_mpi_types();
  stats_create_mpi_type();
  proxy_create_mpi_type();
  task_create_mpi_comms();
#endif

  /* Initialise the collection group. */
  collectgroup_init();

  /* Initialize the threadpool. */
  threadpool_init(&e->threadpool, e->nr_threads);

  /* First of all, init the barrier and lock it. */
  if (swift_barrier_init(&e->wait_barrier, NULL, e->nr_threads + 1) != 0 ||
      swift_barrier_init(&e->run_barrier, NULL, e->nr_threads + 1) != 0)
    error("Failed to initialize barrier.");

  /* Expected average for tasks per cell. If set to zero we use a heuristic
   * guess based on the numbers of cells and how many tasks per cell we expect.
   * On restart this number cannot be estimated (no cells yet), so we recover
   * from the end of the dumped run. Can be changed on restart. */
  e->tasks_per_cell =
      parser_get_opt_param_float(params, "Scheduler:tasks_per_cell", 0.0);
  e->tasks_per_cell_max = 0.0f;

  float maxtasks = 0;
  if (restart)
    maxtasks = e->restart_max_tasks;
  else
    maxtasks = engine_estimate_nr_tasks(e);

  /* Estimated number of links per tasks */
  e->links_per_tasks =
      parser_get_opt_param_int(params, "Scheduler:links_per_tasks", 10);

  /* Init the scheduler. */
  scheduler_init(&e->sched, e->s, maxtasks, nr_queues,
                 (e->policy & scheduler_flag_steal), e->nodeID, &e->threadpool);

  /* Maximum size of MPI task messages, in KB, that should not be buffered,
   * that is sent using MPI_Issend, not MPI_Isend. 4Mb by default. Can be
   * changed on restart.
   */
  e->sched.mpi_message_limit =
      parser_get_opt_param_int(params, "Scheduler:mpi_message_limit", 4) * 1024;

  /* Allocate and init the threads. */
  if (posix_memalign((void **)&e->runners, SWIFT_CACHE_ALIGNMENT,
                     e->nr_threads * sizeof(struct runner)) != 0)
    error("Failed to allocate threads array.");
  for (int k = 0; k < e->nr_threads; k++) {
    e->runners[k].id = k;
    e->runners[k].e = e;
    if (pthread_create(&e->runners[k].thread, NULL, &runner_main,
                       &e->runners[k]) != 0)
      error("Failed to create runner thread.");

    /* Try to pin the runner to a given core */
    if (with_aff &&
        (e->policy & engine_policy_setaffinity) == engine_policy_setaffinity) {
#if defined(HAVE_SETAFFINITY)

      /* Set a reasonable queue ID. */
      int coreid = k % nr_affinity_cores;
      e->runners[k].cpuid = cpuid[coreid];

      if (nr_queues < e->nr_threads)
        e->runners[k].qid = cpuid[coreid] * nr_queues / nr_affinity_cores;
      else
        e->runners[k].qid = k;

      /* Set the cpu mask to zero | e->id. */
      CPU_ZERO(&cpuset);
      CPU_SET(cpuid[coreid], &cpuset);

      /* Apply this mask to the runner's pthread. */
      if (pthread_setaffinity_np(e->runners[k].thread, sizeof(cpu_set_t),
                                 &cpuset) != 0)
        error("Failed to set thread affinity.");

#else
      error("SWIFT was not compiled with affinity enabled.");
#endif
    } else {
      e->runners[k].cpuid = k;
      e->runners[k].qid = k * nr_queues / e->nr_threads;
    }

    /* Allocate particle caches. */
    e->runners[k].ci_gravity_cache.count = 0;
    e->runners[k].cj_gravity_cache.count = 0;
    gravity_cache_init(&e->runners[k].ci_gravity_cache, space_splitsize);
    gravity_cache_init(&e->runners[k].cj_gravity_cache, space_splitsize);
#ifdef WITH_VECTORIZATION
    e->runners[k].ci_cache.count = 0;
    e->runners[k].cj_cache.count = 0;
    cache_init(&e->runners[k].ci_cache, CACHE_SIZE);
    cache_init(&e->runners[k].cj_cache, CACHE_SIZE);
#endif

    if (verbose) {
      if (with_aff)
        message("runner %i on cpuid=%i with qid=%i.", e->runners[k].id,
                e->runners[k].cpuid, e->runners[k].qid);
      else
        message("runner %i using qid=%i no cpuid.", e->runners[k].id,
                e->runners[k].qid);
    }
  }

#ifdef WITH_LOGGER
  /* Write the particle logger header */
  logger_write_file_header(e->logger, e);
#endif

  /* Initialise the structure finder */
#ifdef HAVE_VELOCIRAPTOR
  if (e->policy & engine_policy_structure_finding) velociraptor_init(e);
#endif

    /* Free the affinity stuff */
#if defined(HAVE_SETAFFINITY)
  if (with_aff) {
    free(cpuid);
  }
  free(buf);
#endif

  /* Wait for the runner threads to be in place. */
  swift_barrier_wait(&e->wait_barrier);
}

/**
 * @brief Prints the current policy of an engine
 *
 * @param e The engine to print information about
 */
void engine_print_policy(struct engine *e) {

#ifdef WITH_MPI
  if (e->nodeID == 0) {
    printf("[0000] %s engine_policy: engine policies are [ ",
           clocks_get_timesincestart());
    for (int k = 0; k <= engine_maxpolicy; k++)
      if (e->policy & (1 << k)) printf(" '%s' ", engine_policy_names[k + 1]);
    printf(" ]\n");
    fflush(stdout);
  }
#else
  printf("%s engine_policy: engine policies are [ ",
         clocks_get_timesincestart());
  for (int k = 0; k <= engine_maxpolicy; k++)
    if (e->policy & (1 << k)) printf(" '%s' ", engine_policy_names[k + 1]);
  printf(" ]\n");
  fflush(stdout);
#endif
}

/**
 * @brief Computes the next time (on the time line) for a dump
 *
 * @param e The #engine.
 */
void engine_compute_next_snapshot_time(struct engine *e) {

  /* Do outputlist file case */
  if (e->output_list_snapshots) {
    output_list_read_next_time(e->output_list_snapshots, e, "snapshots",
                               &e->ti_next_snapshot);
    return;
  }

  /* Find upper-bound on last output */
  double time_end;
  if (e->policy & engine_policy_cosmology)
    time_end = e->cosmology->a_end * e->delta_time_snapshot;
  else
    time_end = e->time_end + e->delta_time_snapshot;

  /* Find next snasphot above current time */
  double time;
  if (e->policy & engine_policy_cosmology)
    time = e->a_first_snapshot;
  else
    time = e->time_first_snapshot;

  int found_snapshot_time = 0;
  while (time < time_end) {

    /* Output time on the integer timeline */
    if (e->policy & engine_policy_cosmology)
      e->ti_next_snapshot = log(time / e->cosmology->a_begin) / e->time_base;
    else
      e->ti_next_snapshot = (time - e->time_begin) / e->time_base;

    /* Found it? */
    if (e->ti_next_snapshot > e->ti_current) {
      found_snapshot_time = 1;
      break;
    }

    if (e->policy & engine_policy_cosmology)
      time *= e->delta_time_snapshot;
    else
      time += e->delta_time_snapshot;
  }

  /* Deal with last snapshot */
  if (!found_snapshot_time) {
    e->ti_next_snapshot = -1;
    if (e->verbose) message("No further output time.");
  } else {

    /* Be nice, talk... */
    if (e->policy & engine_policy_cosmology) {
      const double next_snapshot_time =
          exp(e->ti_next_snapshot * e->time_base) * e->cosmology->a_begin;
      if (e->verbose)
        message("Next snapshot time set to a=%e.", next_snapshot_time);
    } else {
      const double next_snapshot_time =
          e->ti_next_snapshot * e->time_base + e->time_begin;
      if (e->verbose)
        message("Next snapshot time set to t=%e.", next_snapshot_time);
    }
  }
}

/**
 * @brief Computes the next time (on the time line) for a statistics dump
 *
 * @param e The #engine.
 */
void engine_compute_next_statistics_time(struct engine *e) {
  /* Do output_list file case */
  if (e->output_list_stats) {
    output_list_read_next_time(e->output_list_stats, e, "stats",
                               &e->ti_next_stats);
    return;
  }

  /* Find upper-bound on last output */
  double time_end;
  if (e->policy & engine_policy_cosmology)
    time_end = e->cosmology->a_end * e->delta_time_statistics;
  else
    time_end = e->time_end + e->delta_time_statistics;

  /* Find next snasphot above current time */
  double time;
  if (e->policy & engine_policy_cosmology)
    time = e->a_first_statistics;
  else
    time = e->time_first_statistics;

  int found_stats_time = 0;
  while (time < time_end) {

    /* Output time on the integer timeline */
    if (e->policy & engine_policy_cosmology)
      e->ti_next_stats = log(time / e->cosmology->a_begin) / e->time_base;
    else
      e->ti_next_stats = (time - e->time_begin) / e->time_base;

    /* Found it? */
    if (e->ti_next_stats > e->ti_current) {
      found_stats_time = 1;
      break;
    }

    if (e->policy & engine_policy_cosmology)
      time *= e->delta_time_statistics;
    else
      time += e->delta_time_statistics;
  }

  /* Deal with last statistics */
  if (!found_stats_time) {
    e->ti_next_stats = -1;
    if (e->verbose) message("No further output time.");
  } else {

    /* Be nice, talk... */
    if (e->policy & engine_policy_cosmology) {
      const double next_statistics_time =
          exp(e->ti_next_stats * e->time_base) * e->cosmology->a_begin;
      if (e->verbose)
        message("Next output time for stats set to a=%e.",
                next_statistics_time);
    } else {
      const double next_statistics_time =
          e->ti_next_stats * e->time_base + e->time_begin;
      if (e->verbose)
        message("Next output time for stats set to t=%e.",
                next_statistics_time);
    }
  }
}

/**
 * @brief Computes the next time (on the time line) for structure finding
 *
 * @param e The #engine.
 */
void engine_compute_next_stf_time(struct engine *e) {
  /* Do output_list file case */
  if (e->output_list_stf) {
    output_list_read_next_time(e->output_list_stf, e, "stf", &e->ti_next_stf);
    return;
  }

  /* Find upper-bound on last output */
  double time_end;
  if (e->policy & engine_policy_cosmology)
    time_end = e->cosmology->a_end * e->delta_time_stf;
  else
    time_end = e->time_end + e->delta_time_stf;

  /* Find next snasphot above current time */
  double time;
  if (e->policy & engine_policy_cosmology)
    time = e->a_first_stf_output;
  else
    time = e->time_first_stf_output;

  int found_stf_time = 0;
  while (time < time_end) {

    /* Output time on the integer timeline */
    if (e->policy & engine_policy_cosmology)
      e->ti_next_stf = log(time / e->cosmology->a_begin) / e->time_base;
    else
      e->ti_next_stf = (time - e->time_begin) / e->time_base;

    /* Found it? */
    if (e->ti_next_stf > e->ti_current) {
      found_stf_time = 1;
      break;
    }

    if (e->policy & engine_policy_cosmology)
      time *= e->delta_time_stf;
    else
      time += e->delta_time_stf;
  }

  /* Deal with last snapshot */
  if (!found_stf_time) {
    e->ti_next_stf = -1;
    if (e->verbose) message("No further output time.");
  } else {

    /* Be nice, talk... */
    if (e->policy & engine_policy_cosmology) {
      const float next_stf_time =
          exp(e->ti_next_stf * e->time_base) * e->cosmology->a_begin;
      if (e->verbose)
        message("Next VELOCIraptor time set to a=%e.", next_stf_time);
    } else {
      const float next_stf_time = e->ti_next_stf * e->time_base + e->time_begin;
      if (e->verbose)
        message("Next VELOCIraptor time set to t=%e.", next_stf_time);
    }
  }
}

/**
 * @brief Initialize all the output_list required by the engine
 *
 * @param e The #engine.
 * @param params The #swift_params.
 */
void engine_init_output_lists(struct engine *e, struct swift_params *params) {
  /* Deal with snapshots */
  double snaps_time_first;
  e->output_list_snapshots = NULL;
  output_list_init(&e->output_list_snapshots, e, "Snapshots",
                   &e->delta_time_snapshot, &snaps_time_first);

  if (e->output_list_snapshots) {
    if (e->policy & engine_policy_cosmology)
      e->a_first_snapshot = snaps_time_first;
    else
      e->time_first_snapshot = snaps_time_first;
  }

  /* Deal with stats */
  double stats_time_first;
  e->output_list_stats = NULL;
  output_list_init(&e->output_list_stats, e, "Statistics",
                   &e->delta_time_statistics, &stats_time_first);

  if (e->output_list_stats) {
    if (e->policy & engine_policy_cosmology)
      e->a_first_statistics = stats_time_first;
    else
      e->time_first_statistics = stats_time_first;
  }

  /* Deal with stf */
  double stf_time_first;
  e->output_list_stf = NULL;
  output_list_init(&e->output_list_stf, e, "StructureFinding",
                   &e->delta_time_stf, &stf_time_first);

  if (e->output_list_stf) {
    if (e->policy & engine_policy_cosmology)
      e->a_first_stf_output = stf_time_first;
    else
      e->time_first_stf_output = stf_time_first;
  }
}

/**
 * @brief Computes the maximal time-step allowed by the max RMS displacement
 * condition.
 *
 * @param e The #engine.
 */
void engine_recompute_displacement_constraint(struct engine *e) {

  const ticks tic = getticks();

  /* Get the cosmological information */
  const struct cosmology *cosmo = e->cosmology;
  const float Om = cosmo->Omega_m;
  const float Ob = cosmo->Omega_b;
  const float H0 = cosmo->H0;
  const float a = cosmo->a;
  const float G_newton = e->physical_constants->const_newton_G;
  const float rho_crit0 = 3.f * H0 * H0 / (8.f * M_PI * G_newton);

  /* Start by reducing the minimal mass of each particle type */
  float min_mass[swift_type_count] = {e->s->min_part_mass,
                                      e->s->min_gpart_mass,
                                      FLT_MAX,
                                      FLT_MAX,
                                      e->s->min_spart_mass,
                                      FLT_MAX};
#ifdef SWIFT_DEBUG_CHECKS
  /* Check that the minimal mass collection worked */
  float min_part_mass_check = FLT_MAX;
  for (size_t i = 0; i < e->s->nr_parts; ++i) {
    if (e->s->parts[i].time_bin >= num_time_bins) continue;
    min_part_mass_check =
        min(min_part_mass_check, hydro_get_mass(&e->s->parts[i]));
  }
  if (min_part_mass_check != min_mass[swift_type_gas])
    error("Error collecting minimal mass of gas particles.");
#endif

#ifdef WITH_MPI
  MPI_Allreduce(MPI_IN_PLACE, min_mass, swift_type_count, MPI_FLOAT, MPI_MIN,
                MPI_COMM_WORLD);
#endif

  /* Do the same for the velocity norm sum */
  float vel_norm[swift_type_count] = {e->s->sum_part_vel_norm,
                                      e->s->sum_gpart_vel_norm,
                                      0.f,
                                      0.f,
                                      e->s->sum_spart_vel_norm,
                                      0.f};
#ifdef WITH_MPI
  MPI_Allreduce(MPI_IN_PLACE, vel_norm, swift_type_count, MPI_FLOAT, MPI_SUM,
                MPI_COMM_WORLD);
#endif

  /* Get the counts of each particle types */
  const long long total_nr_dm_gparts =
      e->total_nr_gparts - e->total_nr_parts - e->total_nr_sparts;
  float count_parts[swift_type_count] = {(float)e->total_nr_parts,
                                         (float)total_nr_dm_gparts,
                                         0.f,
                                         0.f,
                                         (float)e->total_nr_sparts,
                                         0.f};

  /* Count of particles for the two species */
  const float N_dm = count_parts[1];
  const float N_b = count_parts[0] + count_parts[4];

  /* Peculiar motion norm for the two species */
  const float vel_norm_dm = vel_norm[1];
  const float vel_norm_b = vel_norm[0] + vel_norm[4];

  /* Mesh forces smoothing scale */
  float r_s;
  if ((e->policy & engine_policy_self_gravity) && e->s->periodic)
    r_s = e->mesh->r_s;
  else
    r_s = FLT_MAX;

  float dt_dm = FLT_MAX, dt_b = FLT_MAX;

  /* DM case */
  if (N_dm > 0.f) {

    /* Minimal mass for the DM */
    const float min_mass_dm = min_mass[1];

    /* Inter-particle sepration for the DM */
    const float d_dm = cbrtf(min_mass_dm / ((Om - Ob) * rho_crit0));

    /* RMS peculiar motion for the DM */
    const float rms_vel_dm = vel_norm_dm / N_dm;

    /* Time-step based on maximum displacement */
    dt_dm = a * a * min(r_s, d_dm) / sqrtf(rms_vel_dm);
  }

  /* Baryon case */
  if (N_b > 0.f) {

    /* Minimal mass for the baryons */
    const float min_mass_b = min(min_mass[0], min_mass[4]);

    /* Inter-particle sepration for the baryons */
    const float d_b = cbrtf(min_mass_b / (Ob * rho_crit0));

    /* RMS peculiar motion for the baryons */
    const float rms_vel_b = vel_norm_b / N_b;

    /* Time-step based on maximum displacement */
    dt_b = a * a * min(r_s, d_b) / sqrtf(rms_vel_b);
  }

  /* Use the minimum */
  const float dt = min(dt_dm, dt_b);

  /* Apply the dimensionless factor */
  e->dt_max_RMS_displacement = dt * e->max_RMS_displacement_factor;

  if (e->verbose)
    message("max_dt_RMS_displacement = %e", e->dt_max_RMS_displacement);

  if (e->verbose)
    message("took %.3f %s.", clocks_from_ticks(getticks() - tic),
            clocks_getunit());
}

/**
 * @brief Frees up the memory allocated for this #engine
 */
void engine_clean(struct engine *e) {

  for (int i = 0; i < e->nr_threads; ++i) {
#ifdef WITH_VECTORIZATION
    cache_clean(&e->runners[i].ci_cache);
    cache_clean(&e->runners[i].cj_cache);
#endif
    gravity_cache_clean(&e->runners[i].ci_gravity_cache);
    gravity_cache_clean(&e->runners[i].cj_gravity_cache);
  }
  free(e->runners);
  free(e->snapshot_units);

  output_list_clean(&e->output_list_snapshots);
  output_list_clean(&e->output_list_stats);
  output_list_clean(&e->output_list_stf);

  free(e->links);
#if defined(WITH_LOGGER)
  logger_clean(e->logger);
  free(e->logger);
#endif
  scheduler_clean(&e->sched);
  space_clean(e->s);
  threadpool_clean(&e->threadpool);
}

/**
 * @brief Write the engine struct and its contents to the given FILE as a
 * stream of bytes.
 *
 * @param e the engine
 * @param stream the file stream
 */
void engine_struct_dump(struct engine *e, FILE *stream) {

  /* Dump the engine. Save the current tasks_per_cell estimate. */
  e->restart_max_tasks = engine_estimate_nr_tasks(e);
  restart_write_blocks(e, sizeof(struct engine), 1, stream, "engine",
                       "engine struct");

  /* And all the engine pointed data, these use their own dump functions. */
  space_struct_dump(e->s, stream);
  units_struct_dump(e->internal_units, stream);
  units_struct_dump(e->snapshot_units, stream);
  cosmology_struct_dump(e->cosmology, stream);

#ifdef WITH_MPI
  /* Save the partition for restoration. */
  partition_store_celllist(e->s, e->reparttype);
  partition_struct_dump(e->reparttype, stream);
#endif

  phys_const_struct_dump(e->physical_constants, stream);
  hydro_props_struct_dump(e->hydro_properties, stream);
  entropy_floor_struct_dump(e->entropy_floor, stream);
  gravity_props_struct_dump(e->gravity_properties, stream);
  stars_props_struct_dump(e->stars_properties, stream);
  pm_mesh_struct_dump(e->mesh, stream);
  potential_struct_dump(e->external_potential, stream);
  cooling_struct_dump(e->cooling_func, stream);
  starformation_struct_dump(e->star_formation, stream);
  chemistry_struct_dump(e->chemistry, stream);
  parser_struct_dump(e->parameter_file, stream);
  if (e->output_list_snapshots)
    output_list_struct_dump(e->output_list_snapshots, stream);
  if (e->output_list_stats)
    output_list_struct_dump(e->output_list_stats, stream);
  if (e->output_list_stf) output_list_struct_dump(e->output_list_stf, stream);
}

/**
 * @brief Re-create an engine struct and its contents from the given FILE
 *        stream.
 *
 * @param e the engine
 * @param stream the file stream
 */
void engine_struct_restore(struct engine *e, FILE *stream) {

  /* Read the engine. */
  restart_read_blocks(e, sizeof(struct engine), 1, stream, NULL,
                      "engine struct");

  /* Re-initializations as necessary for our struct and its members. */
  e->sched.tasks = NULL;
  e->sched.tasks_ind = NULL;
  e->sched.tid_active = NULL;
  e->sched.size = 0;

  /* Now for the other pointers, these use their own restore functions. */
  /* Note all this memory leaks, but is used once. */
  struct space *s = (struct space *)malloc(sizeof(struct space));
  space_struct_restore(s, stream);
  e->s = s;
  s->e = e;

  struct unit_system *us =
      (struct unit_system *)malloc(sizeof(struct unit_system));
  units_struct_restore(us, stream);
  e->internal_units = us;

  us = (struct unit_system *)malloc(sizeof(struct unit_system));
  units_struct_restore(us, stream);
  e->snapshot_units = us;

  struct cosmology *cosmo =
      (struct cosmology *)malloc(sizeof(struct cosmology));
  cosmology_struct_restore(e->policy & engine_policy_cosmology, cosmo, stream);
  e->cosmology = cosmo;

#ifdef WITH_MPI
  struct repartition *reparttype =
      (struct repartition *)malloc(sizeof(struct repartition));
  partition_struct_restore(reparttype, stream);
  e->reparttype = reparttype;
#endif

  struct phys_const *physical_constants =
      (struct phys_const *)malloc(sizeof(struct phys_const));
  phys_const_struct_restore(physical_constants, stream);
  e->physical_constants = physical_constants;

  struct hydro_props *hydro_properties =
      (struct hydro_props *)malloc(sizeof(struct hydro_props));
  hydro_props_struct_restore(hydro_properties, stream);
  e->hydro_properties = hydro_properties;

  struct entropy_floor_properties *entropy_floor =
      (struct entropy_floor_properties *)malloc(
          sizeof(struct entropy_floor_properties));
  entropy_floor_struct_restore(entropy_floor, stream);
  e->entropy_floor = entropy_floor;

  struct gravity_props *gravity_properties =
      (struct gravity_props *)malloc(sizeof(struct gravity_props));
  gravity_props_struct_restore(gravity_properties, stream);
  e->gravity_properties = gravity_properties;

  struct stars_props *stars_properties =
      (struct stars_props *)malloc(sizeof(struct stars_props));
  stars_props_struct_restore(stars_properties, stream);
  e->stars_properties = stars_properties;

  struct pm_mesh *mesh = (struct pm_mesh *)malloc(sizeof(struct pm_mesh));
  pm_mesh_struct_restore(mesh, stream);
  e->mesh = mesh;

  struct external_potential *external_potential =
      (struct external_potential *)malloc(sizeof(struct external_potential));
  potential_struct_restore(external_potential, stream);
  e->external_potential = external_potential;

  struct cooling_function_data *cooling_func =
      (struct cooling_function_data *)malloc(
          sizeof(struct cooling_function_data));
  cooling_struct_restore(cooling_func, stream, e->cosmology);
  e->cooling_func = cooling_func;

  struct star_formation *star_formation =
      (struct star_formation *)malloc(sizeof(struct star_formation));
  starformation_struct_restore(star_formation, stream);
  e->star_formation = star_formation;

  struct chemistry_global_data *chemistry =
      (struct chemistry_global_data *)malloc(
          sizeof(struct chemistry_global_data));
  chemistry_struct_restore(chemistry, stream);
  e->chemistry = chemistry;

  struct swift_params *parameter_file =
      (struct swift_params *)malloc(sizeof(struct swift_params));
  parser_struct_restore(parameter_file, stream);
  e->parameter_file = parameter_file;

  if (e->output_list_snapshots) {
    struct output_list *output_list_snapshots =
        (struct output_list *)malloc(sizeof(struct output_list));
    output_list_struct_restore(output_list_snapshots, stream);
    e->output_list_snapshots = output_list_snapshots;
  }

  if (e->output_list_stats) {
    struct output_list *output_list_stats =
        (struct output_list *)malloc(sizeof(struct output_list));
    output_list_struct_restore(output_list_stats, stream);
    e->output_list_stats = output_list_stats;
  }

  if (e->output_list_stf) {
    struct output_list *output_list_stf =
        (struct output_list *)malloc(sizeof(struct output_list));
    output_list_struct_restore(output_list_stf, stream);
    e->output_list_stf = output_list_stf;
  }

#ifdef EOS_PLANETARY
  eos_init(&eos, e->physical_constants, e->snapshot_units, e->parameter_file);
#endif

  /* Want to force a rebuild before using this engine. Wait to repartition.*/
  e->forcerebuild = 1;
  e->forcerepart = 0;
}<|MERGE_RESOLUTION|>--- conflicted
+++ resolved
@@ -2724,14 +2724,9 @@
         t->type == task_type_drift_gpart_out || t->type == task_type_cooling ||
         t->type == task_type_stars_in || t->type == task_type_stars_out ||
         t->type == task_type_star_formation ||
-<<<<<<< HEAD
-        t->type == task_type_extra_ghost || t->subtype == task_subtype_gradient ||
-	t->subtype == task_subtype_stars_feedback)
-=======
         t->type == task_type_extra_ghost ||
         t->subtype == task_subtype_gradient ||
         t->subtype == task_subtype_stars_feedback)
->>>>>>> 49276852
       t->skip = 1;
   }
 
@@ -3978,14 +3973,8 @@
   /* Get number of sparticles for each rank */
   size_t *n_sparts = (size_t *)malloc(e->nr_nodes * sizeof(size_t));
 
-<<<<<<< HEAD
-#define MPI_size MPI_UNSIGNED_LONG
-  int err = MPI_Allgather(&e->s->nr_sparts_foreign, 1, MPI_size, n_sparts, 1,
-                          MPI_size, MPI_COMM_WORLD);
-=======
   int err = MPI_Allgather(&e->s->nr_sparts_foreign, 1, MPI_UNSIGNED_LONG, n_sparts, 1,
                           MPI_UNSIGNED_LONG, MPI_COMM_WORLD);
->>>>>>> 49276852
   if (err != MPI_SUCCESS) error("Communication failed");
 
   /* Compute derivated quantities */
@@ -4031,13 +4020,10 @@
       }
     }
   }
-<<<<<<< HEAD
-=======
 
   free(n_sparts);
   free(n_sparts_in);
   free(sparts);
->>>>>>> 49276852
 #endif
 }
 
