/*******************************************************************************
 * This file is part of SWIFT.
 * Copyright (c) 2012 Pedro Gonnet (pedro.gonnet@durham.ac.uk)
 *                    Matthieu Schaller (matthieu.schaller@durham.ac.uk)
 *               2015 Peter W. Draper (p.w.draper@durham.ac.uk)
 *                    Angus Lepper (angus.lepper@ed.ac.uk)
 *               2016 John A. Regan (john.a.regan@durham.ac.uk)
 *                    Tom Theuns (tom.theuns@durham.ac.uk)
 *
 * This program is free software: you can redistribute it and/or modify
 * it under the terms of the GNU Lesser General Public License as published
 * by the Free Software Foundation, either version 3 of the License, or
 * (at your option) any later version.
 *
 * This program is distributed in the hope that it will be useful,
 * but WITHOUT ANY WARRANTY; without even the implied warranty of
 * MERCHANTABILITY or FITNESS FOR A PARTICULAR PURPOSE.  See the
 * GNU General Public License for more details.
 *
 * You should have received a copy of the GNU Lesser General Public License
 * along with this program.  If not, see <http://www.gnu.org/licenses/>.
 *
 ******************************************************************************/

/* Config parameters. */
#include "../config.h"

/* Some standard headers. */
#include <float.h>
#include <limits.h>
#include <sched.h>
#include <stdbool.h>
#include <stdio.h>
#include <stdlib.h>
#include <string.h>
#include <unistd.h>

/* MPI headers. */
#ifdef WITH_MPI
#include <mpi.h>
#endif

#ifdef HAVE_LIBNUMA
#include <numa.h>
#endif

/* This object's header. */
#include "engine.h"

/* Local headers. */
#include "atomic.h"
#include "cell.h"
#include "clocks.h"
#include "cycle.h"
#include "debug.h"
#include "error.h"
#include "hydro.h"
#include "minmax.h"
#include "parallel_io.h"
#include "part.h"
#include "partition.h"
#include "serial_io.h"
#include "single_io.h"
#include "timers.h"
<<<<<<< HEAD
#include "tools.h"
=======
>>>>>>> 778c4cca

const char *engine_policy_names[13] = {"none",
                                       "rand",
                                       "steal",
                                       "keep",
                                       "block",
                                       "fix_dt",
                                       "cpu_tight",
                                       "mpi",
                                       "numa_affinity",
                                       "hydro",
                                       "self_gravity",
                                       "external_gravity",
                                       "cosmology_integration"};

/** The rank of the engine as a global variable (for messages). */
int engine_rank;

#ifdef HAVE_SETAFFINITY
/** The initial affinity of the main thread (set by engin_pin()) */
static cpu_set_t entry_affinity;
#endif

/**
 * @brief Link a density/force task to a cell.
 *
 * @param e The #engine.
 * @param l The #link.
 * @param t The #task.
 *
 * @return The new #link pointer.
 */

struct link *engine_addlink(struct engine *e, struct link *l, struct task *t) {

  const int ind = atomic_inc(&e->nr_links);
  if (ind >= e->size_links) {
    error("Link table overflow.");
  }
  struct link *res = &e->links[ind];
  res->next = l;
  res->t = t;
  return res;
}

/**
 * @brief Generate the hierarchical tasks for a hierarchy of cells - i.e. all
 * the O(Npart) tasks.
 *
 * Tasks are only created here. The dependencies will be added later on.
 *
 * @param e The #engine.
 * @param c The #cell.
 * @param super The super #cell.
 */

void engine_make_hierarchical_tasks(struct engine *e, struct cell *c,
                                    struct cell *super) {

  struct scheduler *s = &e->sched;
  const int is_with_external_gravity =
      (e->policy & engine_policy_external_gravity) ==
      engine_policy_external_gravity;
  const int is_fixdt = (e->policy & engine_policy_fixdt) == engine_policy_fixdt;

  /* Am I the super-cell? */
  if (super == NULL && (c->count > 0 || c->gcount > 0)) {

    /* Remember me. */
    super = c;

    /* Local tasks only... */
    if (c->nodeID == e->nodeID) {

      /* Add the init task. */
      c->init = scheduler_addtask(s, task_type_init, task_subtype_none, 0, 0, c,
                                  NULL, 0);

      /* Add the drift task. */
      c->drift = scheduler_addtask(s, task_type_drift, task_subtype_none, 0, 0,
                                   c, NULL, 0);

      /* Add the kick task that matches the policy. */
      if (is_fixdt) {
        c->kick = scheduler_addtask(s, task_type_kick_fixdt, task_subtype_none,
                                    0, 0, c, NULL, 0);
      } else {
        c->kick = scheduler_addtask(s, task_type_kick, task_subtype_none, 0, 0,
                                    c, NULL, 0);
      }

      if (c->count > 0) {

        /* Generate the ghost task. */
        c->ghost = scheduler_addtask(s, task_type_ghost, task_subtype_none, 0,
                                     0, c, NULL, 0);
      }

      if (c->gcount > 0) {

        /* Add the external gravity tasks */
        if (is_with_external_gravity)
          c->grav_external = scheduler_addtask(
              s, task_type_grav_external, task_subtype_none, 0, 0, c, NULL, 0);
      }
    }
  }

  /* Set the super-cell. */
  c->super = super;

  /* Recurse. */
  if (c->split)
    for (int k = 0; k < 8; k++)
      if (c->progeny[k] != NULL)
        engine_make_hierarchical_tasks(e, c->progeny[k], super);
}

/**
 * @brief Redistribute the particles amongst the nodes according
 *      to their cell's node IDs.
 *
 * The strategy here is as follows:
 * 1) Each node counts the number of particles it has to send to each other
 * node.
 * 2) The number of particles of each type is then exchanged.
 * 3) The particles to send are placed in a temporary buffer in which the
 * part-gpart links are preserved.
 * 4) Each node allocates enough space for the new particles.
 * 5) (Asynchronous) communications are issued to transfer the data.
 *
 *
 * @param e The #engine.
 */
void engine_redistribute(struct engine *e) {

#ifdef WITH_MPI

  const int nr_nodes = e->nr_nodes;
  const int nodeID = e->nodeID;
  struct space *s = e->s;
  struct cell *cells = s->cells;
  const int nr_cells = s->nr_cells;
  const int *cdim = s->cdim;
  const double ih[3] = {s->ih[0], s->ih[1], s->ih[2]};
  const double dim[3] = {s->dim[0], s->dim[1], s->dim[2]};
  struct part *parts = s->parts;
  struct xpart *xparts = s->xparts;
  struct gpart *gparts = s->gparts;
  ticks tic = getticks();

  /* Allocate temporary arrays to store the counts of particles to be sent
     and the destination of each particle */
  int *counts, *g_counts;
  if ((counts = (int *)malloc(sizeof(int) * nr_nodes * nr_nodes)) == NULL)
    error("Failed to allocate count temporary buffer.");
  if ((g_counts = (int *)malloc(sizeof(int) * nr_nodes * nr_nodes)) == NULL)
    error("Failed to allocate gcount temporary buffer.");
  bzero(counts, sizeof(int) * nr_nodes * nr_nodes);
  bzero(g_counts, sizeof(int) * nr_nodes * nr_nodes);

  // Allocate the destination index arrays.
  int *dest, *g_dest;
  if ((dest = (int *)malloc(sizeof(int) * s->nr_parts)) == NULL)
    error("Failed to allocate dest temporary buffer.");
  if ((g_dest = (int *)malloc(sizeof(int) * s->nr_gparts)) == NULL)
    error("Failed to allocate g_dest temporary buffer.");

  /* Get destination of each particle */
  for (size_t k = 0; k < s->nr_parts; k++) {

    /* Periodic boundary conditions */
    for (int j = 0; j < 3; j++) {
      if (parts[k].x[j] < 0.0)
        parts[k].x[j] += dim[j];
      else if (parts[k].x[j] >= dim[j])
        parts[k].x[j] -= dim[j];
    }
    const int cid = cell_getid(cdim, parts[k].x[0] * ih[0],
                               parts[k].x[1] * ih[1], parts[k].x[2] * ih[2]);
    /* if (cid < 0 || cid >= s->nr_cells)
       error("Bad cell id %i for part %i at [%.3e,%.3e,%.3e].",
             cid, k, parts[k].x[0], parts[k].x[1], parts[k].x[2]); */
    dest[k] = cells[cid].nodeID;

    /* The counts array is indexed as count[from * nr_nodes + to]. */
    counts[nodeID * nr_nodes + dest[k]] += 1;
  }

  /* Sort the particles according to their cell index. */
  space_parts_sort(s, dest, s->nr_parts, 0, nr_nodes - 1, e->verbose);

  /* We need to re-link the gpart partners of parts. */
  if (s->nr_parts > 0) {
    int current_dest = dest[0];
    size_t count_this_dest = 0;
    for (size_t k = 0; k < s->nr_parts; ++k) {
      if (s->parts[k].gpart != NULL) {

        /* As the addresses will be invalidated by the communications, we will
         * instead store the absolute index from the start of the sub-array of
         * particles to be sent to a given node.
         * Recall that gparts without partners have a negative id.
         * We will restore the pointers on the receiving node later on. */
        if (dest[k] != current_dest) {
          current_dest = dest[k];
          count_this_dest = 0;
        }

        /* Debug */
        /* if(s->parts[k].gpart->id < 0) */
        /*   error("Trying to link a partnerless gpart !"); */

        s->parts[k].gpart->id = count_this_dest;
        count_this_dest++;
      }
    }
  }

  /* Get destination of each g-particle */
  for (size_t k = 0; k < s->nr_gparts; k++) {

    /* Periodic boundary conditions */
    for (int j = 0; j < 3; j++) {
      if (gparts[k].x[j] < 0.0)
        gparts[k].x[j] += dim[j];
      else if (gparts[k].x[j] >= dim[j])
        gparts[k].x[j] -= dim[j];
    }
    const int cid = cell_getid(cdim, gparts[k].x[0] * ih[0],
                               gparts[k].x[1] * ih[1], gparts[k].x[2] * ih[2]);
    /* if (cid < 0 || cid >= s->nr_cells)
       error("Bad cell id %i for part %i at [%.3e,%.3e,%.3e].",
             cid, k, g_parts[k].x[0], g_parts[k].x[1], g_parts[k].x[2]); */
    g_dest[k] = cells[cid].nodeID;

    /* The counts array is indexed as count[from * nr_nodes + to]. */
    g_counts[nodeID * nr_nodes + g_dest[k]] += 1;
  }

  /* Sort the gparticles according to their cell index. */
  space_gparts_sort(s, g_dest, s->nr_gparts, 0, nr_nodes - 1, e->verbose);

  /* Get all the counts from all the nodes. */
  if (MPI_Allreduce(MPI_IN_PLACE, counts, nr_nodes * nr_nodes, MPI_INT, MPI_SUM,
                    MPI_COMM_WORLD) != MPI_SUCCESS)
    error("Failed to allreduce particle transfer counts.");

  /* Get all the g_counts from all the nodes. */
  if (MPI_Allreduce(MPI_IN_PLACE, g_counts, nr_nodes * nr_nodes, MPI_INT,
                    MPI_SUM, MPI_COMM_WORLD) != MPI_SUCCESS)
    error("Failed to allreduce gparticle transfer counts.");

  /* Each node knows how many parts and gparts will be transferred to every
     other node. We can start preparing to receive data */

  /* Get the new number of parts and gparts for this node */
  size_t nr_parts = 0, nr_gparts = 0;
  for (int k = 0; k < nr_nodes; k++) nr_parts += counts[k * nr_nodes + nodeID];
  for (int k = 0; k < nr_nodes; k++)
    nr_gparts += g_counts[k * nr_nodes + nodeID];

  /* Allocate the new arrays with some extra margin */
  struct part *parts_new = NULL;
  struct xpart *xparts_new = NULL;
  struct gpart *gparts_new = NULL;
  if (posix_memalign((void **)&parts_new, part_align,
                     sizeof(struct part) * nr_parts *
                         engine_redistribute_alloc_margin) != 0)
    error("Failed to allocate new part data.");
  if (posix_memalign((void **)&xparts_new, xpart_align,
                     sizeof(struct xpart) * nr_parts *
                         engine_redistribute_alloc_margin) != 0)
    error("Failed to allocate new xpart data.");
  if (posix_memalign((void **)&gparts_new, gpart_align,
                     sizeof(struct gpart) * nr_gparts *
                         engine_redistribute_alloc_margin) != 0)
    error("Failed to allocate new gpart data.");

  /* Prepare MPI requests for the asynchronous communications */
  MPI_Request *reqs;
  if ((reqs = (MPI_Request *)malloc(sizeof(MPI_Request) * 6 * nr_nodes)) ==
      NULL)
    error("Failed to allocate MPI request list.");
  for (int k = 0; k < 6 * nr_nodes; k++) reqs[k] = MPI_REQUEST_NULL;

  /* Emit the sends and recvs for the particle and gparticle data. */
  size_t offset_send = 0, offset_recv = 0;
  size_t g_offset_send = 0, g_offset_recv = 0;
  for (int k = 0; k < nr_nodes; k++) {

    /* Indices in the count arrays of the node of interest */
    const int ind_send = nodeID * nr_nodes + k;
    const int ind_recv = k * nr_nodes + nodeID;

    /* Are we sending any part/xpart ? */
    if (counts[ind_send] > 0) {

      /* message("Sending %d part to node %d", counts[ind_send], k); */

      /* If the send is to the same node, just copy */
      if (k == nodeID) {
        memcpy(&parts_new[offset_recv], &s->parts[offset_send],
               sizeof(struct part) * counts[ind_recv]);
        memcpy(&xparts_new[offset_recv], &s->xparts[offset_send],
               sizeof(struct xpart) * counts[ind_recv]);
        offset_send += counts[ind_send];
        offset_recv += counts[ind_recv];

        /* Else, emit some communications */
      } else {
        if (MPI_Isend(&s->parts[offset_send], counts[ind_send], part_mpi_type,
                      k, 3 * ind_send + 0, MPI_COMM_WORLD,
                      &reqs[6 * k]) != MPI_SUCCESS)
          error("Failed to isend parts to node %i.", k);
        if (MPI_Isend(&s->xparts[offset_send], counts[ind_send], xpart_mpi_type,
                      k, 3 * ind_send + 1, MPI_COMM_WORLD,
                      &reqs[6 * k + 1]) != MPI_SUCCESS)
          error("Failed to isend xparts to node %i.", k);
        offset_send += counts[ind_send];
      }
    }

    /* Are we sending any gpart ? */
    if (g_counts[ind_send] > 0) {

      /* message("Sending %d gpart to node %d", g_counts[ind_send], k); */

      /* If the send is to the same node, just copy */
      if (k == nodeID) {
        memcpy(&gparts_new[g_offset_recv], &s->gparts[g_offset_send],
               sizeof(struct gpart) * g_counts[ind_recv]);
        g_offset_send += g_counts[ind_send];
        g_offset_recv += g_counts[ind_recv];

        /* Else, emit some communications */
      } else {
        if (MPI_Isend(&s->gparts[g_offset_send], g_counts[ind_send],
                      gpart_mpi_type, k, 3 * ind_send + 2, MPI_COMM_WORLD,
                      &reqs[6 * k + 2]) != MPI_SUCCESS)
          error("Failed to isend gparts to node %i.", k);
        g_offset_send += g_counts[ind_send];
      }
    }

    /* Now emit the corresponding Irecv() */

    /* Are we receiving any part/xpart from this node ? */
    if (k != nodeID && counts[ind_recv] > 0) {
      if (MPI_Irecv(&parts_new[offset_recv], counts[ind_recv], part_mpi_type, k,
                    3 * ind_recv + 0, MPI_COMM_WORLD,
                    &reqs[6 * k + 3]) != MPI_SUCCESS)
        error("Failed to emit irecv of parts from node %i.", k);
      if (MPI_Irecv(&xparts_new[offset_recv], counts[ind_recv], xpart_mpi_type,
                    k, 3 * ind_recv + 1, MPI_COMM_WORLD,
                    &reqs[6 * k + 4]) != MPI_SUCCESS)
        error("Failed to emit irecv of xparts from node %i.", k);
      offset_recv += counts[ind_recv];
    }

    /* Are we receiving any gpart from this node ? */
    if (k != nodeID && g_counts[ind_recv] > 0) {
      if (MPI_Irecv(&gparts_new[g_offset_recv], g_counts[ind_recv],
                    gpart_mpi_type, k, 3 * ind_recv + 2, MPI_COMM_WORLD,
                    &reqs[6 * k + 5]) != MPI_SUCCESS)
        error("Failed to emit irecv of gparts from node %i.", k);
      g_offset_recv += g_counts[ind_recv];
    }
  }

  /* Wait for all the sends and recvs to tumble in. */
  MPI_Status stats[6 * nr_nodes];
  int res;
  if ((res = MPI_Waitall(6 * nr_nodes, reqs, stats)) != MPI_SUCCESS) {
    for (int k = 0; k < 6 * nr_nodes; k++) {
      char buff[MPI_MAX_ERROR_STRING];
      MPI_Error_string(stats[k].MPI_ERROR, buff, &res);
      message("request %i has error '%s'.", k, buff);
    }
    error("Failed during waitall for part data.");
  }

  /* We now need to restore the part<->gpart links */
  size_t offset_parts = 0, offset_gparts = 0;
  for (int node = 0; node < nr_nodes; ++node) {

    const int ind_recv = node * nr_nodes + nodeID;
    const size_t count_parts = counts[ind_recv];
    const size_t count_gparts = g_counts[ind_recv];

    /* Loop over the gparts received from that node */
    for (size_t k = offset_gparts; k < offset_gparts + count_gparts; ++k) {

      /* Does this gpart have a partner ? */
      if (gparts_new[k].id >= 0) {

        const size_t partner_index = offset_parts + gparts_new[k].id;

        /* Re-link */
        gparts_new[k].part = &parts_new[partner_index];
        gparts_new[k].part->gpart = &gparts_new[k];
      }
    }

    offset_parts += count_parts;
    offset_gparts += count_gparts;
  }

  /* Verify that all parts are in the right place. */
  /* for ( int k = 0 ; k < nr_parts ; k++ ) {
      int cid = cell_getid( cdim , parts_new[k].x[0]*ih[0],
    parts_new[k].x[1]*ih[1], parts_new[k].x[2]*ih[2] );
      if ( cells[ cid ].nodeID != nodeID )
          error( "Received particle (%i) that does not belong here
    (nodeID=%i).", k , cells[ cid ].nodeID );
    } */

  /* Verify that the links are correct */
  /* MATTHIEU: To be commented out once we are happy */
  for (size_t k = 0; k < nr_gparts; ++k) {

    if (gparts_new[k].id > 0) {

      if (gparts_new[k].part->gpart != &gparts_new[k])
        error("Linking problem !");

      if (gparts_new[k].x[0] != gparts_new[k].part->x[0] ||
          gparts_new[k].x[1] != gparts_new[k].part->x[1] ||
          gparts_new[k].x[2] != gparts_new[k].part->x[2])
        error("Linked particles are not at the same position !");
    }
  }
  for (size_t k = 0; k < nr_parts; ++k) {

    if (parts_new[k].gpart != NULL) {

      if (parts_new[k].gpart->part != &parts_new[k]) error("Linking problem !");
    }
  }

  /* Set the new part data, free the old. */
  free(parts);
  free(xparts);
  free(gparts);
  s->parts = parts_new;
  s->xparts = xparts_new;
  s->gparts = gparts_new;
  s->nr_parts = nr_parts;
  s->nr_gparts = nr_gparts;
  s->size_parts = engine_redistribute_alloc_margin * nr_parts;
  s->size_gparts = engine_redistribute_alloc_margin * nr_gparts;

  /* Clean up the temporary stuff. */
  free(reqs);
  free(counts);
  free(dest);

  /* Be verbose about what just happened. */
  if (e->verbose) {
    int my_cells = 0;
    for (int k = 0; k < nr_cells; k++)
      if (cells[k].nodeID == nodeID) my_cells += 1;
    message("node %i now has %zi parts and %zi gparts in %i cells.", nodeID,
            nr_parts, nr_gparts, my_cells);
  }

  if (e->verbose)
    message("took %.3f %s.", clocks_from_ticks(getticks() - tic),
            clocks_getunit());
#else
  error("SWIFT was not compiled with MPI support.");
#endif
}

/**
 * @brief Repartition the cells amongst the nodes.
 *
 * @param e The #engine.
 */

void engine_repartition(struct engine *e) {

#if defined(WITH_MPI) && defined(HAVE_METIS)

  ticks tic = getticks();

  /* Clear the repartition flag. */
  enum repartition_type reparttype = e->forcerepart;
  e->forcerepart = REPART_NONE;

  /* Nothing to do if only using a single node. Also avoids METIS
   * bug that doesn't handle this case well. */
  if (e->nr_nodes == 1) return;

  /* Do the repartitioning. */
  partition_repartition(reparttype, e->nodeID, e->nr_nodes, e->s,
                        e->sched.tasks, e->sched.nr_tasks);

  /* Now comes the tricky part: Exchange particles between all nodes.
     This is done in two steps, first allreducing a matrix of
     how many particles go from where to where, then re-allocating
     the parts array, and emitting the sends and receives.
     Finally, the space, tasks, and proxies need to be rebuilt. */

  /* Redistribute the particles between the nodes. */
  engine_redistribute(e);

  /* Make the proxies. */
  engine_makeproxies(e);

  /* Tell the engine it should re-build whenever possible */
  e->forcerebuild = 1;

  if (e->verbose)
    message("took %.3f %s.", clocks_from_ticks(getticks() - tic),
            clocks_getunit());
#else
  error("SWIFT was not compiled with MPI and METIS support.");
#endif
}

/**
 * @brief Add up/down gravity tasks to a cell hierarchy.
 *
 * @param e The #engine.
 * @param c The #cell
 * @param up The upward gravity #task.
 * @param down The downward gravity #task.
 */

void engine_addtasks_grav(struct engine *e, struct cell *c, struct task *up,
                          struct task *down) {

  /* Link the tasks to this cell. */
  c->grav_up = up;
  c->grav_down = down;

  /* Recurse? */
  if (c->split)
    for (int k = 0; k < 8; k++)
      if (c->progeny[k] != NULL)
        engine_addtasks_grav(e, c->progeny[k], up, down);
}

/**
 * @brief Add send tasks to a hierarchy of cells.
 *
 * @param e The #engine.
 * @param ci The sending #cell.
 * @param cj The receiving #cell
 */

void engine_addtasks_send(struct engine *e, struct cell *ci, struct cell *cj) {

#ifdef WITH_MPI
  struct link *l = NULL;
  struct scheduler *s = &e->sched;

  /* Check if any of the density tasks are for the target node. */
  for (l = ci->density; l != NULL; l = l->next)
    if (l->t->ci->nodeID == cj->nodeID ||
        (l->t->cj != NULL && l->t->cj->nodeID == cj->nodeID))
      break;

  /* If so, attach send tasks. */
  if (l != NULL) {

    /* Create the tasks. */
    struct task *t_xv = scheduler_addtask(s, task_type_send, task_subtype_none,
                                          2 * ci->tag, 0, ci, cj, 0);
    struct task *t_rho = scheduler_addtask(s, task_type_send, task_subtype_none,
                                           2 * ci->tag + 1, 0, ci, cj, 0);

    /* The send_rho task depends on the cell's ghost task. */
    scheduler_addunlock(s, ci->super->ghost, t_rho);

    /* The send_rho task should unlock the super-cell's kick task. */
    scheduler_addunlock(s, t_rho, ci->super->kick);

    /* The send_xv task should unlock the super-cell's ghost task. */
    scheduler_addunlock(s, t_xv, ci->super->ghost);

  }

  /* Recurse? */
  else if (ci->split)
    for (int k = 0; k < 8; k++)
      if (ci->progeny[k] != NULL) engine_addtasks_send(e, ci->progeny[k], cj);

#else
  error("SWIFT was not compiled with MPI support.");
#endif
}

/**
 * @brief Add recv tasks to a hierarchy of cells.
 *
 * @param e The #engine.
 * @param c The #cell.
 * @param t_xv The recv_xv #task, if it has already been created.
 * @param t_rho The recv_rho #task, if it has already been created.
 */

void engine_addtasks_recv(struct engine *e, struct cell *c, struct task *t_xv,
                          struct task *t_rho) {

#ifdef WITH_MPI
  struct scheduler *s = &e->sched;

  /* Do we need to construct a recv task? */
  if (t_xv == NULL && c->nr_density > 0) {

    /* Create the tasks. */
    t_xv = c->recv_xv = scheduler_addtask(s, task_type_recv, task_subtype_none,
                                          2 * c->tag, 0, c, NULL, 0);
    t_rho = c->recv_rho = scheduler_addtask(
        s, task_type_recv, task_subtype_none, 2 * c->tag + 1, 0, c, NULL, 0);
  }

  /* Add dependencies. */
  for (struct link *l = c->density; l != NULL; l = l->next) {
    scheduler_addunlock(s, t_xv, l->t);
    scheduler_addunlock(s, l->t, t_rho);
  }
  for (struct link *l = c->force; l != NULL; l = l->next)
    scheduler_addunlock(s, t_rho, l->t);
  if (c->sorts != NULL) scheduler_addunlock(s, t_xv, c->sorts);

  /* Recurse? */
  if (c->split)
    for (int k = 0; k < 8; k++)
      if (c->progeny[k] != NULL)
        engine_addtasks_recv(e, c->progeny[k], t_xv, t_rho);

#else
  error("SWIFT was not compiled with MPI support.");
#endif
}

/**
 * @brief Exchange cell structures with other nodes.
 *
 * @param e The #engine.
 */

void engine_exchange_cells(struct engine *e) {

#ifdef WITH_MPI

  struct space *s = e->s;
  struct cell *cells = s->cells;
  const int nr_cells = s->nr_cells;
  const int nr_proxies = e->nr_proxies;
  int offset[nr_cells];
  MPI_Request reqs_in[engine_maxproxies];
  MPI_Request reqs_out[engine_maxproxies];
  MPI_Status status;
  ticks tic = getticks();

  /* Run through the cells and get the size of the ones that will be sent off.
   */
  int count_out = 0;
  for (int k = 0; k < nr_cells; k++) {
    offset[k] = count_out;
    if (cells[k].sendto)
      count_out += (cells[k].pcell_size = cell_getsize(&cells[k]));
  }

  /* Allocate the pcells. */
  struct pcell *pcells;
  if ((pcells = (struct pcell *)malloc(sizeof(struct pcell) * count_out)) ==
      NULL)
    error("Failed to allocate pcell buffer.");

  /* Pack the cells. */
  cell_next_tag = 0;
  for (int k = 0; k < nr_cells; k++)
    if (cells[k].sendto) {
      cell_pack(&cells[k], &pcells[offset[k]]);
      cells[k].pcell = &pcells[offset[k]];
    }

  /* Launch the proxies. */
  for (int k = 0; k < nr_proxies; k++) {
    proxy_cells_exch1(&e->proxies[k]);
    reqs_in[k] = e->proxies[k].req_cells_count_in;
    reqs_out[k] = e->proxies[k].req_cells_count_out;
  }

  /* Wait for each count to come in and start the recv. */
  for (int k = 0; k < nr_proxies; k++) {
    int pid = MPI_UNDEFINED;
    if (MPI_Waitany(nr_proxies, reqs_in, &pid, &status) != MPI_SUCCESS ||
        pid == MPI_UNDEFINED)
      error("MPI_Waitany failed.");
    // message( "request from proxy %i has arrived." , pid );
    proxy_cells_exch2(&e->proxies[pid]);
  }

  /* Wait for all the sends to have finished too. */
  if (MPI_Waitall(nr_proxies, reqs_out, MPI_STATUSES_IGNORE) != MPI_SUCCESS)
    error("MPI_Waitall on sends failed.");

  /* Set the requests for the cells. */
  for (int k = 0; k < nr_proxies; k++) {
    reqs_in[k] = e->proxies[k].req_cells_in;
    reqs_out[k] = e->proxies[k].req_cells_out;
  }

  /* Wait for each pcell array to come in from the proxies. */
  for (int k = 0; k < nr_proxies; k++) {
    int pid = MPI_UNDEFINED;
    if (MPI_Waitany(nr_proxies, reqs_in, &pid, &status) != MPI_SUCCESS ||
        pid == MPI_UNDEFINED)
      error("MPI_Waitany failed.");
    // message( "cell data from proxy %i has arrived." , pid );
    for (int count = 0, j = 0; j < e->proxies[pid].nr_cells_in; j++)
      count += cell_unpack(&e->proxies[pid].pcells_in[count],
                           e->proxies[pid].cells_in[j], e->s);
  }

  /* Wait for all the sends to have finished too. */
  if (MPI_Waitall(nr_proxies, reqs_out, MPI_STATUSES_IGNORE) != MPI_SUCCESS)
    error("MPI_Waitall on sends failed.");

  /* Count the number of particles we need to import and re-allocate
     the buffer if needed. */
  int count_parts_in = 0, count_gparts_in = 0;
  for (int k = 0; k < nr_proxies; k++)
    for (int j = 0; j < e->proxies[k].nr_cells_in; j++) {
      count_parts_in += e->proxies[k].cells_in[j]->count;
      count_gparts_in += e->proxies[k].cells_in[j]->gcount;
    }
  if (count_parts_in > s->size_parts_foreign) {
    if (s->parts_foreign != NULL) free(s->parts_foreign);
    s->size_parts_foreign = 1.1 * count_parts_in;
    if (posix_memalign((void **)&s->parts_foreign, part_align,
                       sizeof(struct part) * s->size_parts_foreign) != 0)
      error("Failed to allocate foreign part data.");
  }
  if (count_gparts_in > s->size_gparts_foreign) {
    if (s->gparts_foreign != NULL) free(s->gparts_foreign);
    s->size_gparts_foreign = 1.1 * count_gparts_in;
    if (posix_memalign((void **)&s->gparts_foreign, gpart_align,
                       sizeof(struct gpart) * s->size_gparts_foreign) != 0)
      error("Failed to allocate foreign gpart data.");
  }

  /* Unpack the cells and link to the particle data. */
  struct part *parts = s->parts_foreign;
  struct gpart *gparts = s->gparts_foreign;
  for (int k = 0; k < nr_proxies; k++) {
    for (int j = 0; j < e->proxies[k].nr_cells_in; j++) {
      cell_link_parts(e->proxies[k].cells_in[j], parts);
      cell_link_gparts(e->proxies[k].cells_in[j], gparts);
      parts = &parts[e->proxies[k].cells_in[j]->count];
      gparts = &gparts[e->proxies[k].cells_in[j]->gcount];
    }
  }
  s->nr_parts_foreign = parts - s->parts_foreign;
  s->nr_gparts_foreign = gparts - s->gparts_foreign;

  /* Free the pcell buffer. */
  free(pcells);

  if (e->verbose)
    message("took %.3f %s.", clocks_from_ticks(getticks() - tic),
            clocks_getunit());

#else
  error("SWIFT was not compiled with MPI support.");
#endif
}

/**
 * @brief Exchange straying parts with other nodes.
 *
 * @param e The #engine.
 * @param offset_parts The index in the parts array as of which the foreign
 *        parts reside.
 * @param ind_part The foreign #cell ID of each part.
 * @param Npart The number of stray parts, contains the number of parts received
 *        on return.
 * @param offset_gparts The index in the gparts array as of which the foreign
 *        parts reside.
 * @param ind_gpart The foreign #cell ID of each gpart.
 * @param Ngpart The number of stray gparts, contains the number of gparts
 *        received on return.
 *
 * Note that this function does not mess-up the linkage between parts and
 * gparts, i.e. the received particles have correct linkeage.
 */

void engine_exchange_strays(struct engine *e, size_t offset_parts,
                            int *ind_part, size_t *Npart, size_t offset_gparts,
                            int *ind_gpart, size_t *Ngpart) {

#ifdef WITH_MPI

  struct space *s = e->s;
  ticks tic = getticks();

  /* Re-set the proxies. */
  for (int k = 0; k < e->nr_proxies; k++) {
    e->proxies[k].nr_parts_out = 0;
    e->proxies[k].nr_gparts_out = 0;
  }

  /* Put the parts and gparts into the corresponding proxies. */
  for (size_t k = 0; k < *Npart; k++) {
    /* Get the target node and proxy ID. */
    const int node_id = e->s->cells[ind_part[k]].nodeID;
    if (node_id < 0 || node_id >= e->nr_nodes)
      error("Bad node ID %i.", node_id);
    const int pid = e->proxy_ind[node_id];
    if (pid < 0) {
      error(
          "Do not have a proxy for the requested nodeID %i for part with "
          "id=%llu, x=[%e,%e,%e].",
          node_id, s->parts[offset_parts + k].id,
          s->parts[offset_parts + k].x[0], s->parts[offset_parts + k].x[1],
          s->parts[offset_parts + k].x[2]);
    }

    /* Re-link the associated gpart with the buffer offset of the part. */
    if (s->parts[offset_parts + k].gpart != NULL) {
      s->parts[offset_parts + k].gpart->id = e->proxies[pid].nr_parts_out;
    }

    /* Load the part and xpart into the proxy. */
    proxy_parts_load(&e->proxies[pid], &s->parts[offset_parts + k],
                     &s->xparts[offset_parts + k], 1);
  }
  for (size_t k = 0; k < *Ngpart; k++) {
    const int node_id = e->s->cells[ind_gpart[k]].nodeID;
    if (node_id < 0 || node_id >= e->nr_nodes)
      error("Bad node ID %i.", node_id);
    const int pid = e->proxy_ind[node_id];
    if (pid < 0)
      error(
          "Do not have a proxy for the requested nodeID %i for part with "
          "id=%lli, x=[%e,%e,%e].",
          node_id, s->gparts[offset_parts + k].id,
          s->gparts[offset_gparts + k].x[0], s->gparts[offset_parts + k].x[1],
          s->gparts[offset_gparts + k].x[2]);
    proxy_gparts_load(&e->proxies[pid], &s->gparts[offset_gparts + k], 1);
  }

  /* Launch the proxies. */
  MPI_Request reqs_in[3 * engine_maxproxies];
  MPI_Request reqs_out[3 * engine_maxproxies];
  for (int k = 0; k < e->nr_proxies; k++) {
    proxy_parts_exch1(&e->proxies[k]);
    reqs_in[k] = e->proxies[k].req_parts_count_in;
    reqs_out[k] = e->proxies[k].req_parts_count_out;
  }

  /* Wait for each count to come in and start the recv. */
  for (int k = 0; k < e->nr_proxies; k++) {
    int pid = MPI_UNDEFINED;
    if (MPI_Waitany(e->nr_proxies, reqs_in, &pid, MPI_STATUS_IGNORE) !=
            MPI_SUCCESS ||
        pid == MPI_UNDEFINED)
      error("MPI_Waitany failed.");
    // message( "request from proxy %i has arrived." , pid );
    proxy_parts_exch2(&e->proxies[pid]);
  }

  /* Wait for all the sends to have finished too. */
  if (MPI_Waitall(e->nr_proxies, reqs_out, MPI_STATUSES_IGNORE) != MPI_SUCCESS)
    error("MPI_Waitall on sends failed.");

  /* Count the total number of incoming particles and make sure we have
     enough space to accommodate them. */
  int count_parts_in = 0;
  int count_gparts_in = 0;
  for (int k = 0; k < e->nr_proxies; k++) {
    count_parts_in += e->proxies[k].nr_parts_in;
    count_gparts_in += e->proxies[k].nr_gparts_in;
  }
  if (e->verbose) {
    message("sent out %zi/%zi parts/gparts, got %i/%i back.", *Npart, *Ngpart,
            count_parts_in, count_gparts_in);
  }
  if (offset_parts + count_parts_in > s->size_parts) {
    message("re-allocating parts array.");
    s->size_parts = (offset_parts + count_parts_in) * engine_parts_size_grow;
    struct part *parts_new = NULL;
    struct xpart *xparts_new = NULL;
    if (posix_memalign((void **)&parts_new, part_align,
                       sizeof(struct part) * s->size_parts) != 0 ||
        posix_memalign((void **)&xparts_new, part_align,
                       sizeof(struct xpart) * s->size_parts) != 0)
      error("Failed to allocate new part data.");
    memcpy(parts_new, s->parts, sizeof(struct part) * offset_parts);
    memcpy(xparts_new, s->xparts, sizeof(struct xpart) * offset_parts);
    free(s->parts);
    free(s->xparts);
    s->parts = parts_new;
    s->xparts = xparts_new;
    for (size_t k = 0; k < offset_parts; k++) {
      if (s->parts[k].gpart != NULL) {
        s->parts[k].gpart->part = &s->parts[k];
      }
    }
  }
  if (offset_gparts + count_gparts_in > s->size_gparts) {
    message("re-allocating gparts array.");
    s->size_gparts = (offset_gparts + count_gparts_in) * engine_parts_size_grow;
    struct gpart *gparts_new = NULL;
    if (posix_memalign((void **)&gparts_new, gpart_align,
                       sizeof(struct gpart) * s->size_gparts) != 0)
      error("Failed to allocate new gpart data.");
    memcpy(gparts_new, s->gparts, sizeof(struct gpart) * offset_gparts);
    free(s->gparts);
    s->gparts = gparts_new;
    for (size_t k = 0; k < offset_gparts; k++) {
      if (s->gparts[k].id > 0) {
        s->gparts[k].part->gpart = &s->gparts[k];
      }
    }
  }

  /* Collect the requests for the particle data from the proxies. */
  int nr_in = 0, nr_out = 0;
  for (int k = 0; k < e->nr_proxies; k++) {
    if (e->proxies[k].nr_parts_in > 0) {
      reqs_in[3 * k] = e->proxies[k].req_parts_in;
      reqs_in[3 * k + 1] = e->proxies[k].req_xparts_in;
      nr_in += 2;
    } else {
      reqs_in[3 * k] = reqs_in[3 * k + 1] = MPI_REQUEST_NULL;
    }
    if (e->proxies[k].nr_gparts_in > 0) {
      reqs_in[3 * k + 2] = e->proxies[k].req_gparts_in;
      nr_in += 1;
    } else {
      reqs_in[3 * k + 2] = MPI_REQUEST_NULL;
    }
    if (e->proxies[k].nr_parts_out > 0) {
      reqs_out[3 * k] = e->proxies[k].req_parts_out;
      reqs_out[3 * k + 1] = e->proxies[k].req_xparts_out;
      nr_out += 2;
    } else {
      reqs_out[3 * k] = reqs_out[3 * k + 1] = MPI_REQUEST_NULL;
    }
    if (e->proxies[k].nr_gparts_out > 0) {
      reqs_out[3 * k + 2] = e->proxies[k].req_gparts_out;
      nr_out += 1;
    } else {
      reqs_out[3 * k + 2] = MPI_REQUEST_NULL;
    }
  }

  /* Wait for each part array to come in and collect the new
     parts from the proxies. */
  int count_parts = 0, count_gparts = 0;
  for (int k = 0; k < nr_in; k++) {
    int err, pid;
    if ((err = MPI_Waitany(3 * e->nr_proxies, reqs_in, &pid,
                           MPI_STATUS_IGNORE)) != MPI_SUCCESS) {
      char buff[MPI_MAX_ERROR_STRING];
      int res;
      MPI_Error_string(err, buff, &res);
      error("MPI_Waitany failed (%s).", buff);
    }
    if (pid == MPI_UNDEFINED) break;
    // message( "request from proxy %i has arrived." , pid / 3 );
    pid = 3 * (pid / 3);

    /* If all the requests for a given proxy have arrived... */
    if (reqs_in[pid + 0] == MPI_REQUEST_NULL &&
        reqs_in[pid + 1] == MPI_REQUEST_NULL &&
        reqs_in[pid + 2] == MPI_REQUEST_NULL) {
      /* Copy the particle data to the part/xpart/gpart arrays. */
      struct proxy *p = &e->proxies[pid / 3];
      memcpy(&s->parts[offset_parts + count_parts], p->parts_in,
             sizeof(struct part) * p->nr_parts_in);
      memcpy(&s->xparts[offset_parts + count_parts], p->xparts_in,
             sizeof(struct xpart) * p->nr_parts_in);
      memcpy(&s->gparts[offset_gparts + count_gparts], p->gparts_in,
             sizeof(struct gpart) * p->nr_gparts_in);
      /* for (int k = offset; k < offset + count; k++)
         message(
            "received particle %lli, x=[%.3e %.3e %.3e], h=%.3e, from node %i.",
            s->parts[k].id, s->parts[k].x[0], s->parts[k].x[1],
            s->parts[k].x[2], s->parts[k].h, p->nodeID); */

      /* Re-link the gparts. */
      for (int k = 0; k < p->nr_gparts_in; k++) {
        struct gpart *gp = &s->gparts[offset_gparts + count_gparts + k];
        if (gp->id >= 0) {
          struct part *p = &s->parts[offset_parts + count_parts + gp->id];
          gp->part = p;
          p->gpart = gp;
        }
      }

      /* Advance the counters. */
      count_parts += p->nr_parts_in;
      count_gparts += p->nr_gparts_in;
    }
  }

  /* Wait for all the sends to have finished too. */
  if (nr_out > 0)
    if (MPI_Waitall(3 * e->nr_proxies, reqs_out, MPI_STATUSES_IGNORE) !=
        MPI_SUCCESS)
      error("MPI_Waitall on sends failed.");

  if (e->verbose)
    message("took %.3f %s.", clocks_from_ticks(getticks() - tic),
            clocks_getunit());

  /* Return the number of harvested parts. */
  *Npart = count_parts;
  *Ngpart = count_gparts;

#else
  error("SWIFT was not compiled with MPI support.");
#endif
}

__attribute__((always_inline)) INLINE static int are_neighbours(
    const struct cell *restrict ci, const struct cell *restrict cj) {

#ifdef SANITY_CHECKS
  if (ci->h[0] != cj->h[0])
    error(" Cells of different size in distance calculation.");
#endif

  /* Maximum allowed distance */
  const double min_dist = 1.2 * ci->h[0]; /* 1.2 accounts for rounding errors */

  /* (Manhattan) Distance between the cells */
  for (int k = 0; k < 3; k++) {
    const double center_i = ci->loc[k];
    const double center_j = cj->loc[k];
    if (fabsf(center_i - center_j) > min_dist) return 0;
  }

  return 1;
}

/**
 * @brief Constructs the top-level pair tasks for the gravity M-M interactions
 *
 * Correct implementation is still lacking here.
 *
 * @param e The #engine.
 */
void engine_make_gravity_tasks(struct engine *e) {

  struct space *s = e->s;
  struct scheduler *sched = &e->sched;
  const int nodeID = e->nodeID;
  struct cell *cells = s->cells;
  const int nr_cells = s->nr_cells;

  for (int cid = 0; cid < nr_cells; ++cid) {

    struct cell *ci = &cells[cid];

    /* Skip cells without gravity particles */
    if (ci->gcount == 0) continue;

    /* Is that neighbour local ? */
    if (ci->nodeID != nodeID) continue;

    /* If the cells is local build a self-interaction */
    scheduler_addtask(sched, task_type_self, task_subtype_grav, 0, 0, ci, NULL,
                      0);

    for (int cjd = cid + 1; cjd < nr_cells; ++cjd) {

      struct cell *cj = &cells[cjd];

      /* Skip cells without gravity particles */
      if (cj->gcount == 0) continue;

      /* Is that neighbour local ? */
      if (cj->nodeID != nodeID) continue;

      if (are_neighbours(ci, cj))
        scheduler_addtask(sched, task_type_pair, task_subtype_grav, 0, 0, ci,
                          cj, 1);
      else
        scheduler_addtask(sched, task_type_grav_mm, task_subtype_none, 0, 0, ci,
                          cj, 1);
    }
  }
}

/**
 * @brief Constructs the top-level pair tasks for the first hydro loop over
 *neighbours
 *
 * Here we construct all the tasks for all possible neighbouring non-empty
 * local cells in the hierarchy. No dependencies are being added thus far.
 * Additional loop over neighbours can later be added by simply duplicating
 * all the tasks created by this function.
 *
 * @param e The #engine.
 */
void engine_make_hydroloop_tasks(struct engine *e) {

  struct space *s = e->s;
  struct scheduler *sched = &e->sched;
  const int nodeID = e->nodeID;
  const int *cdim = s->cdim;
  struct cell *cells = s->cells;

  /* Run through the highest level of cells and add pairs. */
  for (int i = 0; i < cdim[0]; i++) {
    for (int j = 0; j < cdim[1]; j++) {
      for (int k = 0; k < cdim[2]; k++) {

        /* Get the cell */
        const int cid = cell_getid(cdim, i, j, k);
        struct cell *ci = &cells[cid];

        /* Skip cells without hydro particles */
        if (ci->count == 0) continue;

        /* If the cells is local build a self-interaction */
        if (ci->nodeID == nodeID)
          scheduler_addtask(sched, task_type_self, task_subtype_density, 0, 0,
                            ci, NULL, 0);

        /* Now loop over all the neighbours of this cell */
        for (int ii = -1; ii < 2; ii++) {
          int iii = i + ii;
          if (!s->periodic && (iii < 0 || iii >= cdim[0])) continue;
          iii = (iii + cdim[0]) % cdim[0];
          for (int jj = -1; jj < 2; jj++) {
            int jjj = j + jj;
            if (!s->periodic && (jjj < 0 || jjj >= cdim[1])) continue;
            jjj = (jjj + cdim[1]) % cdim[1];
            for (int kk = -1; kk < 2; kk++) {
              int kkk = k + kk;
              if (!s->periodic && (kkk < 0 || kkk >= cdim[2])) continue;
              kkk = (kkk + cdim[2]) % cdim[2];

              /* Get the neighbouring cell */
              const int cjd = cell_getid(cdim, iii, jjj, kkk);
              struct cell *cj = &cells[cjd];

              /* Is that neighbour local and does it have particles ? */
              if (cid >= cjd || cj->count == 0 ||
                  (ci->nodeID != nodeID && cj->nodeID != nodeID))
                continue;

              /* Construct the pair task */
              const int sid =
                  sortlistID[(kk + 1) + 3 * ((jj + 1) + 3 * (ii + 1))];
              scheduler_addtask(sched, task_type_pair, task_subtype_density,
                                sid, 0, ci, cj, 1);
            }
          }
        }
      }
    }
  }
}

/**
 * @brief Counts the tasks associated with one cell and constructs the links
 *
 * For each hydrodynamic task, construct the links with the corresponding cell.
 * Similarly, construct the dependencies for all the sorting tasks.
 *
 * @param e The #engine.
 */
void engine_count_and_link_tasks(struct engine *e) {

  struct scheduler *sched = &e->sched;
  const int nr_tasks = sched->nr_tasks;

  for (int k = 0; k < nr_tasks; k++) {

    /* Get the current task. */
    struct task *t = &sched->tasks[k];
    if (t->skip) continue;

    /* Link sort tasks together. */
    if (t->type == task_type_sort && t->ci->split)
      for (int j = 0; j < 8; j++)
        if (t->ci->progeny[j] != NULL && t->ci->progeny[j]->sorts != NULL) {
          t->ci->progeny[j]->sorts->skip = 0;
          scheduler_addunlock(sched, t->ci->progeny[j]->sorts, t);
        }

    /* Link density tasks to cells. */
    if (t->type == task_type_self) {
      atomic_inc(&t->ci->nr_tasks);
      if (t->subtype == task_subtype_density) {
        t->ci->density = engine_addlink(e, t->ci->density, t);
        atomic_inc(&t->ci->nr_density);
      }
    } else if (t->type == task_type_pair) {
      atomic_inc(&t->ci->nr_tasks);
      atomic_inc(&t->cj->nr_tasks);
      if (t->subtype == task_subtype_density) {
        t->ci->density = engine_addlink(e, t->ci->density, t);
        atomic_inc(&t->ci->nr_density);
        t->cj->density = engine_addlink(e, t->cj->density, t);
        atomic_inc(&t->cj->nr_density);
      }
    } else if (t->type == task_type_sub) {
      atomic_inc(&t->ci->nr_tasks);
      if (t->cj != NULL) atomic_inc(&t->cj->nr_tasks);
      if (t->subtype == task_subtype_density) {
        t->ci->density = engine_addlink(e, t->ci->density, t);
        atomic_inc(&t->ci->nr_density);
        if (t->cj != NULL) {
          t->cj->density = engine_addlink(e, t->cj->density, t);
          atomic_inc(&t->cj->nr_density);
        }
      }
    }
  }
}

void engine_make_gravity_dependencies(struct engine *e) {

  struct scheduler *sched = &e->sched;
  const int nodeID = e->nodeID;
  const int nr_tasks = sched->nr_tasks;

  for (int k = 0; k < nr_tasks; k++) {

    /* Get a pointer to the task. */
    struct task *t = &sched->tasks[k];

    /* Skip? */
    if (t->skip) continue;

    /* Long-range interaction */
    if (t->type == task_type_grav_mm) {

      scheduler_addunlock(sched, t->ci->super->init, t);
      scheduler_addunlock(sched, t->ci->super->grav_up, t);
      scheduler_addunlock(sched, t, t->ci->super->kick);

      scheduler_addunlock(sched, t->cj->super->init, t);
      scheduler_addunlock(sched, t->cj->super->grav_up, t);
      scheduler_addunlock(sched, t, t->cj->super->kick);
    }

    /* Self-interaction? */
    if (t->type == task_type_self && t->subtype == task_subtype_grav) {

      scheduler_addunlock(sched, t->ci->super->init, t);
      scheduler_addunlock(sched, t->ci->super->grav_up, t);
      scheduler_addunlock(sched, t, t->ci->super->kick);

    }

    /* Otherwise, pair interaction? */
    else if (t->type == task_type_pair && t->subtype == task_subtype_grav) {

      if (t->ci->nodeID == nodeID) {

        scheduler_addunlock(sched, t->ci->super->init, t);
        scheduler_addunlock(sched, t->ci->super->grav_up, t);
        scheduler_addunlock(sched, t, t->ci->super->kick);
      }

      if (t->cj->nodeID == nodeID && t->ci->super != t->cj->super) {

        scheduler_addunlock(sched, t->cj->super->init, t);
        scheduler_addunlock(sched, t->cj->super->grav_up, t);
        scheduler_addunlock(sched, t, t->cj->super->kick);
      }

    }

    /* Otherwise, sub interaction? */
    else if (t->type == task_type_sub && t->subtype == task_subtype_grav) {

      if (t->ci->nodeID == nodeID) {

        scheduler_addunlock(sched, t->ci->super->init, t);
        scheduler_addunlock(sched, t->ci->super->grav_up, t);
        scheduler_addunlock(sched, t, t->ci->super->kick);
      }
      if (t->cj != NULL && t->cj->nodeID == nodeID &&
          t->ci->super != t->cj->super) {

        scheduler_addunlock(sched, t->cj->super->init, t);
        scheduler_addunlock(sched, t->cj->super->grav_up, t);
        scheduler_addunlock(sched, t, t->cj->super->kick);
      }
    }
  }
}

/**
 * @brief Creates the dependency network for the hydro tasks of a given cell.
 *
 * @param sched The #scheduler.
 * @param density The density task to link.
 * @param force The force task to link.
 * @param c The cell.
 */
static inline void engine_make_hydro_loops_dependencies(struct scheduler *sched,
                                                        struct task *density,
                                                        struct task *force,
                                                        struct cell *c) {

  /* init --> density loop --> ghost --> force loop --> kick */
  scheduler_addunlock(sched, c->super->init, density);
  scheduler_addunlock(sched, density, c->super->ghost);
  scheduler_addunlock(sched, c->super->ghost, force);
  scheduler_addunlock(sched, force, c->super->kick);
}

/**
 * @brief Duplicates the first hydro loop and construct all the
 * dependencies for the hydro part
 *
 * This is done by looping over all the previously constructed tasks
 * and adding another task involving the same cells but this time
 * corresponding to the second hydro loop over neighbours.
 * With all the relevant tasks for a given cell available, we construct
 * all the dependencies for that cell.
 *
 * @param e The #engine.
 */
void engine_make_extra_hydroloop_tasks(struct engine *e) {

  struct scheduler *sched = &e->sched;
  const int nodeID = e->nodeID;
  const int nr_tasks = sched->nr_tasks;

  for (int k = 0; k < nr_tasks; k++) {

    /* Get a pointer to the task. */
    struct task *t = &sched->tasks[k];

    /* Skip? */
    if (t->skip) continue;

    /* Self-interaction? */
    if (t->type == task_type_self && t->subtype == task_subtype_density) {

      /* Start by constructing the task for the second hydro loop */
      struct task *t2 = scheduler_addtask(
          sched, task_type_self, task_subtype_force, 0, 0, t->ci, NULL, 0);

      /* Add the link between the new loop and the cell */
      t->ci->force = engine_addlink(e, t->ci->force, t2);
      atomic_inc(&t->ci->nr_force);

      /* Now, build all the dependencies for the hydro */
      engine_make_hydro_loops_dependencies(sched, t, t2, t->ci);
    }

    /* Otherwise, pair interaction? */
    else if (t->type == task_type_pair && t->subtype == task_subtype_density) {

      /* Start by constructing the task for the second hydro loop */
      struct task *t2 = scheduler_addtask(
          sched, task_type_pair, task_subtype_force, 0, 0, t->ci, t->cj, 0);

      /* Add the link between the new loop and both cells */
      t->ci->force = engine_addlink(e, t->ci->force, t2);
      atomic_inc(&t->ci->nr_force);
      t->cj->force = engine_addlink(e, t->cj->force, t2);
      atomic_inc(&t->cj->nr_force);

      /* Now, build all the dependencies for the hydro for the cells */
      /* that are local and are not descendant of the same super-cells */
      if (t->ci->nodeID == nodeID) {
        engine_make_hydro_loops_dependencies(sched, t, t2, t->ci);
      }
      if (t->cj->nodeID == nodeID && t->ci->super != t->cj->super) {
        engine_make_hydro_loops_dependencies(sched, t, t2, t->cj);
      }
    }

    /* Otherwise, sub interaction? */
    else if (t->type == task_type_sub && t->subtype == task_subtype_density) {

      /* Start by constructing the task for the second hydro loop */
      struct task *t2 =
          scheduler_addtask(sched, task_type_sub, task_subtype_force, t->flags,
                            0, t->ci, t->cj, 0);

      /* Add the link between the new loop and both cells */
      t->ci->force = engine_addlink(e, t->ci->force, t2);
      atomic_inc(&t->ci->nr_force);
      if (t->cj != NULL) {
        t->cj->force = engine_addlink(e, t->cj->force, t2);
        atomic_inc(&t->cj->nr_force);
      }

      /* Now, build all the dependencies for the hydro for the cells */
      /* that are local and are not descendant of the same super-cells */
      if (t->ci->nodeID == nodeID) {
        engine_make_hydro_loops_dependencies(sched, t, t2, t->ci);
      }
      if (t->cj != NULL && t->cj->nodeID == nodeID &&
          t->ci->super != t->cj->super) {
        engine_make_hydro_loops_dependencies(sched, t, t2, t->cj);
      }
    }

    /* External gravity tasks should depend on init and unlock the kick */
    else if (t->type == task_type_grav_external) {
      scheduler_addunlock(sched, t->ci->init, t);
      scheduler_addunlock(sched, t, t->ci->kick);
    }
  }
}

/**
 * @brief Constructs the gravity tasks building the multipoles and propagating
 *them to the children
 *
 * Correct implementation is still lacking here.
 *
 * @param e The #engine.
 */
void engine_make_gravityrecursive_tasks(struct engine *e) {

  struct space *s = e->s;
  struct scheduler *sched = &e->sched;
  const int nodeID = e->nodeID;
  const int nr_cells = s->nr_cells;
  struct cell *cells = s->cells;

  for (int k = 0; k < nr_cells; k++) {

    /* Only do this for local cells containing gravity particles */
    if (cells[k].nodeID == nodeID && cells[k].gcount > 0) {

      /* Create tasks at top level. */
      struct task *up =
          scheduler_addtask(sched, task_type_grav_up, task_subtype_none, 0, 0,
                            &cells[k], NULL, 0);

      struct task *down = NULL;
      /* struct task *down = */
      /*     scheduler_addtask(sched, task_type_grav_down, task_subtype_none, 0,
       * 0, */
      /*                       &cells[k], NULL, 0); */

      /* Push tasks down the cell hierarchy. */
      engine_addtasks_grav(e, &cells[k], up, down);
    }
  }
}

/**
 * @brief Fill the #space's task list.
 *
 * @param e The #engine we are working with.
 */
void engine_maketasks(struct engine *e) {

  struct space *s = e->s;
  struct scheduler *sched = &e->sched;
  struct cell *cells = s->cells;
  const int nr_cells = s->nr_cells;
  const ticks tic = getticks();

  /* Re-set the scheduler. */
  scheduler_reset(sched, s->tot_cells * engine_maxtaskspercell);

  /* Add the space sorting tasks. */
  for (int i = 0; i < e->nr_threads; i++) {
    scheduler_addtask(sched, task_type_part_sort, task_subtype_none, i, 0, NULL,
                      NULL, 0);
    scheduler_addtask(sched, task_type_gpart_sort, task_subtype_none, i, 0,
                      NULL, NULL, 0);
  }

  /* Construct the firt hydro loop over neighbours */
  if (e->policy & engine_policy_hydro) engine_make_hydroloop_tasks(e);

  /* Add the gravity mm tasks. */
  if (e->policy & engine_policy_self_gravity) engine_make_gravity_tasks(e);

  /* Split the tasks. */
  scheduler_splittasks(sched);

  /* Allocate the list of cell-task links. The maximum number of links
     is the number of cells (s->tot_cells) times the number of neighbours (27)
     times the number of interaction types (2, density and force). */
  if (e->links != NULL) free(e->links);
  e->size_links = s->tot_cells * 27 * 2;
  if ((e->links = malloc(sizeof(struct link) * e->size_links)) == NULL)
    error("Failed to allocate cell-task links.");
  e->nr_links = 0;

  /* Add the gravity up/down tasks at the top-level cells and push them down. */
  if (e->policy & engine_policy_self_gravity)
    engine_make_gravityrecursive_tasks(e);

  /* Count the number of tasks associated with each cell and
     store the density tasks in each cell, and make each sort
     depend on the sorts of its progeny. */
  if (e->policy & engine_policy_hydro) engine_count_and_link_tasks(e);

  /* Append hierarchical tasks to each cells */
  for (int k = 0; k < nr_cells; k++)
    engine_make_hierarchical_tasks(e, &cells[k], NULL);

  /* Run through the tasks and make force tasks for each density task.
     Each force task depends on the cell ghosts and unlocks the kick task
     of its super-cell. */
  if (e->policy & engine_policy_hydro) engine_make_extra_hydroloop_tasks(e);

  /* Add the dependencies for the self-gravity stuff */
  if (e->policy & engine_policy_self_gravity)
    engine_make_gravity_dependencies(e);

#ifdef WITH_MPI

  /* Add the communication tasks if MPI is being used. */

  /* Loop over the proxies. */
  for (int pid = 0; pid < e->nr_proxies; pid++) {

    /* Get a handle on the proxy. */
    struct proxy *p = &e->proxies[pid];

    /* Loop through the proxy's incoming cells and add the
       recv tasks. */
    for (int k = 0; k < p->nr_cells_in; k++)
      engine_addtasks_recv(e, p->cells_in[k], NULL, NULL);

    /* Loop through the proxy's outgoing cells and add the
       send tasks. */
    for (int k = 0; k < p->nr_cells_out; k++)
      engine_addtasks_send(e, p->cells_out[k], p->cells_in[0]);
  }
#endif

  /* Set the unlocks per task. */
  scheduler_set_unlocks(sched);

  /* Rank the tasks. */
  scheduler_ranktasks(sched);

  /* Weight the tasks. */
  scheduler_reweight(sched);

  /* Set the tasks age. */
  e->tasks_age = 0;

  if (e->verbose)
    message("took %.3f %s.", clocks_from_ticks(getticks() - tic),
            clocks_getunit());
}

/**
 * @brief Mark tasks to be skipped and set the sort flags accordingly.
 *
 * @return 1 if the space has to be rebuilt, 0 otherwise.
 */

int engine_marktasks(struct engine *e) {

  struct scheduler *s = &e->sched;
  const int ti_end = e->ti_current;
  const int nr_tasks = s->nr_tasks;
  const int *const ind = s->tasks_ind;
  struct task *tasks = s->tasks;
  const ticks tic = getticks();

  /* Much less to do here if we're on a fixed time-step. */
  if (e->policy & engine_policy_fixdt) {

    /* Run through the tasks and mark as skip or not. */
    for (int k = 0; k < nr_tasks; k++) {

      /* Get a handle on the kth task. */
      struct task *t = &tasks[ind[k]];

      /* Pair? */
      if (t->type == task_type_pair ||
          (t->type == task_type_sub && t->cj != NULL)) {

        /* Local pointers. */
        const struct cell *ci = t->ci;
        const struct cell *cj = t->cj;

        /* Too much particle movement? */
        if (t->tight &&
            (fmaxf(ci->h_max, cj->h_max) + ci->dx_max + cj->dx_max > cj->dmin ||
             ci->dx_max > space_maxreldx * ci->h_max ||
             cj->dx_max > space_maxreldx * cj->h_max))
          return 1;

      }

      /* Sort? */
      else if (t->type == task_type_sort) {

        /* If all the sorts have been done, make this task implicit. */
        if (!(t->flags & (t->flags ^ t->ci->sorted))) t->implicit = 1;
      }
    }

    /* Multiple-timestep case */
  } else {

    /* Run through the tasks and mark as skip or not. */
    for (int k = 0; k < nr_tasks; k++) {

      /* Get a handle on the kth task. */
      struct task *t = &tasks[ind[k]];

      /* Sort-task? Note that due to the task ranking, the sorts
         will all come before the pairs. */
      if (t->type == task_type_sort) {

        /* Re-set the flags. */
        t->flags = 0;
        t->skip = 1;

      }

      /* Single-cell task? */
      else if (t->type == task_type_self || t->type == task_type_ghost ||
               (t->type == task_type_sub && t->cj == NULL)) {

        /* Set this task's skip. */
        t->skip = (t->ci->ti_end_min > ti_end);
      }

      /* Pair? */
      else if (t->type == task_type_pair ||
               (t->type == task_type_sub && t->cj != NULL)) {

        /* Local pointers. */
        const struct cell *ci = t->ci;
        const struct cell *cj = t->cj;

        /* Set this task's skip. */
        t->skip = (ci->ti_end_min > ti_end && cj->ti_end_min > ti_end);

        /* Too much particle movement? */
        if (t->tight &&
            (fmaxf(ci->h_max, cj->h_max) + ci->dx_max + cj->dx_max > cj->dmin ||
             ci->dx_max > space_maxreldx * ci->h_max ||
             cj->dx_max > space_maxreldx * cj->h_max))
          return 1;

        /* Set the sort flags. */
        if (!t->skip && t->type == task_type_pair) {
          if (!(ci->sorted & (1 << t->flags))) {
            ci->sorts->flags |= (1 << t->flags);
            ci->sorts->skip = 0;
          }
          if (!(cj->sorted & (1 << t->flags))) {
            cj->sorts->flags |= (1 << t->flags);
            cj->sorts->skip = 0;
          }
        }

      }

      /* Kick? */
      else if (t->type == task_type_kick) {
        t->skip = (t->ci->ti_end_min > ti_end);
        t->ci->updated = 0;
        t->ci->g_updated = 0;
      }

      /* Drift? */
      else if (t->type == task_type_drift)
        t->skip = 0;

      /* Init? */
      else if (t->type == task_type_init) {
        /* Set this task's skip. */
        t->skip = (t->ci->ti_end_min > ti_end);
      }

      /* None? */
      else if (t->type == task_type_none)
        t->skip = 1;
    }
  }

  if (e->verbose)
    message("took %.3f %s.", clocks_from_ticks(getticks() - tic),
            clocks_getunit());

  /* All is well... */
  return 0;
}

/**
 * @brief Prints the number of tasks in the engine
 *
 * @param e The #engine.
 */

void engine_print_task_counts(struct engine *e) {

  struct scheduler *sched = &e->sched;

  /* Count and print the number of each task type. */
  int counts[task_type_count + 1];
  for (int k = 0; k <= task_type_count; k++) counts[k] = 0;
  for (int k = 0; k < sched->nr_tasks; k++)
    if (!sched->tasks[k].skip)
      counts[(int)sched->tasks[k].type] += 1;
    else
      counts[task_type_count] += 1;
#ifdef WITH_MPI
  printf("[%04i] %s engine_print_task_counts: task counts are [ %s=%i",
         e->nodeID, clocks_get_timesincestart(), taskID_names[0], counts[0]);
#else
  printf("%s engine_print_task_counts: task counts are [ %s=%i",
         clocks_get_timesincestart(), taskID_names[0], counts[0]);
#endif
  for (int k = 1; k < task_type_count; k++)
    printf(" %s=%i", taskID_names[k], counts[k]);
  printf(" skipped=%i ]\n", counts[task_type_count]);
  fflush(stdout);
  message("nr_parts = %zi.", e->s->nr_parts);
  message("nr_gparts = %zi.", e->s->nr_gparts);
}

/**
 * @brief Rebuild the space and tasks.
 *
 * @param e The #engine.
 */

void engine_rebuild(struct engine *e) {

  const ticks tic = getticks();

  /* Clear the forcerebuild flag, whatever it was. */
  e->forcerebuild = 0;

  /* Re-build the space. */
  space_rebuild(e->s, 0.0, e->verbose);

/* If in parallel, exchange the cell structure. */
#ifdef WITH_MPI
  engine_exchange_cells(e);
#endif

  /* Re-build the tasks. */
  engine_maketasks(e);

  /* Run through the tasks and mark as skip or not. */
  if (engine_marktasks(e))
    error("engine_marktasks failed after space_rebuild.");

  /* Print the status of the system */
  if (e->verbose) engine_print_task_counts(e);

  if (e->verbose)
    message("took %.3f %s.", clocks_from_ticks(getticks() - tic),
            clocks_getunit());
}

/**
 * @brief Prepare the #engine by re-building the cells and tasks.
 *
 * @param e The #engine to prepare.
 */

void engine_prepare(struct engine *e) {

  TIMER_TIC;

  /* Run through the tasks and mark as skip or not. */
  int rebuild = (e->forcerebuild || engine_marktasks(e));

/* Collect the values of rebuild from all nodes. */
#ifdef WITH_MPI
  int buff = 0;
  if (MPI_Allreduce(&rebuild, &buff, 1, MPI_INT, MPI_MAX, MPI_COMM_WORLD) !=
      MPI_SUCCESS)
    error("Failed to aggregate the rebuild flag across nodes.");
  rebuild = buff;
#endif

  /* Did this not go through? */
  if (rebuild) {
    engine_rebuild(e);
  }

  /* Re-rank the tasks every now and then. */
  if (e->tasks_age % engine_tasksreweight == 1) {
    scheduler_reweight(&e->sched);
  }
  e->tasks_age += 1;

  TIMER_TOC(timer_prepare);

  if (e->verbose)
    message("took %.3f %s.", clocks_from_ticks(getticks() - tic),
            clocks_getunit());
}

/**
 * @brief Implements a barrier for the #runner threads.
 *
 * @param e The #engine.
 * @param tid The thread ID
 */

void engine_barrier(struct engine *e, int tid) {

  /* First, get the barrier mutex. */
  if (pthread_mutex_lock(&e->barrier_mutex) != 0)
    error("Failed to get barrier mutex.");

  /* This thread is no longer running. */
  e->barrier_running -= 1;

  /* If all threads are in, send a signal... */
  if (e->barrier_running == 0)
    if (pthread_cond_broadcast(&e->barrier_cond) != 0)
      error("Failed to broadcast barrier full condition.");

  /* Wait for the barrier to open. */
  while (e->barrier_launch == 0 || tid >= e->barrier_launchcount)
    if (pthread_cond_wait(&e->barrier_cond, &e->barrier_mutex) != 0)
      error("Error waiting for barrier to close.");

  /* This thread has been launched. */
  e->barrier_running += 1;
  e->barrier_launch -= 1;

  /* If I'm the last one out, signal the condition again. */
  if (e->barrier_launch == 0)
    if (pthread_cond_broadcast(&e->barrier_cond) != 0)
      error("Failed to broadcast empty barrier condition.");

  /* Last but not least, release the mutex. */
  if (pthread_mutex_unlock(&e->barrier_mutex) != 0)
    error("Failed to get unlock the barrier mutex.");
}

/**
 * @brief Mapping function to collect the data from the kick.
 *
 * @param c A super-cell.
 */
void engine_collect_kick(struct cell *c) {

  /* Skip super-cells (Their values are already set) */
  if (c->kick != NULL) return;

  /* Counters for the different quantities. */
  int updated = 0, g_updated = 0;
  int ti_end_min = max_nr_timesteps;

  /* Only do something is the cell is non-empty */
  if (c->count != 0 || c->gcount != 0) {

    /* If this cell is not split, I'm in trouble. */
    if (!c->split) error("Cell is not split.");

    /* Collect the values from the progeny. */
    for (int k = 0; k < 8; k++) {
      struct cell *cp = c->progeny[k];
      if (cp != NULL) {

        /* Recurse */
        engine_collect_kick(cp);

        /* And update */
        ti_end_min = min(ti_end_min, cp->ti_end_min);
        updated += cp->updated;
        g_updated += cp->g_updated;
      }
    }
  }

  /* Store the collected values in the cell. */
  c->ti_end_min = ti_end_min;
  c->updated = updated;
  c->g_updated = g_updated;
}

/**
 * @brief Collects the next time-step by making each super-cell recurse
 * to collect the minimal of ti_end and the number of updated particles.
 *
 * @param e The #engine.
 */
void engine_collect_timestep(struct engine *e) {

  int updates = 0, g_updates = 0;
  int ti_end_min = max_nr_timesteps;
  const struct space *s = e->s;

  /* Collect the cell data. */
  for (int k = 0; k < s->nr_cells; k++)
    if (s->cells[k].nodeID == e->nodeID) {
      struct cell *c = &s->cells[k];

      /* Make the top-cells recurse */
      engine_collect_kick(c);

      /* And aggregate */
      ti_end_min = min(ti_end_min, c->ti_end_min);
      updates += c->updated;
      g_updates += c->g_updated;
    }

/* Aggregate the data from the different nodes. */
#ifdef WITH_MPI
  {
    int in_i[1], out_i[1];
    in_i[0] = 0;
    out_i[0] = ti_end_min;
    if (MPI_Allreduce(out_i, in_i, 1, MPI_INT, MPI_MIN, MPI_COMM_WORLD) !=
        MPI_SUCCESS)
      error("Failed to aggregate t_end_min.");
    ti_end_min = in_i[0];
  }
  {
    unsigned long long in_ll[2], out_ll[2];
    out_ll[0] = updates;
    out_ll[1] = g_updates;
    if (MPI_Allreduce(out_ll, in_ll, 2, MPI_LONG_LONG_INT, MPI_SUM,
                      MPI_COMM_WORLD) != MPI_SUCCESS)
      error("Failed to aggregate energies.");
    updates = in_ll[0];
    g_updates = in_ll[1];
  }
#endif

  e->ti_end_min = ti_end_min;
  e->updates = updates;
  e->g_updates = g_updates;
}

/**
 * @brief Mapping function to collect the data from the drift.
 *
 * @param c A super-cell.
 */
void engine_collect_drift(struct cell *c) {

  /* Skip super-cells (Their values are already set) */
  if (c->drift != NULL) return;

  /* Counters for the different quantities. */
  double e_kin = 0.0, e_int = 0.0, e_pot = 0.0, mass = 0.0;
  double mom[3] = {0.0, 0.0, 0.0}, ang_mom[3] = {0.0, 0.0, 0.0};

  /* Only do something is the cell is non-empty */
  if (c->count != 0 || c->gcount != 0) {

    /* If this cell is not split, I'm in trouble. */
    if (!c->split) error("Cell has no super-cell.");

    /* Collect the values from the progeny. */
    for (int k = 0; k < 8; k++) {
      struct cell *cp = c->progeny[k];
      if (cp != NULL) {

        /* Recurse */
        engine_collect_drift(cp);

        /* And update */
        mass += cp->mass;
        e_kin += cp->e_kin;
        e_int += cp->e_int;
        e_pot += cp->e_pot;
        mom[0] += cp->mom[0];
        mom[1] += cp->mom[1];
        mom[2] += cp->mom[2];
        ang_mom[0] += cp->ang_mom[0];
        ang_mom[1] += cp->ang_mom[1];
        ang_mom[2] += cp->ang_mom[2];
      }
    }
  }

  /* Store the collected values in the cell. */
  c->mass = mass;
  c->e_kin = e_kin;
  c->e_int = e_int;
  c->e_pot = e_pot;
  c->mom[0] = mom[0];
  c->mom[1] = mom[1];
  c->mom[2] = mom[2];
  c->ang_mom[0] = ang_mom[0];
  c->ang_mom[1] = ang_mom[1];
  c->ang_mom[2] = ang_mom[2];
}

void engine_print_stats(struct engine *e) {

  const struct space *s = e->s;

  double e_kin = 0.0, e_int = 0.0, e_pot = 0.0, mass = 0.0;
  double mom[3] = {0.0, 0.0, 0.0}, ang_mom[3] = {0.0, 0.0, 0.0};

  /* Collect the cell data. */
  for (int k = 0; k < s->nr_cells; k++)
    if (s->cells[k].nodeID == e->nodeID) {
      struct cell *c = &s->cells[k];

      /* Make the top-cells recurse */
      engine_collect_drift(c);

      /* And aggregate */
      mass += c->mass;
      e_kin += c->e_kin;
      e_int += c->e_int;
      e_pot += c->e_pot;
      mom[0] += c->mom[0];
      mom[1] += c->mom[1];
      mom[2] += c->mom[2];
      ang_mom[0] += c->ang_mom[0];
      ang_mom[1] += c->ang_mom[1];
      ang_mom[2] += c->ang_mom[2];
    }

/* Aggregate the data from the different nodes. */
#ifdef WITH_MPI
  {
    double in[10] = {0., 0., 0., 0., 0., 0., 0., 0., 0., 0.};
    double out[10];
    out[0] = e_kin;
    out[1] = e_int;
    out[2] = e_pot;
    out[3] = mom[0];
    out[4] = mom[1];
    out[5] = mom[2];
    out[6] = ang_mom[0];
    out[7] = ang_mom[1];
    out[8] = ang_mom[2];
    out[9] = mass;
    if (MPI_Allreduce(out, in, 10, MPI_DOUBLE, MPI_SUM, MPI_COMM_WORLD) !=
        MPI_SUCCESS)
      error("Failed to aggregate stats.");
    e_kin = out[0];
    e_int = out[1];
    e_pot = out[2];
    mom[0] = out[3];
    mom[1] = out[4];
    mom[2] = out[5];
    ang_mom[0] = out[6];
    ang_mom[1] = out[7];
    ang_mom[2] = out[8];
    mass = out[9];
  }
#endif

  const double e_tot = e_kin + e_int + e_pot;

  /* Print info */
  if (e->nodeID == 0) {
    fprintf(e->file_stats,
            " %14e %14e %14e %14e %14e %14e %14e %14e %14e %14e %14e %14e\n",
            e->time, mass, e_tot, e_kin, e_int, e_pot, mom[0], mom[1], mom[2],
            ang_mom[0], ang_mom[1], ang_mom[2]);
    fflush(e->file_stats);
  }
}

/**
 * @brief Launch the runners.
 *
 * @param e The #engine.
 * @param nr_runners The number of #runner to let loose.
 * @param mask The task mask to launch.
 * @param submask The sub-task mask to launch.
 */
void engine_launch(struct engine *e, int nr_runners, unsigned int mask,
                   unsigned int submask) {

  /* Prepare the scheduler. */
  atomic_inc(&e->sched.waiting);

  /* Cry havoc and let loose the dogs of war. */
  e->barrier_launch = nr_runners;
  e->barrier_launchcount = nr_runners;
  if (pthread_cond_broadcast(&e->barrier_cond) != 0)
    error("Failed to broadcast barrier open condition.");

  /* Load the tasks. */
  pthread_mutex_unlock(&e->barrier_mutex);
  scheduler_start(&e->sched, mask, submask);
  pthread_mutex_lock(&e->barrier_mutex);

  /* Remove the safeguard. */
  pthread_mutex_lock(&e->sched.sleep_mutex);
  atomic_dec(&e->sched.waiting);
  pthread_cond_broadcast(&e->sched.sleep_cond);
  pthread_mutex_unlock(&e->sched.sleep_mutex);

  /* Sit back and wait for the runners to come home. */
  while (e->barrier_launch || e->barrier_running)
    if (pthread_cond_wait(&e->barrier_cond, &e->barrier_mutex) != 0)
      error("Error while waiting for barrier.");
}

/**
 * @brief Initialises the particles and set them in a state ready to move
 *forward in time.
 *
 * @param e The #engine
 */
void engine_init_particles(struct engine *e) {

  struct space *s = e->s;

  struct clocks_time time1, time2;
  clocks_gettime(&time1);

  if (e->nodeID == 0) message("Initialising particles");

  engine_prepare(e);

  /* Make sure all particles are ready to go */
  /* i.e. clean-up any stupid state in the ICs */
  if (e->policy & engine_policy_hydro) {
    space_map_cells_pre(s, 0, cell_init_parts, NULL);
  }
  if ((e->policy & engine_policy_self_gravity) ||
      (e->policy & engine_policy_external_gravity)) {
    space_map_cells_pre(s, 0, cell_init_gparts, NULL);
  }

  engine_marktasks(e);

  /* Build the masks corresponding to the policy */
  unsigned int mask = 0;
  unsigned int submask = 0;

  /* We always have sort tasks */
  mask |= 1 << task_type_sort;
  mask |= 1 << task_type_init;

  /* Add the tasks corresponding to hydro operations to the masks */
  if (e->policy & engine_policy_hydro) {

    mask |= 1 << task_type_self;
    mask |= 1 << task_type_pair;
    mask |= 1 << task_type_sub;
    mask |= 1 << task_type_ghost;

    submask |= 1 << task_subtype_density;
  }

  /* Add the tasks corresponding to self-gravity to the masks */
  if (e->policy & engine_policy_self_gravity) {

    mask |= 1 << task_type_grav_up;
    mask |= 1 << task_type_grav_mm;
    mask |= 1 << task_type_self;
    mask |= 1 << task_type_pair;
    mask |= 1 << task_type_sub;

    submask |= 1 << task_subtype_grav;
  }

  /* Add the tasks corresponding to external gravity to the masks */
  if (e->policy & engine_policy_external_gravity) {

    mask |= 1 << task_type_grav_external;
  }

  /* Add MPI tasks if need be */
  if (e->policy & engine_policy_mpi) {

    mask |= 1 << task_type_send;
    mask |= 1 << task_type_recv;
  }

  /* Now, launch the calculation */
  TIMER_TIC;
  engine_launch(e, e->nr_threads, mask, submask);
  TIMER_TOC(timer_runners);

  /* Apply some conversions (e.g. internal energy -> entropy) */
  space_map_cells_pre(s, 0, cell_convert_hydro, NULL);

  clocks_gettime(&time2);

  /* Ready to go */
  e->step = -1;
  e->wallclock_time = (float)clocks_diff(&time1, &time2);
}

/**
 * @brief Let the #engine loose to compute the forces.
 *
 * @param e The #engine.
 */
void engine_step(struct engine *e) {

  double snapshot_drift_time = 0.;
  struct space *s = e->s;

  TIMER_TIC2;

  struct clocks_time time1, time2;
  clocks_gettime(&time1);

  e->tic_step = getticks();

  /* Recover the (integer) end of the next time-step */
  engine_collect_timestep(e);

  /* Check for output */
  while (e->ti_end_min >= e->ti_nextSnapshot && e->ti_nextSnapshot > 0) {

    e->ti_old = e->ti_current;
    e->ti_current = e->ti_nextSnapshot;
    e->time = e->ti_current * e->timeBase + e->timeBegin;
    e->timeOld = e->ti_old * e->timeBase + e->timeBegin;
    e->timeStep = (e->ti_current - e->ti_old) * e->timeBase;
    snapshot_drift_time = e->timeStep;

    /* Drift everybody to the snapshot position */
    engine_launch(e, e->nr_threads, 1 << task_type_drift, 0);

    /* Dump... */
    engine_dump_snapshot(e);

    /* ... and find the next output time */
    engine_compute_next_snapshot_time(e);
  }

  /* Move forward in time */
  e->ti_old = e->ti_current;
  e->ti_current = e->ti_end_min;
  e->step += 1;
  e->time = e->ti_current * e->timeBase + e->timeBegin;
  e->timeOld = e->ti_old * e->timeBase + e->timeBegin;
  e->timeStep = (e->ti_current - e->ti_old) * e->timeBase + snapshot_drift_time;

  /* Drift everybody */
  engine_launch(e, e->nr_threads, 1 << task_type_drift, 0);

  if (e->nodeID == 0) {

    /* Print some information to the screen */
    printf("  %6d %14e %14e %10zd %10zd %21.3f\n", e->step, e->time,
           e->timeStep, e->updates, e->g_updates, e->wallclock_time);
    fflush(stdout);
  }

  /* Save some statistics */
  if (e->time - e->timeLastStatistics >= e->deltaTimeStatistics) {
    engine_print_stats(e);
    e->timeLastStatistics += e->deltaTimeStatistics;
  }

  /* Re-distribute the particles amongst the nodes? */
  if (e->forcerepart != REPART_NONE) engine_repartition(e);

  /* Prepare the space. */
  engine_prepare(e);

  /* Build the masks corresponding to the policy */
  unsigned int mask = 0, submask = 0;

  /* We always have sort tasks and init tasks */
  mask |= 1 << task_type_sort;
  mask |= 1 << task_type_init;

  /* Add the correct kick task */
  if (e->policy & engine_policy_fixdt) {
    mask |= 1 << task_type_kick_fixdt;
  } else {
    mask |= 1 << task_type_kick;
  }

  /* Add the tasks corresponding to hydro operations to the masks */
  if (e->policy & engine_policy_hydro) {

    mask |= 1 << task_type_self;
    mask |= 1 << task_type_pair;
    mask |= 1 << task_type_sub;
    mask |= 1 << task_type_ghost;

    submask |= 1 << task_subtype_density;
    submask |= 1 << task_subtype_force;
  }

  /* Add the tasks corresponding to self-gravity to the masks */
  if (e->policy & engine_policy_self_gravity) {

    mask |= 1 << task_type_grav_up;
    mask |= 1 << task_type_grav_mm;
    mask |= 1 << task_type_self;
    mask |= 1 << task_type_pair;
    mask |= 1 << task_type_sub;

    submask |= 1 << task_subtype_grav;
  }

  /* Add the tasks corresponding to external gravity to the masks */
  if (e->policy & engine_policy_external_gravity) {
    mask |= 1 << task_type_grav_external;
  }

  /* Add MPI tasks if need be */
  if (e->policy & engine_policy_mpi) {

    mask |= 1 << task_type_send;
    mask |= 1 << task_type_recv;
  }

  /* Send off the runners. */
  TIMER_TIC;
  engine_launch(e, e->nr_threads, mask, submask);
  TIMER_TOC(timer_runners);

  TIMER_TOC2(timer_step);

  /* Check that the multipoles are correct */
  space_map_cells_pre(s, 1, cell_check_multipole, NULL);

  FILE *file = fopen("grav_swift.dat", "w");
  for (size_t k = 0; k < s->nr_gparts; ++k) {
    fprintf(file, "%lld %f %f %f %e %e %e\n", s->gparts[k].id,
            s->gparts[k].x[0], s->gparts[k].x[1], s->gparts[k].x[2],
            s->gparts[k].a_grav[0], s->gparts[k].a_grav[1],
            s->gparts[k].a_grav[2]);
    if (s->gparts[k].id == -1)
      message("interacting mass= %f (%f)", s->gparts[k].mass_interacted,
              s->gparts[k].mass_interacted + s->gparts[k].mass);
  }
  fclose(file);

  /* Check the gravity accelerations */
  struct gpart *temp = malloc(s->nr_gparts * sizeof(struct gpart));
  memcpy(temp, s->gparts, s->nr_gparts * sizeof(struct gpart));
  gravity_n2(temp, s->nr_gparts, e->physical_constants);
  file = fopen("grav_brute.dat", "w");
  for (size_t k = 0; k < s->nr_gparts; ++k) {
    fprintf(file, "%lld %f %f %f %e %e %e\n", temp[k].id, temp[k].x[0],
            temp[k].x[1], temp[k].x[2], temp[k].a_grav[0], temp[k].a_grav[1],
            temp[k].a_grav[2]);
  }
  fclose(file);

  free(temp);

  double mass = 0.f;
  for (int i = 0; i < s->nr_cells; ++i) mass += s->cells[i].multipole.mass;
  message("Total mass: %f", mass);

  error("done");

  clocks_gettime(&time2);

  e->wallclock_time = (float)clocks_diff(&time1, &time2);
  e->toc_step = getticks();
}

/**
 * @brief Returns 1 if the simulation has reached its end point, 0 otherwise
 */
int engine_is_done(struct engine *e) {
  return !(e->ti_current < max_nr_timesteps);
}

/**
 * @brief Create and fill the proxies.
 *
 * @param e The #engine.
 */

void engine_makeproxies(struct engine *e) {

#ifdef WITH_MPI
  const int *cdim = e->s->cdim;
  const struct space *s = e->s;
  struct cell *cells = s->cells;
  struct proxy *proxies = e->proxies;
  ticks tic = getticks();

  /* Prepare the proxies and the proxy index. */
  if (e->proxy_ind == NULL)
    if ((e->proxy_ind = (int *)malloc(sizeof(int) * e->nr_nodes)) == NULL)
      error("Failed to allocate proxy index.");
  for (int k = 0; k < e->nr_nodes; k++) e->proxy_ind[k] = -1;
  e->nr_proxies = 0;

  /* The following loop is super-clunky, but it's necessary
     to ensure that the order of the send and recv cells in
     the proxies is identical for all nodes! */

  /* Loop over each cell in the space. */
  int ind[3];
  for (ind[0] = 0; ind[0] < cdim[0]; ind[0]++)
    for (ind[1] = 0; ind[1] < cdim[1]; ind[1]++)
      for (ind[2] = 0; ind[2] < cdim[2]; ind[2]++) {

        /* Get the cell ID. */
        const int cid = cell_getid(cdim, ind[0], ind[1], ind[2]);

        /* Loop over all its neighbours (periodic). */
        for (int i = -1; i <= 1; i++) {
          int ii = ind[0] + i;
          if (ii >= cdim[0])
            ii -= cdim[0];
          else if (ii < 0)
            ii += cdim[0];
          for (int j = -1; j <= 1; j++) {
            int jj = ind[1] + j;
            if (jj >= cdim[1])
              jj -= cdim[1];
            else if (jj < 0)
              jj += cdim[1];
            for (int k = -1; k <= 1; k++) {
              int kk = ind[2] + k;
              if (kk >= cdim[2])
                kk -= cdim[2];
              else if (kk < 0)
                kk += cdim[2];

              /* Get the cell ID. */
              const int cjd = cell_getid(cdim, ii, jj, kk);

              /* Add to proxies? */
              if (cells[cid].nodeID == e->nodeID &&
                  cells[cjd].nodeID != e->nodeID) {
                int pid = e->proxy_ind[cells[cjd].nodeID];
                if (pid < 0) {
                  if (e->nr_proxies == engine_maxproxies)
                    error("Maximum number of proxies exceeded.");
                  proxy_init(&proxies[e->nr_proxies], e->nodeID,
                             cells[cjd].nodeID);
                  e->proxy_ind[cells[cjd].nodeID] = e->nr_proxies;
                  pid = e->nr_proxies;
                  e->nr_proxies += 1;
                }
                proxy_addcell_in(&proxies[pid], &cells[cjd]);
                proxy_addcell_out(&proxies[pid], &cells[cid]);
                cells[cid].sendto |= (1ULL << pid);
              }

              if (cells[cjd].nodeID == e->nodeID &&
                  cells[cid].nodeID != e->nodeID) {
                int pid = e->proxy_ind[cells[cid].nodeID];
                if (pid < 0) {
                  if (e->nr_proxies == engine_maxproxies)
                    error("Maximum number of proxies exceeded.");
                  proxy_init(&proxies[e->nr_proxies], e->nodeID,
                             cells[cid].nodeID);
                  e->proxy_ind[cells[cid].nodeID] = e->nr_proxies;
                  pid = e->nr_proxies;
                  e->nr_proxies += 1;
                }
                proxy_addcell_in(&proxies[pid], &cells[cid]);
                proxy_addcell_out(&proxies[pid], &cells[cjd]);
                cells[cjd].sendto |= (1ULL << pid);
              }
            }
          }
        }
      }

  if (e->verbose)
    message("took %.3f %s.", clocks_from_ticks(getticks() - tic),
            clocks_getunit());
#else
  error("SWIFT was not compiled with MPI support.");
#endif
}

/**
 * @brief Split the underlying space into regions and assign to separate nodes.
 *
 * @param e The #engine.
 * @param initial_partition structure defining the cell partition technique
 */

void engine_split(struct engine *e, struct partition *initial_partition) {

#ifdef WITH_MPI
  struct space *s = e->s;

  /* Do the initial partition of the cells. */
  partition_initial_partition(initial_partition, e->nodeID, e->nr_nodes, s);

  /* Make the proxies. */
  engine_makeproxies(e);

  /* Re-allocate the local parts. */
  if (e->verbose)
    message("Re-allocating parts array from %zi to %zi.", s->size_parts,
            (size_t)(s->nr_parts * 1.2));
  s->size_parts = s->nr_parts * 1.2;
  struct part *parts_new = NULL;
  struct xpart *xparts_new = NULL;
  if (posix_memalign((void **)&parts_new, part_align,
                     sizeof(struct part) * s->size_parts) != 0 ||
      posix_memalign((void **)&xparts_new, xpart_align,
                     sizeof(struct xpart) * s->size_parts) != 0)
    error("Failed to allocate new part data.");
  memcpy(parts_new, s->parts, sizeof(struct part) * s->nr_parts);
  memcpy(xparts_new, s->xparts, sizeof(struct xpart) * s->nr_parts);
  free(s->parts);
  free(s->xparts);
  s->parts = parts_new;
  s->xparts = xparts_new;

  /* Re-link the gparts. */
  for (size_t k = 0; k < s->nr_parts; k++)
    if (s->parts[k].gpart != NULL) s->parts[k].gpart->part = &s->parts[k];

  /* Re-allocate the local gparts. */
  if (e->verbose)
    message("Re-allocating gparts array from %zi to %zi.", s->size_gparts,
            (size_t)(s->nr_gparts * 1.2));
  s->size_gparts = s->nr_gparts * 1.2;
  struct gpart *gparts_new = NULL;
  if (posix_memalign((void **)&gparts_new, gpart_align,
                     sizeof(struct gpart) * s->size_gparts) != 0)
    error("Failed to allocate new gpart data.");
  memcpy(gparts_new, s->gparts, sizeof(struct gpart) * s->nr_gparts);
  free(s->gparts);
  s->gparts = gparts_new;

  /* Re-link the parts. */
  for (size_t k = 0; k < s->nr_gparts; k++)
    if (s->gparts[k].id > 0) s->gparts[k].part->gpart = &s->gparts[k];

  /* Verify that the links are correct */
  /* MATTHIEU: To be commented out once we are happy */
  for (size_t k = 0; k < s->nr_gparts; ++k) {

    if (s->gparts[k].id > 0) {

      if (s->gparts[k].part->gpart != &s->gparts[k]) error("Linking problem !");

      if (s->gparts[k].x[0] != s->gparts[k].part->x[0] ||
          s->gparts[k].x[1] != s->gparts[k].part->x[1] ||
          s->gparts[k].x[2] != s->gparts[k].part->x[2])
        error("Linked particles are not at the same position !");
    }
  }
  for (size_t k = 0; k < s->nr_parts; ++k) {

    if (s->parts[k].gpart != NULL) {

      if (s->parts[k].gpart->part != &s->parts[k]) error("Linking problem !");
    }
  }

#else
  error("SWIFT was not compiled with MPI support.");
#endif
}

/**
 * @brief Writes a snapshot with the current state of the engine
 *
 * @param e The #engine.
 */
void engine_dump_snapshot(struct engine *e) {

  struct clocks_time time1, time2;
  clocks_gettime(&time1);

  if (e->verbose) message("writing snapshot at t=%f.", e->time);

/* Dump... */
#if defined(WITH_MPI)
#if defined(HAVE_PARALLEL_HDF5)
  write_output_parallel(e, e->snapshotBaseName, e->snapshotUnits, e->nodeID,
                        e->nr_nodes, MPI_COMM_WORLD, MPI_INFO_NULL);
#else
  write_output_serial(e, e->snapshotBaseName, e->snapshotUnits, e->nodeID,
                      e->nr_nodes, MPI_COMM_WORLD, MPI_INFO_NULL);
#endif
#else
  write_output_single(e, e->snapshotBaseName, e->snapshotUnits);
#endif

  clocks_gettime(&time2);
  if (e->verbose)
    message("writing particle properties took %.3f %s.",
            (float)clocks_diff(&time1, &time2), clocks_getunit());
}

#ifdef HAVE_SETAFFINITY
/**
 * @brief Returns the initial affinity the main thread is using.
 */
static cpu_set_t *engine_entry_affinity() {

  static int use_entry_affinity = 0;

  if (!use_entry_affinity) {
    pthread_t engine = pthread_self();
    pthread_getaffinity_np(engine, sizeof(entry_affinity), &entry_affinity);
    use_entry_affinity = 1;
  }

  return &entry_affinity;
}
#endif

/**
 * @brief  Ensure the NUMA node on which we initialise (first touch) everything
 *  doesn't change before engine_init allocates NUMA-local workers.
 */
void engine_pin() {

#ifdef HAVE_SETAFFINITY
  cpu_set_t *entry_affinity = engine_entry_affinity();
  int pin;
  for (pin = 0; pin < CPU_SETSIZE && !CPU_ISSET(pin, entry_affinity); ++pin)
    ;

  cpu_set_t affinity;
  CPU_ZERO(&affinity);
  CPU_SET(pin, &affinity);
  if (sched_setaffinity(0, sizeof(affinity), &affinity) != 0) {
    error("failed to set engine's affinity");
  }
#else
  error("SWIFT was not compiled with support for pinning.");
#endif
}

/**
 * @brief Unpins the main thread.
 */
void engine_unpin() {
#ifdef HAVE_SETAFFINITY
  pthread_t main_thread = pthread_self();
  pthread_setaffinity_np(main_thread, sizeof(entry_affinity), &entry_affinity);
#else
  error("SWIFT was not compiled with support for pinning.");
#endif
}

/**
 * @brief init an engine with the given number of threads, queues, and
 *      the given policy.
 *
 * @param e The #engine.
 * @param s The #space in which this #runner will run.
 * @param params The parsed parameter file.
 * @param nr_nodes The number of MPI ranks.
 * @param nodeID The MPI rank of this node.
 * @param nr_threads The number of threads per MPI rank.
 * @param with_aff use processor affinity, if supported.
 * @param policy The queuing policy to use.
 * @param verbose Is this #engine talkative ?
 * @param physical_constants The #phys_const used for this run.
 * @param hydro The #hydro_props used for this run.
 * @param potential The properties of the external potential.
 */

void engine_init(struct engine *e, struct space *s,
                 const struct swift_params *params, int nr_nodes, int nodeID,
                 int nr_threads, int with_aff, int policy, int verbose,
                 const struct phys_const *physical_constants,
                 const struct hydro_props *hydro,
                 const struct external_potential *potential) {

  /* Clean-up everything */
  bzero(e, sizeof(struct engine));

  /* Store the values. */
  e->s = s;
  e->nr_threads = nr_threads;
  e->policy = policy;
  e->step = 0;
  e->nr_nodes = nr_nodes;
  e->nodeID = nodeID;
  e->proxy_ind = NULL;
  e->nr_proxies = 0;
  e->forcerebuild = 1;
  e->forcerepart = REPART_NONE;
  e->links = NULL;
  e->nr_links = 0;
  e->timeBegin = parser_get_param_double(params, "TimeIntegration:time_begin");
  e->timeEnd = parser_get_param_double(params, "TimeIntegration:time_end");
  e->timeOld = e->timeBegin;
  e->time = e->timeBegin;
  e->ti_old = 0;
  e->ti_current = 0;
  e->timeStep = 0.;
  e->timeBase = 0.;
  e->timeBase_inv = 0.;
  e->timeFirstSnapshot =
      parser_get_param_double(params, "Snapshots:time_first");
  e->deltaTimeSnapshot =
      parser_get_param_double(params, "Snapshots:delta_time");
  e->ti_nextSnapshot = 0;
  parser_get_param_string(params, "Snapshots:basename", e->snapshotBaseName);
  e->snapshotUnits = malloc(sizeof(struct UnitSystem));
  units_init(e->snapshotUnits, params, "Snapshots");
  e->dt_min = parser_get_param_double(params, "TimeIntegration:dt_min");
  e->dt_max = parser_get_param_double(params, "TimeIntegration:dt_max");
  e->file_stats = NULL;
  e->deltaTimeStatistics =
      parser_get_param_double(params, "Statistics:delta_time");
  e->timeLastStatistics = e->timeBegin - e->deltaTimeStatistics;
  e->verbose = verbose;
  e->count_step = 0;
  e->wallclock_time = 0.f;
  e->physical_constants = physical_constants;
  e->hydro_properties = hydro;
  e->external_potential = potential;
  e->parameter_file = params;
  engine_rank = nodeID;

  /* Make the space link back to the engine. */
  s->e = e;

  /* Get the number of queues */
  int nr_queues =
      parser_get_opt_param_int(params, "Scheduler:nr_queues", nr_threads);
  if (nr_queues <= 0) nr_queues = e->nr_threads;
  if (nr_queues != nr_threads)
    message("Number of task queues set to %d", nr_queues);
  s->nr_queues = nr_queues;

/* Deal with affinity. For now, just figure out the number of cores. */
#if defined(HAVE_SETAFFINITY)
  const int nr_cores = sysconf(_SC_NPROCESSORS_ONLN);
  cpu_set_t *entry_affinity = engine_entry_affinity();
  const int nr_affinity_cores = CPU_COUNT(entry_affinity);

  if (nr_cores > CPU_SETSIZE) /* Unlikely, except on e.g. SGI UV. */
    error("must allocate dynamic cpu_set_t (too many cores per node)");

  char *buf = malloc((nr_cores + 1) * sizeof(char));
  buf[nr_cores] = '\0';
  for (int j = 0; j < nr_cores; ++j) {
    /* Reversed bit order from convention, but same as e.g. Intel MPI's
     * I_MPI_PIN_DOMAIN explicit mask: left-to-right, LSB-to-MSB. */
    buf[j] = CPU_ISSET(j, entry_affinity) ? '1' : '0';
  }

  if (verbose && with_aff) message("Affinity at entry: %s", buf);

  int *cpuid = malloc(nr_affinity_cores * sizeof(int));
  cpu_set_t cpuset;

  int skip = 0;
  for (int k = 0; k < nr_affinity_cores; k++) {
    int c;
    for (c = skip; c < CPU_SETSIZE && !CPU_ISSET(c, entry_affinity); ++c)
      ;
    cpuid[k] = c;
    skip = c + 1;
  }

  if (with_aff) {

#if defined(HAVE_LIBNUMA) && defined(_GNU_SOURCE)
    if ((policy & engine_policy_cputight) != engine_policy_cputight) {

      if (numa_available() >= 0) {
        if (nodeID == 0) message("prefer NUMA-distant CPUs");

        /* Get list of numa nodes of all available cores. */
        int *nodes = malloc(nr_affinity_cores * sizeof(int));
        int nnodes = 0;
        for (int i = 0; i < nr_affinity_cores; i++) {
          nodes[i] = numa_node_of_cpu(cpuid[i]);
          if (nodes[i] > nnodes) nnodes = nodes[i];
        }
        nnodes += 1;

        /* Count cores per node. */
        int *core_counts = malloc(nnodes * sizeof(int));
        for (int i = 0; i < nr_affinity_cores; i++) {
          core_counts[nodes[i]] = 0;
        }
        for (int i = 0; i < nr_affinity_cores; i++) {
          core_counts[nodes[i]] += 1;
        }

        /* Index cores within each node. */
        int *core_indices = malloc(nr_affinity_cores * sizeof(int));
        for (int i = nr_affinity_cores - 1; i >= 0; i--) {
          core_indices[i] = core_counts[nodes[i]];
          core_counts[nodes[i]] -= 1;
        }

        /* Now sort so that we pick adjacent cpuids from different nodes
         * by sorting internal node core indices. */
        int done = 0;
        while (!done) {
          done = 1;
          for (int i = 1; i < nr_affinity_cores; i++) {
            if (core_indices[i] < core_indices[i - 1]) {
              int t = cpuid[i - 1];
              cpuid[i - 1] = cpuid[i];
              cpuid[i] = t;

              t = core_indices[i - 1];
              core_indices[i - 1] = core_indices[i];
              core_indices[i] = t;
              done = 0;
            }
          }
        }

        free(nodes);
        free(core_counts);
        free(core_indices);
      }
    }
#endif
  } else {
    if (nodeID == 0) message("no processor affinity used");

  } /* with_aff */

  /* Avoid (unexpected) interference between engine and runner threads. We can
   * do this once we've made at least one call to engine_entry_affinity and
   * maybe numa_node_of_cpu(sched_getcpu()), even if the engine isn't already
   * pinned. Also unpin this when asked to not pin at all (!with_aff). */
  engine_unpin();
#endif

  if (with_aff) {
#ifdef WITH_MPI
    printf("[%04i] %s engine_init: cpu map is [ ", nodeID,
           clocks_get_timesincestart());
#else
    printf("%s engine_init: cpu map is [ ", clocks_get_timesincestart());
#endif
    for (int i = 0; i < nr_affinity_cores; i++) printf("%i ", cpuid[i]);
    printf("].\n");
  }

  /* Are we doing stuff in parallel? */
  if (nr_nodes > 1) {
#ifndef WITH_MPI
    error("SWIFT was not compiled with MPI support.");
#else
    e->policy |= engine_policy_mpi;
    if ((e->proxies = (struct proxy *)malloc(sizeof(struct proxy) *
                                             engine_maxproxies)) == NULL)
      error("Failed to allocate memory for proxies.");
    bzero(e->proxies, sizeof(struct proxy) * engine_maxproxies);
    e->nr_proxies = 0;
#endif
  }

  /* Open some files */
  if (e->nodeID == 0) {
    e->file_stats = fopen("energy.txt", "w");
    fprintf(e->file_stats,
            "# %14s %14s %14s %14s %14s %14s %14s %14s %14s %14s %14s %14s\n",
            "Time", "Mass", "E_tot", "E_kin", "E_int", "E_pot", "p_x", "p_y",
            "p_z", "ang_x", "ang_y", "ang_z");
    fflush(e->file_stats);
  }

  /* Print policy */
  engine_print_policy(e);

  /* Print information about the hydro scheme */
  if (e->policy & engine_policy_hydro)
    if (e->nodeID == 0) hydro_props_print(e->hydro_properties);

  /* Check we have sensible time bounds */
  if (e->timeBegin >= e->timeEnd)
    error(
        "Final simulation time (t_end = %e) must be larger than the start time "
        "(t_beg = %e)",
        e->timeEnd, e->timeBegin);

  /* Check we have sensible time-step values */
  if (e->dt_min > e->dt_max)
    error(
        "Minimal time-step size (%e) must be smaller than maximal time-step "
        "size (%e)",
        e->dt_min, e->dt_max);

  /* Deal with timestep */
  e->timeBase = (e->timeEnd - e->timeBegin) / max_nr_timesteps;
  e->timeBase_inv = 1.0 / e->timeBase;
  e->ti_current = 0;

  /* Fixed time-step case */
  if (e->policy & engine_policy_fixdt) {
    e->dt_min = e->dt_max;

    /* Find timestep on the timeline */
    int dti_timeline = max_nr_timesteps;
    while (e->dt_min < dti_timeline * e->timeBase) dti_timeline /= 2;

    e->dt_min = e->dt_max = dti_timeline * e->timeBase;

    if (e->nodeID == 0) message("Timestep set to %e", e->dt_max);
  } else {

    if (e->nodeID == 0) {
      message("Absolute minimal timestep size: %e", e->timeBase);

      float dt_min = e->timeEnd - e->timeBegin;
      while (dt_min > e->dt_min) dt_min /= 2.f;

      message("Minimal timestep size (on time-line): %e", dt_min);

      float dt_max = e->timeEnd - e->timeBegin;
      while (dt_max > e->dt_max) dt_max /= 2.f;

      message("Maximal timestep size (on time-line): %e", dt_max);
    }
  }

  if (e->dt_min < e->timeBase && e->nodeID == 0)
    error(
        "Minimal time-step size smaller than the absolute possible minimum "
        "dt=%e",
        e->timeBase);

  if (e->dt_max > (e->timeEnd - e->timeBegin) && e->nodeID == 0)
    error("Maximal time-step size larger than the simulation run time t=%e",
          e->timeEnd - e->timeBegin);

  /* Deal with outputs */
  if (e->deltaTimeSnapshot < 0.)
    error("Time between snapshots (%e) must be positive.",
          e->deltaTimeSnapshot);

  if (e->timeFirstSnapshot < e->timeBegin)
    error(
        "Time of first snapshot (%e) must be after the simulation start t=%e.",
        e->timeFirstSnapshot, e->timeBegin);

  /* Find the time of the first output */
  engine_compute_next_snapshot_time(e);

/* Construct types for MPI communications */
#ifdef WITH_MPI
  part_create_mpi_types();
#endif

  /* First of all, init the barrier and lock it. */
  if (pthread_mutex_init(&e->barrier_mutex, NULL) != 0)
    error("Failed to initialize barrier mutex.");
  if (pthread_cond_init(&e->barrier_cond, NULL) != 0)
    error("Failed to initialize barrier condition variable.");
  if (pthread_mutex_lock(&e->barrier_mutex) != 0)
    error("Failed to lock barrier mutex.");
  e->barrier_running = 0;
  e->barrier_launch = 0;
  e->barrier_launchcount = 0;

  /* Init the scheduler with enough tasks for the initial sorting tasks. */
  const int nr_tasks = 2 * s->tot_cells + 2 * e->nr_threads;
  scheduler_init(&e->sched, e->s, nr_tasks, nr_queues, scheduler_flag_steal,
                 e->nodeID);

  /* Create the sorting tasks. */
  for (int i = 0; i < e->nr_threads; i++) {
    scheduler_addtask(&e->sched, task_type_part_sort, task_subtype_none, i, 0,
                      NULL, NULL, 0);

    scheduler_addtask(&e->sched, task_type_gpart_sort, task_subtype_none, i, 0,
                      NULL, NULL, 0);
  }

  scheduler_ranktasks(&e->sched);

  /* Allocate and init the threads. */
  if ((e->runners = (struct runner *)malloc(sizeof(struct runner) *
                                            e->nr_threads)) == NULL)
    error("Failed to allocate threads array.");
  for (int k = 0; k < e->nr_threads; k++) {
    e->runners[k].id = k;
    e->runners[k].e = e;
    e->barrier_running += 1;
    if (pthread_create(&e->runners[k].thread, NULL, &runner_main,
                       &e->runners[k]) != 0)
      error("Failed to create runner thread.");

    /* Try to pin the runner to a given core */
    if (with_aff &&
        (e->policy & engine_policy_setaffinity) == engine_policy_setaffinity) {
#if defined(HAVE_SETAFFINITY)

      /* Set a reasonable queue ID. */
      int coreid = k % nr_affinity_cores;
      e->runners[k].cpuid = cpuid[coreid];

      if (nr_queues < e->nr_threads)
        e->runners[k].qid = cpuid[coreid] * nr_queues / nr_affinity_cores;
      else
        e->runners[k].qid = k;

      /* Set the cpu mask to zero | e->id. */
      CPU_ZERO(&cpuset);
      CPU_SET(cpuid[coreid], &cpuset);

      /* Apply this mask to the runner's pthread. */
      if (pthread_setaffinity_np(e->runners[k].thread, sizeof(cpu_set_t),
                                 &cpuset) != 0)
        error("Failed to set thread affinity.");

#else
      error("SWIFT was not compiled with affinity enabled.");
#endif
    } else {
      e->runners[k].cpuid = k;
      e->runners[k].qid = k * nr_queues / e->nr_threads;
    }
    if (verbose) {
      if (with_aff)
        message("runner %i on cpuid=%i with qid=%i.", e->runners[k].id,
                e->runners[k].cpuid, e->runners[k].qid);
      else
        message("runner %i using qid=%i no cpuid.", e->runners[k].id,
                e->runners[k].qid);
    }
  }

/* Free the affinity stuff */
#if defined(HAVE_SETAFFINITY)
  if (with_aff) {
    free(cpuid);
    free(buf);
  }
#endif

  /* Wait for the runner threads to be in place. */
  while (e->barrier_running || e->barrier_launch)
    if (pthread_cond_wait(&e->barrier_cond, &e->barrier_mutex) != 0)
      error("Error while waiting for runner threads to get in place.");
}

/**
 * @brief Prints the current policy of an engine
 *
 * @param e The engine to print information about
 */
void engine_print_policy(struct engine *e) {

#ifdef WITH_MPI
  if (e->nodeID == 0) {
    printf("[0000] %s engine_policy: engine policies are [ ",
           clocks_get_timesincestart());
    for (int k = 1; k < 32; k++)
      if (e->policy & (1 << k)) printf(" %s ", engine_policy_names[k + 1]);
    printf(" ]\n");
    fflush(stdout);
  }
#else
  printf("%s engine_policy: engine policies are [ ",
         clocks_get_timesincestart());
  for (int k = 1; k < 32; k++)
    if (e->policy & (1 << k)) printf(" %s ", engine_policy_names[k + 1]);
  printf(" ]\n");
  fflush(stdout);
#endif
}

/**
 * @brief Computes the next time (on the time line) for a dump
 *
 * @param e The #engine.
 */
void engine_compute_next_snapshot_time(struct engine *e) {

  for (double time = e->timeFirstSnapshot;
       time < e->timeEnd + e->deltaTimeSnapshot; time += e->deltaTimeSnapshot) {

    /* Output time on the integer timeline */
    e->ti_nextSnapshot = (time - e->timeBegin) / e->timeBase;

    if (e->ti_nextSnapshot > e->ti_current) break;
  }

  /* Deal with last snapshot */
  if (e->ti_nextSnapshot >= max_nr_timesteps) {
    e->ti_nextSnapshot = -1;
    if (e->verbose) message("No further output time.");
  } else {

    /* Be nice, talk... */
    const float next_snapshot_time =
        e->ti_nextSnapshot * e->timeBase + e->timeBegin;
    if (e->verbose)
      message("Next output time set to t=%f.", next_snapshot_time);
  }
}<|MERGE_RESOLUTION|>--- conflicted
+++ resolved
@@ -62,10 +62,7 @@
 #include "serial_io.h"
 #include "single_io.h"
 #include "timers.h"
-<<<<<<< HEAD
 #include "tools.h"
-=======
->>>>>>> 778c4cca
 
 const char *engine_policy_names[13] = {"none",
                                        "rand",
@@ -1587,6 +1584,7 @@
 #ifdef WITH_MPI
 
   /* Add the communication tasks if MPI is being used. */
+  if (e->policy & engine_policy_mpi) {
 
   /* Loop over the proxies. */
   for (int pid = 0; pid < e->nr_proxies; pid++) {
@@ -1604,6 +1602,7 @@
     for (int k = 0; k < p->nr_cells_out; k++)
       engine_addtasks_send(e, p->cells_out[k], p->cells_in[0]);
   }
+}
 #endif
 
   /* Set the unlocks per task. */
