--- conflicted
+++ resolved
@@ -145,11 +145,7 @@
   engine_struct_dump(e, stream);
 
   /* Just an END statement to spot truncated files. */
-<<<<<<< HEAD
-  restart_write_blocks(SWIFT_RESTART_END_SIGNATURE,
-=======
   restart_write_blocks((void *)SWIFT_RESTART_END_SIGNATURE,
->>>>>>> e9d05916
                        strlen(SWIFT_RESTART_END_SIGNATURE), 1, stream,
                        "endsignature", "SWIFT end signature");
 
