--- conflicted
+++ resolved
@@ -40,7 +40,6 @@
 #include "collectgroup.h"
 #include "cooling_struct.h"
 #include "dump.h"
-#include "fof.h"
 #include "gravity_properties.h"
 #include "mesh_gravity.h"
 #include "parser.h"
@@ -78,15 +77,11 @@
   engine_policy_structure_finding = (1 << 16),
   engine_policy_star_formation = (1 << 17),
   engine_policy_feedback = (1 << 18),
-<<<<<<< HEAD
-  engine_policy_limiter = (1 << 19),
-  engine_policy_fof = (1 << 20)
-=======
   engine_policy_black_holes = (1 << 19),
-  engine_policy_limiter = (1 << 20)
->>>>>>> 080b8536
+  engine_policy_fof = (1 << 20),
+  engine_policy_limiter = (1 << 21)
 };
-#define engine_maxpolicy 21
+#define engine_maxpolicy 22
 extern const char *engine_policy_names[engine_maxpolicy + 1];
 
 /**
