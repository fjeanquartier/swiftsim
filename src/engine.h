--- conflicted
+++ resolved
@@ -64,12 +64,9 @@
   engine_policy_self_gravity = (1 << 9),
   engine_policy_external_gravity = (1 << 10),
   engine_policy_cosmology = (1 << 11),
-<<<<<<< HEAD
-  engine_policy_sourceterms = (1 << 12)
-=======
   engine_policy_drift_all = (1 << 12),
   engine_policy_cooling = (1 << 13),
->>>>>>> e38c74c8
+  engine_policy_sourceterms = (1 << 12)
 };
 
 extern const char *engine_policy_names[];
@@ -209,13 +206,11 @@
   /* Properties of external gravitational potential */
   const struct external_potential *external_potential;
 
-<<<<<<< HEAD
+  /* Properties of the cooling scheme */
+  const struct cooling_data *cooling_data;
+
   /* Properties of source terms */
   const struct sourceterms *sourceterms;
-=======
-  /* Properties of the cooling scheme */
-  const struct cooling_data *cooling_data;
->>>>>>> e38c74c8
 
   /* The (parsed) parameter file */
   const struct swift_params *parameter_file;
@@ -232,11 +227,8 @@
                  const struct phys_const *physical_constants,
                  const struct hydro_props *hydro,
                  const struct external_potential *potential,
-<<<<<<< HEAD
+                 const struct cooling_data *cooling,
                  const struct sourceterms *sourceterms);
-=======
-                 const struct cooling_data *cooling);
->>>>>>> e38c74c8
 void engine_launch(struct engine *e, int nr_runners, unsigned int mask,
                    unsigned int submask);
 void engine_prepare(struct engine *e);
