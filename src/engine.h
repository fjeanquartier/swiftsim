/*******************************************************************************
 * This file is part of SWIFT.
 * Copyright (c) 2012 Pedro Gonnet (pedro.gonnet@durham.ac.uk)
 *                    Matthieu Schaller (matthieu.schaller@durham.ac.uk)
 *               2015 Peter W. Draper (p.w.draper@durham.ac.uk)
 *                    Angus Lepper (angus.lepper@ed.ac.uk)
 *               2016 John A. Regan (john.a.regan@durham.ac.uk)
 *                    Tom Theuns (tom.theuns@durham.ac.uk)
 *
 * This program is free software: you can redistribute it and/or modify
 * it under the terms of the GNU Lesser General Public License as published
 * by the Free Software Foundation, either version 3 of the License, or
 * (at your option) any later version.
 *
 * This program is distributed in the hope that it will be useful,
 * but WITHOUT ANY WARRANTY; without even the implied warranty of
 * MERCHANTABILITY or FITNESS FOR A PARTICULAR PURPOSE.  See the
 * GNU General Public License for more details.
 *
 * You should have received a copy of the GNU Lesser General Public License
 * along with this program.  If not, see <http://www.gnu.org/licenses/>.
 *
 ******************************************************************************/
#ifndef SWIFT_ENGINE_H
#define SWIFT_ENGINE_H

/* Config parameters. */
#include "../config.h"

/* MPI headers. */
#ifdef WITH_MPI
#include <mpi.h>
#endif

/* Some standard headers. */
#include <pthread.h>
#include <stdio.h>

/* Includes. */
#include "hydro_properties.h"
#include "lock.h"
#include "parser.h"
#include "partition.h"
#include "physical_constants.h"
#include "potentials.h"
#include "proxy.h"
#include "runner.h"
#include "scheduler.h"
#include "space.h"
#include "task.h"
<<<<<<< HEAD
#include "parser.h"
#include "partition.h"
#include "physical_constants.h"
#include "potentials.h"
#include "threadpool.h"
=======
>>>>>>> 971e3057
#include "units.h"

/* Some constants. */
enum engine_policy {
  engine_policy_none = 0,
  engine_policy_rand = (1 << 0),
  engine_policy_steal = (1 << 1),
  engine_policy_keep = (1 << 2),
  engine_policy_block = (1 << 3),
  engine_policy_fixdt = (1 << 4),
  engine_policy_cputight = (1 << 5),
  engine_policy_mpi = (1 << 6),
  engine_policy_setaffinity = (1 << 7),
  engine_policy_hydro = (1 << 8),
  engine_policy_self_gravity = (1 << 9),
  engine_policy_external_gravity = (1 << 10),
  engine_policy_cosmology = (1 << 11)
};

extern const char *engine_policy_names[];

#define engine_queue_scale 1.2
#define engine_maxtaskspercell 96
#define engine_maxproxies 64
#define engine_tasksreweight 10
#define engine_parts_size_grow 1.05
#define engine_redistribute_alloc_margin 1.2

/* The rank of the engine as a global variable (for messages). */
extern int engine_rank;

/* The maximal number of timesteps in a simulation */
#define max_nr_timesteps (1 << 28)

/* Mini struct to link cells to density/force tasks. */
struct link {

  /* The task pointer. */
  struct task *t;

  /* The next pointer. */
  struct link *next;
};

/* Data structure for the engine. */
struct engine {

  /* Number of threads on which to run. */
  int nr_threads;

  /* The space with which the runner is associated. */
  struct space *s;

  /* The runner's threads. */
  struct runner *runners;

  /* The running policy. */
  int policy;

  /* The task scheduler. */
  struct scheduler sched;

  /* The minimum and maximum allowed dt */
  double dt_min, dt_max;

  /* Time of the simulation beginning */
  double timeBegin;

  /* Time of the simulation end */
  double timeEnd;

  /* The previous system time. */
  double timeOld;
  int ti_old;

  /* The current system time. */
  double time;
  int ti_current;

  /* Time step */
  double timeStep;

  /* Time base */
  double timeBase;
  double timeBase_inv;

  /* Minimal ti_end for the next time-step */
  int ti_end_min;

  /* Number of particles updated */
  size_t updates, g_updates;

  /* Snapshot information */
  double timeFirstSnapshot;
  double deltaTimeSnapshot;
  int ti_nextSnapshot;
  char snapshotBaseName[200];
  struct UnitSystem *snapshotUnits;

  /* Statistics information */
  FILE *file_stats;
  double timeLastStatistics;
  double deltaTimeStatistics;

  /* The current step number. */
  int step;

  /* The number of particles updated in the previous step. */
  int count_step;

  /* Data for the threads' barrier. */
  pthread_mutex_t barrier_mutex;
  pthread_cond_t barrier_cond;
  volatile int barrier_running, barrier_launch, barrier_launchcount;

  /* ID of the node this engine lives on. */
  int nr_nodes, nodeID;

  /* Proxies for the other nodes in this simulation. */
  struct proxy *proxies;
  int nr_proxies, *proxy_ind;

  /* Tic/toc at the start/end of a step. */
  ticks tic_step, toc_step;

  /* Wallclock time of the last time-step */
  float wallclock_time;

  /* Force the engine to rebuild? */
  int forcerebuild;
  enum repartition_type forcerepart;

  /* How many steps have we done with the same set of tasks? */
  int tasks_age;

  /* Linked list for cell-task association. */
  struct link *links;
  int nr_links, size_links;

  /* Root task for all send and recv tasks. */
  struct task *send_root, *recv_root;

  /* Are we talkative ? */
  int verbose;

  /* Physical constants definition */
  const struct phys_const *physical_constants;

  /* Properties of the hydro scheme */
  const struct hydro_props *hydro_properties;

  /* Properties of external gravitational potential */
  const struct external_potential *external_potential;
<<<<<<< HEAD
  
  /* Common threadpool for all the engine's tasks. */
  struct threadpool threadpool;
=======

  /* The (parsed) parameter file */
  const struct swift_params *parameter_file;
>>>>>>> 971e3057
};

/* Function prototypes. */
void engine_barrier(struct engine *e, int tid);
void engine_compute_next_snapshot_time(struct engine *e);
void engine_dump_snapshot(struct engine *e);
void engine_init(struct engine *e, struct space *s,
                 const struct swift_params *params, int nr_nodes, int nodeID,
                 int nr_threads, int with_aff, int policy, int verbose,
                 const struct phys_const *physical_constants,
                 const struct hydro_props *hydro,
                 const struct external_potential *potential);
void engine_launch(struct engine *e, int nr_runners, unsigned int mask,
                   unsigned int submask);
void engine_prepare(struct engine *e);
void engine_print(struct engine *e);
void engine_init_particles(struct engine *e);
void engine_step(struct engine *e);
void engine_maketasks(struct engine *e);
void engine_split(struct engine *e, struct partition *initial_partition);
void engine_exchange_strays(struct engine *e, size_t offset_parts,
                            int *ind_part, size_t *Npart, size_t offset_gparts,
                            int *ind_gpart, size_t *Ngpart);
void engine_rebuild(struct engine *e);
void engine_repartition(struct engine *e);
void engine_makeproxies(struct engine *e);
void engine_redistribute(struct engine *e);
struct link *engine_addlink(struct engine *e, struct link *l, struct task *t);
void engine_print_policy(struct engine *e);
int engine_is_done(struct engine *e);
void engine_pin();
void engine_unpin();

#endif /* SWIFT_ENGINE_H */<|MERGE_RESOLUTION|>--- conflicted
+++ resolved
@@ -48,14 +48,6 @@
 #include "scheduler.h"
 #include "space.h"
 #include "task.h"
-<<<<<<< HEAD
-#include "parser.h"
-#include "partition.h"
-#include "physical_constants.h"
-#include "potentials.h"
-#include "threadpool.h"
-=======
->>>>>>> 971e3057
 #include "units.h"
 
 /* Some constants. */
@@ -118,6 +110,9 @@
   /* The task scheduler. */
   struct scheduler sched;
 
+  /* Common threadpool for all the engine's tasks. */
+  struct threadpool threadpool;
+
   /* The minimum and maximum allowed dt */
   double dt_min, dt_max;
 
@@ -209,15 +204,9 @@
 
   /* Properties of external gravitational potential */
   const struct external_potential *external_potential;
-<<<<<<< HEAD
   
-  /* Common threadpool for all the engine's tasks. */
-  struct threadpool threadpool;
-=======
-
   /* The (parsed) parameter file */
   const struct swift_params *parameter_file;
->>>>>>> 971e3057
 };
 
 /* Function prototypes. */
