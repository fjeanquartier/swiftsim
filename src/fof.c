--- conflicted
+++ resolved
@@ -892,11 +892,7 @@
 
       int found = 0;
 
-<<<<<<< HEAD
-      /* Check that the links have not already been added to the list. */
-=======
       /* Check that the links have not already been added to the list by another thread. */
->>>>>>> 12864a6b
       for(int l=0; l<*group_link_count; l++) {
         if((*group_links)[l].group_i == local_group_links[i].group_i && (*group_links)[l].group_j == local_group_links[i].group_j) {
           found = 1;
@@ -1576,16 +1572,11 @@
   free(global_group_index);
   free(global_group_size);
   free(global_group_mass);
-<<<<<<< HEAD
   free(global_group_id); 
   free(orig_global_group_size);
   free(group_links_to_be_sent);
   free(offset);
   free(comm_offset);
-=======
-  free(global_group_id);
-  free(orig_global_group_size);
->>>>>>> 12864a6b
 
   message("Rank %d finished linking local roots to foreign roots.",
           engine_rank);
