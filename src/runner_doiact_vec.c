/*******************************************************************************
 * This file is part of SWIFT.
 * Copyright (c) 2016 James Willis (james.s.willis@durham.ac.uk)
 *
 * This program is free software: you can redistribute it and/or modify
 * it under the terms of the GNU Lesser General Public License as published
 * by the Free Software Foundation, either version 3 of the License, or
 * (at your option) any later version.
 *
 * This program is distributed in the hope that it will be useful,
 * but WITHOUT ANY WARRANTY; without even the implied warranty of
 * MERCHANTABILITY or FITNESS FOR A PARTICULAR PURPOSE.  See the
 * GNU General Public License for more details.
 *
 * You should have received a copy of the GNU Lesser General Public License
 * along with this program.  If not, see <http://www.gnu.org/licenses/>.
 *
 ******************************************************************************/

/* Config parameters. */
#include "../config.h"

/* This object's header. */
#include "runner_doiact_vec.h"

/* Local headers. */
#include "active.h"

#ifdef WITH_VECTORIZATION
static const vector kernel_gamma2_vec = FILL_VEC(kernel_gamma2);

/**
 * @brief Compute the vector remainder interactions from the secondary cache.
 *
 * @param int_cache (return) secondary #cache of interactions between two
 * particles.
 * @param icount Interaction count.
 * @param v_rhoSum (return) #vector holding the cumulative sum of the density
 * update on pi.
 * @param v_rho_dhSum (return) #vector holding the cumulative sum of the density
 * gradient update on pi.
 * @param v_wcountSum (return) #vector holding the cumulative sum of the wcount
 * update on pi.
 * @param v_wcount_dhSum (return) #vector holding the cumulative sum of the
 * wcount
 * gradient update on pi.
 * @param v_div_vSum (return) #vector holding the cumulative sum of the
 * divergence
 * update on pi.
 * @param v_curlvxSum (return) #vector holding the cumulative sum of the curl of
 * vx update on pi.
 * @param v_curlvySum (return) #vector holding the cumulative sum of the curl of
 * vy update on pi.
 * @param v_curlvzSum (return) #vector holding the cumulative sum of the curl of
 * vz update on pi.
 * @param v_hi_inv #vector of 1/h for pi.
 * @param v_vix #vector of x velocity of pi.
 * @param v_viy #vector of y velocity of pi.
 * @param v_viz #vector of z velocity of pi.
 * @param icount_align (return) Interaction count after the remainder
 * interactions have been performed, should be a multiple of the vector length.
 */
__attribute__((always_inline)) INLINE static void calcRemInteractions(
    struct c2_cache *const int_cache, const int icount, vector *v_rhoSum,
    vector *v_rho_dhSum, vector *v_wcountSum, vector *v_wcount_dhSum,
    vector *v_div_vSum, vector *v_curlvxSum, vector *v_curlvySum,
    vector *v_curlvzSum, vector v_hi_inv, vector v_vix, vector v_viy,
    vector v_viz, int *icount_align) {

  mask_t int_mask, int_mask2;

  /* Work out the number of remainder interactions and pad secondary cache. */
  *icount_align = icount;
  int rem = icount % (NUM_VEC_PROC * VEC_SIZE);
  if (rem != 0) {
    int pad = (NUM_VEC_PROC * VEC_SIZE) - rem;
    *icount_align += pad;

    /* Initialise masks to true. */
    vec_init_mask_true(int_mask);
    vec_init_mask_true(int_mask2);

    /* Pad secondary cache so that there are no contributions in the interaction
     * function. */
    for (int i = icount; i < *icount_align; i++) {
      int_cache->mq[i] = 0.f;
      int_cache->r2q[i] = 1.f;
      int_cache->dxq[i] = 0.f;
      int_cache->dyq[i] = 0.f;
      int_cache->dzq[i] = 0.f;
      int_cache->vxq[i] = 0.f;
      int_cache->vyq[i] = 0.f;
      int_cache->vzq[i] = 0.f;
    }

    /* Zero parts of mask that represent the padded values.*/
    if (pad < VEC_SIZE) {
      vec_pad_mask(int_mask2, pad);
    } else {
      vec_pad_mask(int_mask, VEC_SIZE - rem);
      vec_zero_mask(int_mask2);
    }

    /* Perform remainder interaction and remove remainder from aligned
     * interaction count. */
    *icount_align = icount - rem;
    runner_iact_nonsym_2_vec_density(
        &int_cache->r2q[*icount_align], &int_cache->dxq[*icount_align],
        &int_cache->dyq[*icount_align], &int_cache->dzq[*icount_align],
        v_hi_inv, v_vix, v_viy, v_viz, &int_cache->vxq[*icount_align],
        &int_cache->vyq[*icount_align], &int_cache->vzq[*icount_align],
        &int_cache->mq[*icount_align], v_rhoSum, v_rho_dhSum, v_wcountSum,
        v_wcount_dhSum, v_div_vSum, v_curlvxSum, v_curlvySum, v_curlvzSum,
        int_mask, int_mask2, 1);
  }
}

/**
 * @brief Left-packs the values needed by an interaction into the secondary
 * cache (Supports AVX, AVX2 and AVX512 instruction sets).
 *
 * @param mask Contains which particles need to interact.
 * @param pjd Index of the particle to store into.
 * @param v_r2 #vector of the separation between two particles squared.
 * @param v_dx #vector of the x separation between two particles.
 * @param v_dy #vector of the y separation between two particles.
 * @param v_dz #vector of the z separation between two particles.
 * @param cell_cache #cache of all particles in the cell.
 * @param int_cache (return) secondary #cache of interactions between two
 * particles.
 * @param icount Interaction count.
 * @param v_rhoSum #vector holding the cumulative sum of the density update on
 * pi.
 * @param v_rho_dhSum #vector holding the cumulative sum of the density gradient
 * update on pi.
 * @param v_wcountSum #vector holding the cumulative sum of the wcount update on
 * pi.
 * @param v_wcount_dhSum #vector holding the cumulative sum of the wcount
 * gradient
 * update on pi.
 * @param v_div_vSum #vector holding the cumulative sum of the divergence update
 * on pi.
 * @param v_curlvxSum #vector holding the cumulative sum of the curl of vx
 * update
 * on pi.
 * @param v_curlvySum #vector holding the cumulative sum of the curl of vy
 * update
 * on pi.
 * @param v_curlvzSum #vector holding the cumulative sum of the curl of vz
 * update
 * on pi.
 * @param v_hi_inv #vector of 1/h for pi.
 * @param v_vix #vector of x velocity of pi.
 * @param v_viy #vector of y velocity of pi.
 * @param v_viz #vector of z velocity of pi.
 */
__attribute__((always_inline)) INLINE static void storeInteractions(
    const int mask, const int pjd, vector *v_r2, vector *v_dx, vector *v_dy,
    vector *v_dz, const struct cache *const cell_cache,
    struct c2_cache *const int_cache, int *icount, vector *v_rhoSum,
    vector *v_rho_dhSum, vector *v_wcountSum, vector *v_wcount_dhSum,
    vector *v_div_vSum, vector *v_curlvxSum, vector *v_curlvySum,
    vector *v_curlvzSum, vector v_hi_inv, vector v_vix, vector v_viy,
    vector v_viz) {

/* Left-pack values needed into the secondary cache using the interaction mask.
 */
#if defined(HAVE_AVX2) || defined(HAVE_AVX512_F)
  mask_t packed_mask;
  VEC_FORM_PACKED_MASK(mask, packed_mask);

  VEC_LEFT_PACK(v_r2->v, packed_mask, &int_cache->r2q[*icount]);
  VEC_LEFT_PACK(v_dx->v, packed_mask, &int_cache->dxq[*icount]);
  VEC_LEFT_PACK(v_dy->v, packed_mask, &int_cache->dyq[*icount]);
  VEC_LEFT_PACK(v_dz->v, packed_mask, &int_cache->dzq[*icount]);
  VEC_LEFT_PACK(vec_load(&cell_cache->m[pjd]), packed_mask,
                &int_cache->mq[*icount]);
  VEC_LEFT_PACK(vec_load(&cell_cache->vx[pjd]), packed_mask,
                &int_cache->vxq[*icount]);
  VEC_LEFT_PACK(vec_load(&cell_cache->vy[pjd]), packed_mask,
                &int_cache->vyq[*icount]);
  VEC_LEFT_PACK(vec_load(&cell_cache->vz[pjd]), packed_mask,
                &int_cache->vzq[*icount]);

  /* Increment interaction count by number of bits set in mask. */
  (*icount) += __builtin_popcount(mask);
#else
  /* Quicker to do it serially in AVX rather than use intrinsics. */
  for (int bit_index = 0; bit_index < VEC_SIZE; bit_index++) {
    if (mask & (1 << bit_index)) {
      /* Add this interaction to the queue. */
      int_cache->r2q[*icount] = v_r2->f[bit_index];
      int_cache->dxq[*icount] = v_dx->f[bit_index];
      int_cache->dyq[*icount] = v_dy->f[bit_index];
      int_cache->dzq[*icount] = v_dz->f[bit_index];
      int_cache->mq[*icount] = cell_cache->m[pjd + bit_index];
      int_cache->vxq[*icount] = cell_cache->vx[pjd + bit_index];
      int_cache->vyq[*icount] = cell_cache->vy[pjd + bit_index];
      int_cache->vzq[*icount] = cell_cache->vz[pjd + bit_index];

      (*icount)++;
    }
  }

#endif /* defined(HAVE_AVX2) || defined(HAVE_AVX512_F) */

  /* Flush the c2 cache if it has reached capacity. */
  if (*icount >= (C2_CACHE_SIZE - (NUM_VEC_PROC * VEC_SIZE))) {

    int icount_align = *icount;

    /* Peform remainder interactions. */
    calcRemInteractions(int_cache, *icount, v_rhoSum, v_rho_dhSum, v_wcountSum,
                        v_wcount_dhSum, v_div_vSum, v_curlvxSum, v_curlvySum,
                        v_curlvzSum, v_hi_inv, v_vix, v_viy, v_viz,
                        &icount_align);

    mask_t int_mask, int_mask2;
    vec_init_mask_true(int_mask);
    vec_init_mask_true(int_mask2);

    /* Perform interactions. */
    for (int j = 0; j < icount_align; j += (NUM_VEC_PROC * VEC_SIZE)) {
      runner_iact_nonsym_2_vec_density(
          &int_cache->r2q[j], &int_cache->dxq[j], &int_cache->dyq[j],
          &int_cache->dzq[j], v_hi_inv, v_vix, v_viy, v_viz, &int_cache->vxq[j],
          &int_cache->vyq[j], &int_cache->vzq[j], &int_cache->mq[j], v_rhoSum,
          v_rho_dhSum, v_wcountSum, v_wcount_dhSum, v_div_vSum, v_curlvxSum,
          v_curlvySum, v_curlvzSum, int_mask, int_mask2, 0);
    }

    /* Reset interaction count. */
    *icount = 0;
  }
}

/**
 * @brief Populates the arrays max_index_i and max_index_j with the maximum
 * indices of
 * particles into their neighbouring cells. Also finds the first pi that
 * interacts with any particle in cj and the last pj that interacts with any
 * particle in ci.
 *
 * @param ci #cell pointer to ci
 * @param cj #cell pointer to cj
 * @param sort_i #entry array for particle distance in ci
 * @param sort_j #entry array for particle distance in cj
 * @param dx_max maximum particle movement allowed in cell
 * @param rshift cutoff shift
 * @param hi_max Maximal smoothing length in cell ci
 * @param hj_max Maximal smoothing length in cell cj
 * @param di_max Maximal position on the axis that can interact in cell ci
 * @param dj_min Minimal position on the axis that can interact in cell ci
 * @param max_index_i array to hold the maximum distances of pi particles into
 * #cell cj
 * @param max_index_j array to hold the maximum distances of pj particles into
 * #cell cj
 * @param init_pi first pi to interact with a pj particle
 * @param init_pj last pj to interact with a pi particle
 * @param max_active_bin The largest time-bin active during this step.
 */
__attribute__((always_inline)) INLINE static void populate_max_index_no_cache(
    const struct cell *ci, const struct cell *cj,
    const struct entry *restrict sort_i, const struct entry *restrict sort_j,
    const float dx_max, const float rshift, const double hi_max,
    const double hj_max, const double di_max, const double dj_min,
    int *max_index_i, int *max_index_j, int *init_pi, int *init_pj,
    const timebin_t max_active_bin) {

  const struct part *restrict parts_i = ci->parts;
  const struct part *restrict parts_j = cj->parts;

  int first_pi = 0, last_pj = cj->count - 1;
  int temp;

  /* Find the leftmost active particle in cell i that interacts with any
   * particle in cell j. */
  first_pi = ci->count;
  int active_id = first_pi - 1;
  while (first_pi > 0 && sort_i[first_pi - 1].d + dx_max + hi_max > dj_min) {
    first_pi--;
    /* Store the index of the particle if it is active. */
    if (part_is_active_no_debug(&parts_i[sort_i[first_pi].i], max_active_bin))
      active_id = first_pi;
  }

  /* Set the first active pi in range of any particle in cell j. */
  first_pi = active_id;

  /* Find the maximum index into cell j for each particle in range in cell i. */
  if (first_pi < ci->count) {

    /* Start from the first particle in cell j. */
    temp = 0;

    const struct part *pi = &parts_i[sort_i[first_pi].i];
    const float first_di =
        sort_i[first_pi].d + pi->h * kernel_gamma + dx_max - rshift;

<<<<<<< HEAD
    /* Loop through particles in cell j until they are not in range of pi. */
=======
    /* Loop through particles in cell j until they are not in range of pi.
     * Make sure that temp stays between 0 and cj->count - 1.*/
>>>>>>> 07c6374c
    while (temp < cj->count - 1 && first_di > sort_j[temp].d) temp++;

    max_index_i[first_pi] = temp;

    /* Populate max_index_i for remaining particles that are within range. */
    for (int i = first_pi + 1; i < ci->count; i++) {
      temp = max_index_i[i - 1];
      pi = &parts_i[sort_i[i].i];

      const float di = sort_i[i].d + pi->h * kernel_gamma + dx_max - rshift;

<<<<<<< HEAD
=======
      /* Make sure that temp stays between 0 and cj->count - 1.*/
>>>>>>> 07c6374c
      while (temp < cj->count - 1 && di > sort_j[temp].d) temp++;

      max_index_i[i] = temp;
    }
  } else {
    /* Make sure that max index is set to first particle in cj.*/
    max_index_i[ci->count - 1] = 0;
  }

  /* Find the rightmost active particle in cell j that interacts with any
   * particle in cell i. */
  last_pj = -1;
  active_id = last_pj;
  while (last_pj < cj->count &&
         sort_j[last_pj + 1].d - hj_max - dx_max < di_max) {
    last_pj++;
    /* Store the index of the particle if it is active. */
    if (part_is_active_no_debug(&parts_j[sort_j[last_pj].i], max_active_bin))
      active_id = last_pj;
  }

  /* Set the last active pj in range of any particle in cell i. */
  last_pj = active_id;

  /* Find the maximum index into cell i for each particle in range in cell j. */
  if (last_pj >= 0) {

    /* Start from the last particle in cell i. */
    temp = ci->count - 1;

    const struct part *pj = &parts_j[sort_j[last_pj].i];
    const float last_dj =
        sort_j[last_pj].d - dx_max - pj->h * kernel_gamma + rshift;

    /* Loop through particles in cell i until they are not in range of pj. */
    while (temp > 0 && last_dj < sort_i[temp].d) temp--;

    max_index_j[last_pj] = temp;

    /* Populate max_index_j for remaining particles that are within range. */
    for (int i = last_pj - 1; i >= 0; i--) {
      temp = max_index_j[i + 1];
      pj = &parts_j[sort_j[i].i];
      const float dj = sort_j[i].d - dx_max - (pj->h * kernel_gamma) + rshift;

      while (temp > 0 && dj < sort_i[temp].d) temp--;

      max_index_j[i] = temp;
    }
  } else {
    /* Make sure that max index is set to last particle in ci.*/
    max_index_j[0] = ci->count - 1;
  }

  *init_pi = first_pi;
  *init_pj = last_pj;
}

<<<<<<< HEAD
=======
/**
 * @brief Populates the arrays max_index_i and max_index_j with the maximum
 * indices of
 * particles into their neighbouring cells. Also finds the first pi that
 * interacts with any particle in cj and the last pj that interacts with any
 * particle in ci.
 *
 * @param ci #cell pointer to ci
 * @param cj #cell pointer to cj
 * @param sort_i #entry array for particle distance in ci
 * @param sort_j #entry array for particle distance in cj
 * @param dx_max maximum particle movement allowed in cell
 * @param rshift cutoff shift
 * @param hi_max_raw Maximal smoothing length in cell ci
 * @param hj_max_raw Maximal smoothing length in cell cj
 * @param hi_max Maximal smoothing length in cell ci scaled by kernel_gamma
 * @param hj_max Maximal smoothing length in cell cj scaled by kernel_gamma
 * @param di_max Maximal position on the axis that can interact in cell ci
 * @param dj_min Minimal position on the axis that can interact in cell ci
 * @param max_index_i array to hold the maximum distances of pi particles into
 * #cell cj
 * @param max_index_j array to hold the maximum distances of pj particles into
 * #cell cj
 * @param init_pi first pi to interact with a pj particle
 * @param init_pj last pj to interact with a pi particle
 * @param max_active_bin The largest time-bin active during this step.
 */
>>>>>>> 07c6374c
__attribute__((always_inline)) INLINE static void
populate_max_index_no_cache_force(const struct cell *ci, const struct cell *cj,
                                  const struct entry *restrict sort_i,
                                  const struct entry *restrict sort_j,
                                  const float dx_max, const float rshift,
<<<<<<< HEAD
                                  const double hi_max_raw, const double hj_max_raw,
                                  const double hi_max, const double hj_max,
                                  const double di_max, const double dj_min,
                                  int *max_index_i, int *max_index_j,
                                  int *init_pi, int *init_pj,
=======
                                  const double hi_max_raw,
                                  const double hj_max_raw, const double hi_max,
                                  const double hj_max, const double di_max,
                                  const double dj_min, int *max_index_i,
                                  int *max_index_j, int *init_pi, int *init_pj,
>>>>>>> 07c6374c
                                  const timebin_t max_active_bin) {

  const struct part *restrict parts_i = ci->parts;
  const struct part *restrict parts_j = cj->parts;

  int first_pi = 0, last_pj = cj->count - 1;
  int temp;

  /* Find the leftmost active particle in cell i that interacts with any
   * particle in cell j. */
  first_pi = ci->count;
  int active_id = first_pi - 1;
<<<<<<< HEAD
  while (first_pi > 0 && sort_i[first_pi - 1].d + dx_max + max(hi_max, hj_max) > dj_min) {
    first_pi--;
    /* Store the index of the particle if it is active. */
    if (part_is_active_no_debug(&parts_i[sort_i[first_pi].i], max_active_bin)) active_id = first_pi;
=======
  while (first_pi > 0 &&
         sort_i[first_pi - 1].d + dx_max + max(hi_max, hj_max) > dj_min) {
    first_pi--;
    /* Store the index of the particle if it is active. */
    if (part_is_active_no_debug(&parts_i[sort_i[first_pi].i], max_active_bin))
      active_id = first_pi;
>>>>>>> 07c6374c
  }

  /* Set the first active pi in range of any particle in cell j. */
  first_pi = active_id;

  /* Find the maximum index into cell j for each particle in range in cell i. */
  if (first_pi < ci->count) {

    /* Start from the first particle in cell j. */
    temp = 0;

    const struct part *pi = &parts_i[sort_i[first_pi].i];
<<<<<<< HEAD
    const float first_di =
        sort_i[first_pi].d + max(pi->h, hj_max_raw) * kernel_gamma + dx_max - rshift;

    /* Loop through particles in cell j until they are not in range of pi. */
=======
    const float first_di = sort_i[first_pi].d +
                           max(pi->h, hj_max_raw) * kernel_gamma + dx_max -
                           rshift;

    /* Loop through particles in cell j until they are not in range of pi.
     * Make sure that temp stays between 0 and cj->count - 1.*/
>>>>>>> 07c6374c
    while (temp < cj->count - 1 && first_di > sort_j[temp].d) temp++;

    max_index_i[first_pi] = temp;

    /* Populate max_index_i for remaining particles that are within range. */
    for (int i = first_pi + 1; i < ci->count; i++) {
      temp = max_index_i[i - 1];
      pi = &parts_i[sort_i[i].i];

<<<<<<< HEAD
      const float di = sort_i[i].d + max(pi->h, hj_max_raw) * kernel_gamma + dx_max - rshift;
      
      while (temp < cj->count - 1 && di > sort_j[temp].d) temp++;
      
=======
      const float di =
          sort_i[i].d + max(pi->h, hj_max_raw) * kernel_gamma + dx_max - rshift;

      /* Make sure that temp stays between 0 and cj->count - 1.*/
      while (temp < cj->count - 1 && di > sort_j[temp].d) temp++;

>>>>>>> 07c6374c
      max_index_i[i] = temp;
    }
  } else {
    /* Make sure that max index is set to first particle in cj.*/
    max_index_i[ci->count - 1] = 0;
  }

  /* Find the rightmost active particle in cell j that interacts with any
   * particle in cell i. */
  last_pj = -1;
  active_id = last_pj;
  while (last_pj < cj->count &&
         sort_j[last_pj + 1].d - max(hj_max, hi_max) - dx_max < di_max) {
    last_pj++;
    /* Store the index of the particle if it is active. */
<<<<<<< HEAD
    if (part_is_active_no_debug(&parts_j[sort_j[last_pj].i], max_active_bin)) active_id = last_pj;
=======
    if (part_is_active_no_debug(&parts_j[sort_j[last_pj].i], max_active_bin))
      active_id = last_pj;
>>>>>>> 07c6374c
  }

  /* Set the last active pj in range of any particle in cell i. */
  last_pj = active_id;

  /* Find the maximum index into cell i for each particle in range in cell j. */
  if (last_pj >= 0) {

    /* Start from the last particle in cell i. */
    temp = ci->count - 1;

    const struct part *pj = &parts_j[sort_j[last_pj].i];
<<<<<<< HEAD
    const float last_dj =
        sort_j[last_pj].d - dx_max - max(pj->h, hi_max_raw) * kernel_gamma + rshift;

    /* Loop through particles in cell i until they are not in range of pj. */
    while (temp > 0 && last_dj < sort_i[temp].d) temp--;
    
=======
    const float last_dj = sort_j[last_pj].d - dx_max -
                          max(pj->h, hi_max_raw) * kernel_gamma + rshift;

    /* Loop through particles in cell i until they are not in range of pj. */
    while (temp > 0 && last_dj < sort_i[temp].d) temp--;

>>>>>>> 07c6374c
    max_index_j[last_pj] = temp;

    /* Populate max_index_j for remaining particles that are within range. */
    for (int i = last_pj - 1; i >= 0; i--) {
      temp = max_index_j[i + 1];
      pj = &parts_j[sort_j[i].i];

<<<<<<< HEAD
      const float dj = sort_j[i].d - dx_max - (max(pj->h, hi_max_raw) * kernel_gamma) + rshift;
      
      while (temp > 0 && dj < sort_i[temp].d) temp--;
   
=======
      const float dj = sort_j[i].d - dx_max -
                       (max(pj->h, hi_max_raw) * kernel_gamma) + rshift;

      while (temp > 0 && dj < sort_i[temp].d) temp--;

>>>>>>> 07c6374c
      max_index_j[i] = temp;
    }
  } else {
    /* Make sure that max index is set to last particle in ci.*/
    max_index_j[0] = ci->count - 1;
  }

  *init_pi = first_pi;
  *init_pj = last_pj;
}

#endif /* WITH_VECTORIZATION */

/**
 * @brief Compute the cell self-interaction (non-symmetric) using vector
 * intrinsics with one particle pi at a time.
 *
 * @param r The #runner.
 * @param c The #cell.
 */
__attribute__((always_inline)) INLINE void runner_doself1_density_vec(
    struct runner *r, struct cell *restrict c) {

#ifdef WITH_VECTORIZATION
  const int num_vec_proc = NUM_VEC_PROC;

  /* Get some local variables */
  const struct engine *e = r->e;
  const timebin_t max_active_bin = e->max_active_bin;
  struct part *restrict parts = c->parts;
  const int count = c->count;

  TIMER_TIC;

  /* Anything to do here? */
  if (!cell_is_active(c, e)) return;

  if (!cell_are_part_drifted(c, e)) error("Interacting undrifted cell.");

  /* Get the particle cache from the runner and re-allocate
   * the cache if it is not big enough for the cell. */
  struct cache *restrict cell_cache = &r->ci_cache;

  if (cell_cache->count < count) {
    cache_init(cell_cache, count);
  }

  /* Read the particles from the cell and store them locally in the cache. */
  cache_read_particles(c, cell_cache);

  /* Create secondary cache to store particle interactions. */
  struct c2_cache int_cache;
  int icount = 0, icount_align = 0;

  /* Loop over the particles in the cell. */
  for (int pid = 0; pid < count; pid++) {

    /* Get a pointer to the ith particle. */
    struct part *restrict pi = &parts[pid];

    /* Is the ith particle active? */
    if (!part_is_active_no_debug(pi, max_active_bin)) continue;

    vector v_r2;

    const float hi = cell_cache->h[pid];

    /* Fill particle pi vectors. */
    const vector v_pix = vector_set1(cell_cache->x[pid]);
    const vector v_piy = vector_set1(cell_cache->y[pid]);
    const vector v_piz = vector_set1(cell_cache->z[pid]);
    const vector v_hi = vector_set1(hi);
    const vector v_vix = vector_set1(cell_cache->vx[pid]);
    const vector v_viy = vector_set1(cell_cache->vy[pid]);
    const vector v_viz = vector_set1(cell_cache->vz[pid]);

    const float hig2 = hi * hi * kernel_gamma2;
    const vector v_hig2 = vector_set1(hig2);

    /* Get the inverse of hi. */
    vector v_hi_inv = vec_reciprocal(v_hi);

    /* Reset cumulative sums of update vectors. */
    vector v_rhoSum = vector_setzero();
    vector v_rho_dhSum = vector_setzero();
    vector v_wcountSum = vector_setzero();
    vector v_wcount_dhSum = vector_setzero();
    vector v_div_vSum = vector_setzero();
    vector v_curlvxSum = vector_setzero();
    vector v_curlvySum = vector_setzero();
    vector v_curlvzSum = vector_setzero();

    /* Pad cache if there is a serial remainder. */
    int count_align = count;
    const int rem = count % (num_vec_proc * VEC_SIZE);
    if (rem != 0) {
      count_align += (num_vec_proc * VEC_SIZE) - rem;

      /* Set positions to the same as particle pi so when the r2 > 0 mask is
       * applied these extra contributions are masked out.*/
      for (int i = count; i < count_align; i++) {
        cell_cache->x[i] = v_pix.f[0];
        cell_cache->y[i] = v_piy.f[0];
        cell_cache->z[i] = v_piz.f[0];
      }
    }

    /* Find all of particle pi's interacions and store needed values in the
     * secondary cache.*/
    for (int pjd = 0; pjd < count_align; pjd += (num_vec_proc * VEC_SIZE)) {

      /* Load 2 sets of vectors from the particle cache. */
      const vector v_pjx = vector_load(&cell_cache->x[pjd]);
      const vector v_pjy = vector_load(&cell_cache->y[pjd]);
      const vector v_pjz = vector_load(&cell_cache->z[pjd]);

      const vector v_pjx2 = vector_load(&cell_cache->x[pjd + VEC_SIZE]);
      const vector v_pjy2 = vector_load(&cell_cache->y[pjd + VEC_SIZE]);
      const vector v_pjz2 = vector_load(&cell_cache->z[pjd + VEC_SIZE]);

      /* Compute the pairwise distance. */
      vector v_dx, v_dy, v_dz;
      vector v_dx_2, v_dy_2, v_dz_2, v_r2_2;

      v_dx.v = vec_sub(v_pix.v, v_pjx.v);
      v_dx_2.v = vec_sub(v_pix.v, v_pjx2.v);
      v_dy.v = vec_sub(v_piy.v, v_pjy.v);
      v_dy_2.v = vec_sub(v_piy.v, v_pjy2.v);
      v_dz.v = vec_sub(v_piz.v, v_pjz.v);
      v_dz_2.v = vec_sub(v_piz.v, v_pjz2.v);

      v_r2.v = vec_mul(v_dx.v, v_dx.v);
      v_r2_2.v = vec_mul(v_dx_2.v, v_dx_2.v);
      v_r2.v = vec_fma(v_dy.v, v_dy.v, v_r2.v);
      v_r2_2.v = vec_fma(v_dy_2.v, v_dy_2.v, v_r2_2.v);
      v_r2.v = vec_fma(v_dz.v, v_dz.v, v_r2.v);
      v_r2_2.v = vec_fma(v_dz_2.v, v_dz_2.v, v_r2_2.v);

      /* Form a mask from r2 < hig2 and r2 > 0.*/
      mask_t v_doi_mask, v_doi_mask_self_check, v_doi_mask2,
          v_doi_mask2_self_check;

      /* Form r2 > 0 mask and r2 < hig2 mask. */
      vec_create_mask(v_doi_mask_self_check, vec_cmp_gt(v_r2.v, vec_setzero()));
      vec_create_mask(v_doi_mask, vec_cmp_lt(v_r2.v, v_hig2.v));

      /* Form r2 > 0 mask and r2 < hig2 mask. */
      vec_create_mask(v_doi_mask2_self_check,
                      vec_cmp_gt(v_r2_2.v, vec_setzero()));
      vec_create_mask(v_doi_mask2, vec_cmp_lt(v_r2_2.v, v_hig2.v));

      /* Combine two masks and form integer masks. */
      const int doi_mask = vec_is_mask_true(v_doi_mask) &
                           vec_is_mask_true(v_doi_mask_self_check);
      const int doi_mask2 = vec_is_mask_true(v_doi_mask2) &
                            vec_is_mask_true(v_doi_mask2_self_check);

#ifdef DEBUG_INTERACTIONS_SPH
      for (int bit_index = 0; bit_index < VEC_SIZE; bit_index++) {
        if (doi_mask & (1 << bit_index)) {
          pi->ids_ngbs_density[pi->num_ngb_density] = parts[pjd + bit_index].id;
          ++pi->num_ngb_density;
        }
        if (doi_mask2 & (1 << bit_index)) {
          pi->ids_ngbs_density[pi->num_ngb_density] = parts[pjd + VEC_SIZE + bit_index].id;
          ++pi->num_ngb_density;
        }
      }
#endif

      /* If there are any interactions left pack interaction values into c2
       * cache. */
      if (doi_mask) {
        storeInteractions(doi_mask, pjd, &v_r2, &v_dx, &v_dy, &v_dz, cell_cache,
                          &int_cache, &icount, &v_rhoSum, &v_rho_dhSum,
                          &v_wcountSum, &v_wcount_dhSum, &v_div_vSum,
                          &v_curlvxSum, &v_curlvySum, &v_curlvzSum, v_hi_inv,
                          v_vix, v_viy, v_viz);
      }
      if (doi_mask2) {
        storeInteractions(doi_mask2, pjd + VEC_SIZE, &v_r2_2, &v_dx_2, &v_dy_2,
                          &v_dz_2, cell_cache, &int_cache, &icount, &v_rhoSum,
                          &v_rho_dhSum, &v_wcountSum, &v_wcount_dhSum,
                          &v_div_vSum, &v_curlvxSum, &v_curlvySum, &v_curlvzSum,
                          v_hi_inv, v_vix, v_viy, v_viz);
      }
    }

    /* Perform padded vector remainder interactions if any are present. */
    calcRemInteractions(&int_cache, icount, &v_rhoSum, &v_rho_dhSum,
                        &v_wcountSum, &v_wcount_dhSum, &v_div_vSum,
                        &v_curlvxSum, &v_curlvySum, &v_curlvzSum, v_hi_inv,
                        v_vix, v_viy, v_viz, &icount_align);

    /* Initialise masks to true in case remainder interactions have been
     * performed. */
    mask_t int_mask, int_mask2;
    vec_init_mask_true(int_mask);
    vec_init_mask_true(int_mask2);

    /* Perform interaction with 2 vectors. */
    for (int pjd = 0; pjd < icount_align; pjd += (num_vec_proc * VEC_SIZE)) {
      runner_iact_nonsym_2_vec_density(
          &int_cache.r2q[pjd], &int_cache.dxq[pjd], &int_cache.dyq[pjd],
          &int_cache.dzq[pjd], v_hi_inv, v_vix, v_viy, v_viz,
          &int_cache.vxq[pjd], &int_cache.vyq[pjd], &int_cache.vzq[pjd],
          &int_cache.mq[pjd], &v_rhoSum, &v_rho_dhSum, &v_wcountSum,
          &v_wcount_dhSum, &v_div_vSum, &v_curlvxSum, &v_curlvySum,
          &v_curlvzSum, int_mask, int_mask2, 0);
    }

    /* Perform horizontal adds on vector sums and store result in particle pi.
     */
    VEC_HADD(v_rhoSum, pi->rho);
    VEC_HADD(v_rho_dhSum, pi->density.rho_dh);
    VEC_HADD(v_wcountSum, pi->density.wcount);
    VEC_HADD(v_wcount_dhSum, pi->density.wcount_dh);
    VEC_HADD(v_div_vSum, pi->density.div_v);
    VEC_HADD(v_curlvxSum, pi->density.rot_v[0]);
    VEC_HADD(v_curlvySum, pi->density.rot_v[1]);
    VEC_HADD(v_curlvzSum, pi->density.rot_v[2]);

    /* Reset interaction count. */
    icount = 0;
  } /* loop over all particles. */

  TIMER_TOC(timer_doself_density);
#endif /* WITH_VECTORIZATION */
}

/**
 * @brief Compute the force cell self-interaction (non-symmetric) using vector
 * intrinsics with one particle pi at a time.
 *
 * @param r The #runner.
 * @param c The #cell.
 */
__attribute__((always_inline)) INLINE void runner_doself2_force_vec(
    struct runner *r, struct cell *restrict c) {

#ifdef WITH_VECTORIZATION
  const struct engine *e = r->e;
  struct part *restrict pi;
  int count_align;
  const int num_vec_proc = 1;

  const timebin_t max_active_bin = e->max_active_bin;

  struct part *restrict parts = c->parts;
  const int count = c->count;

  TIMER_TIC;

  if (!cell_is_active(c, e)) return;

  if (!cell_are_part_drifted(c, e)) error("Interacting undrifted cell.");

  /* Get the particle cache from the runner and re-allocate
   * the cache if it is not big enough for the cell. */
  struct cache *restrict cell_cache = &r->ci_cache;

  if (cell_cache->count < count) {
    cache_init(cell_cache, count);
  }

  /* Read the particles from the cell and store them locally in the cache. */
  cache_read_force_particles(c, cell_cache);

#ifdef SWIFT_DEBUG_CHECKS
  for (int i = 0; i < count; i++) {
    pi = &c->parts[i];
    /* Check that particles have been drifted to the current time */
    if (pi->ti_drift != e->ti_current)
      error("Particle pi not drifted to current time");
  }
#endif

  /* Loop over the particles in the cell. */
  for (int pid = 0; pid < count; pid++) {

    /* Get a pointer to the ith particle. */
    pi = &parts[pid];
    
    /* Is the ith particle active? */
    if (!part_is_active_no_debug(pi, max_active_bin)) continue;

    const float hi = cell_cache->h[pid];

    /* Fill particle pi vectors. */
    const vector v_pix = vector_set1(cell_cache->x[pid]);
    const vector v_piy = vector_set1(cell_cache->y[pid]);
    const vector v_piz = vector_set1(cell_cache->z[pid]);
    const vector v_hi = vector_set1(hi);
    const vector v_vix = vector_set1(cell_cache->vx[pid]);
    const vector v_viy = vector_set1(cell_cache->vy[pid]);
    const vector v_viz = vector_set1(cell_cache->vz[pid]);

    const vector v_rhoi = vector_set1(cell_cache->rho[pid]);
    const vector v_grad_hi = vector_set1(cell_cache->grad_h[pid]);
    const vector v_pOrhoi2 = vector_set1(cell_cache->pOrho2[pid]);
    const vector v_balsara_i = vector_set1(cell_cache->balsara[pid]);
    const vector v_ci = vector_set1(cell_cache->soundspeed[pid]);

    const float hig2 = hi * hi * kernel_gamma2;
    const vector v_hig2 = vector_set1(hig2);

    /* Get the inverse of hi. */
    vector v_hi_inv = vec_reciprocal(v_hi);

    /* Reset cumulative sums of update vectors. */
    vector v_a_hydro_xSum = vector_setzero();
    vector v_a_hydro_ySum = vector_setzero();
    vector v_a_hydro_zSum = vector_setzero();
    vector v_h_dtSum = vector_setzero();
    vector v_sigSum = vector_set1(pi->force.v_sig);
    vector v_entropy_dtSum = vector_setzero();

    /* Pad cache if there is a serial remainder. */
    count_align = count;
    int rem = count % (num_vec_proc * VEC_SIZE);
    if (rem != 0) {
      int pad = (num_vec_proc * VEC_SIZE) - rem;

      count_align += pad;

      /* Set positions to the same as particle pi so when the r2 > 0 mask is
       * applied these extra contributions are masked out.*/
      for (int i = count; i < count_align; i++) {
        cell_cache->x[i] = v_pix.f[0];
        cell_cache->y[i] = v_piy.f[0];
        cell_cache->z[i] = v_piz.f[0];
        cell_cache->h[i] = 1.f;
        cell_cache->rho[i] = 1.f;
        cell_cache->grad_h[i] = 1.f;
        cell_cache->pOrho2[i] = 1.f;
        cell_cache->balsara[i] = 1.f;
        cell_cache->soundspeed[i] = 1.f;
      }
    }

    /* Find all of particle pi's interacions and store needed values in the
     * secondary cache.*/
    for (int pjd = 0; pjd < count_align; pjd += (num_vec_proc * VEC_SIZE)) {

      /* Load 1 set of vectors from the particle cache. */
      vector hjg2;
      const vector v_pjx = vector_load(&cell_cache->x[pjd]);
      const vector v_pjy = vector_load(&cell_cache->y[pjd]);
      const vector v_pjz = vector_load(&cell_cache->z[pjd]);
      const vector hj = vector_load(&cell_cache->h[pjd]);
      hjg2.v = vec_mul(vec_mul(hj.v, hj.v), kernel_gamma2_vec.v);

      /* Compute the pairwise distance. */
      vector v_dx, v_dy, v_dz, v_r2;
      v_dx.v = vec_sub(v_pix.v, v_pjx.v);
      v_dy.v = vec_sub(v_piy.v, v_pjy.v);
      v_dz.v = vec_sub(v_piz.v, v_pjz.v);

      v_r2.v = vec_mul(v_dx.v, v_dx.v);
      v_r2.v = vec_fma(v_dy.v, v_dy.v, v_r2.v);
      v_r2.v = vec_fma(v_dz.v, v_dz.v, v_r2.v);

      /* Form r2 > 0 mask, r2 < hig2 mask and r2 < hjg2 mask. */
      mask_t v_doi_mask, v_doi_mask_self_check;

      /* Form r2 > 0 mask.*/
      vec_create_mask(v_doi_mask_self_check, vec_cmp_gt(v_r2.v, vec_setzero()));

      /* Form a mask from r2 < hig2 mask and r2 < hjg2 mask. */
      vector v_h2;
      v_h2.v = vec_fmax(v_hig2.v, hjg2.v);
      vec_create_mask(v_doi_mask, vec_cmp_lt(v_r2.v, v_h2.v));

      /* Combine all 3 masks. */
      vec_combine_masks(v_doi_mask, v_doi_mask_self_check);

#ifdef DEBUG_INTERACTIONS_SPH
      for (int bit_index = 0; bit_index < VEC_SIZE; bit_index++) {
        if (doi_mask & (1 << bit_index)) {
          pi->ids_ngbs_force[pi->num_ngb_force] = parts[pjd + bit_index].id;
          ++pi->num_ngb_force;
        }
      }
#endif

      /* If there are any interactions perform them. */
      if (vec_is_mask_true(v_doi_mask)) {
        vector v_hj_inv = vec_reciprocal(hj);

        /* To stop floating point exceptions for when particle separations are
         * 0. */
        v_r2.v = vec_add(v_r2.v, vec_set1(FLT_MIN));

        runner_iact_nonsym_1_vec_force(
            &v_r2, &v_dx, &v_dy, &v_dz, v_vix, v_viy, v_viz, v_rhoi, v_grad_hi,
            v_pOrhoi2, v_balsara_i, v_ci, &cell_cache->vx[pjd],
            &cell_cache->vy[pjd], &cell_cache->vz[pjd], &cell_cache->rho[pjd],
            &cell_cache->grad_h[pjd], &cell_cache->pOrho2[pjd],
            &cell_cache->balsara[pjd], &cell_cache->soundspeed[pjd],
            &cell_cache->m[pjd], v_hi_inv, v_hj_inv, &v_a_hydro_xSum,
            &v_a_hydro_ySum, &v_a_hydro_zSum, &v_h_dtSum, &v_sigSum,
            &v_entropy_dtSum, v_doi_mask);
      }

    } /* Loop over all other particles. */

    VEC_HADD(v_a_hydro_xSum, pi->a_hydro[0]);
    VEC_HADD(v_a_hydro_ySum, pi->a_hydro[1]);
    VEC_HADD(v_a_hydro_zSum, pi->a_hydro[2]);
    VEC_HADD(v_h_dtSum, pi->force.h_dt);
    VEC_HMAX(v_sigSum, pi->force.v_sig);
    VEC_HADD(v_entropy_dtSum, pi->entropy_dt);

  } /* loop over all particles. */

  TIMER_TOC(timer_doself_force);
#endif /* WITH_VECTORIZATION */
}

/**
 * @brief Compute the density interactions between a cell pair (non-symmetric)
 * using vector intrinsics.
 *
 * @param r The #runner.
 * @param ci The first #cell.
 * @param cj The second #cell.
 * @param sid The direction of the pair
 * @param shift The shift vector to apply to the particles in ci.
 */
void runner_dopair1_density_vec(struct runner *r, struct cell *ci,
                                struct cell *cj, const int sid,
                                const double *shift) {

#ifdef WITH_VECTORIZATION
  const struct engine *restrict e = r->e;
  const timebin_t max_active_bin = e->max_active_bin;

  TIMER_TIC;

  /* Get the cutoff shift. */
  double rshift = 0.0;
  for (int k = 0; k < 3; k++) rshift += shift[k] * runner_shift[sid][k];

  /* Pick-out the sorted lists. */
  const struct entry *restrict sort_i = ci->sort[sid];
  const struct entry *restrict sort_j = cj->sort[sid];

<<<<<<< HEAD

=======
>>>>>>> 07c6374c
  /* Get some other useful values. */
  const int count_i = ci->count;
  const int count_j = cj->count;
  const double hi_max = ci->h_max * kernel_gamma - rshift;
  const double hj_max = cj->h_max * kernel_gamma;
  struct part *restrict parts_i = ci->parts;
  struct part *restrict parts_j = cj->parts;
  const double di_max = sort_i[count_i - 1].d - rshift;
  const double dj_min = sort_j[0].d;
  const float dx_max = (ci->dx_max_sort + cj->dx_max_sort);
  const int active_ci = cell_is_active(ci, e);
  const int active_cj = cell_is_active(cj, e);

  /* Count number of particles that are in range and active*/
  int numActive = 0;

  if (active_ci) {
    for (int pid = count_i - 1;
         pid >= 0 && sort_i[pid].d + hi_max + dx_max > dj_min; pid--) {
      struct part *restrict pi = &parts_i[sort_i[pid].i];
      if (part_is_active(pi, e)) {
        numActive++;
        break;
      }
    }
  }

  if (!numActive && active_cj) {
    for (int pjd = 0; pjd < count_j && sort_j[pjd].d - hj_max - dx_max < di_max;
         pjd++) {
      struct part *restrict pj = &parts_j[sort_j[pjd].i];
      if (part_is_active_no_debug(pj, max_active_bin)) {
        numActive++;
        break;
      }
    }
  }

  /* Return if there are no active particles within range */
  if (numActive == 0) return;

  /* Get both particle caches from the runner and re-allocate
   * them if they are not big enough for the cells. */
  struct cache *restrict ci_cache = &r->ci_cache;
  struct cache *restrict cj_cache = &r->cj_cache;

  if (ci_cache->count < count_i) {
    cache_init(ci_cache, count_i);
  }
  if (cj_cache->count < count_j) {
    cache_init(cj_cache, count_j);
  }

  int first_pi, last_pj;
  int *max_index_i __attribute__((aligned(sizeof(int) * VEC_SIZE)));
  int *max_index_j __attribute__((aligned(sizeof(int) * VEC_SIZE)));

  max_index_i = r->ci_cache.max_index;
  max_index_j = r->cj_cache.max_index;

  /* Find particles maximum index into cj, max_index_i[] and ci, max_index_j[].
   * Also find the first pi that interacts with any particle in cj and the last
   * pj that interacts with any particle in ci. */
  populate_max_index_no_cache(ci, cj, sort_i, sort_j, dx_max, rshift, hi_max,
                              hj_max, di_max, dj_min, max_index_i, max_index_j,
                              &first_pi, &last_pj, max_active_bin);

  /* Limits of the outer loops. */
  int first_pi_loop = first_pi;
  int last_pj_loop = last_pj;

  /* Take the max/min of both values calculated to work out how many particles
   * to read into the cache. */
  last_pj = max(last_pj, max_index_i[count_i - 1]);
  first_pi = min(first_pi, max_index_j[0]);

  /* Read the required particles into the two caches. */
  cache_read_two_partial_cells_sorted(ci, cj, ci_cache, cj_cache, sort_i,
                                      sort_j, shift, &first_pi, &last_pj);

  /* Get the number of particles read into the ci cache. */
  const int ci_cache_count = count_i - first_pi;

  if (active_ci) {

    /* Loop over the parts in ci until nothing is within range in cj. */
    for (int pid = count_i - 1; pid >= first_pi_loop; pid--) {

      /* Get a hold of the ith part in ci. */
      struct part *restrict pi = &parts_i[sort_i[pid].i];
      if (!part_is_active_no_debug(pi, max_active_bin)) continue;

      /* Set the cache index. */
      const int ci_cache_idx = pid - first_pi;

      /* Skip this particle if no particle in cj is within range of it. */
      const float hi = ci_cache->h[ci_cache_idx];
      const double di_test =
          sort_i[pid].d + hi * kernel_gamma + dx_max - rshift;
      if (di_test < dj_min) continue;

      /* Determine the exit iteration of the interaction loop. */
      const int exit_iteration = max_index_i[pid];

      /* Fill particle pi vectors. */
      const vector v_pix = vector_set1(ci_cache->x[ci_cache_idx]);
      const vector v_piy = vector_set1(ci_cache->y[ci_cache_idx]);
      const vector v_piz = vector_set1(ci_cache->z[ci_cache_idx]);
      const vector v_hi = vector_set1(hi);
      const vector v_vix = vector_set1(ci_cache->vx[ci_cache_idx]);
      const vector v_viy = vector_set1(ci_cache->vy[ci_cache_idx]);
      const vector v_viz = vector_set1(ci_cache->vz[ci_cache_idx]);

      const float hig2 = hi * hi * kernel_gamma2;
      const vector v_hig2 = vector_set1(hig2);

      /* Get the inverse of hi. */
      vector v_hi_inv = vec_reciprocal(v_hi);

<<<<<<< HEAD
      vector pjx, pjy, pjz;

      /* Loop over the parts in cj. */
      for (int pjd = 0; pjd <= exit_iteration_align; pjd += VEC_SIZE) {
=======
      /* Reset cumulative sums of update vectors. */
      vector v_rhoSum = vector_setzero();
      vector v_rho_dhSum = vector_setzero();
      vector v_wcountSum = vector_setzero();
      vector v_wcount_dhSum = vector_setzero();
      vector v_div_vSum = vector_setzero();
      vector v_curlvxSum = vector_setzero();
      vector v_curlvySum = vector_setzero();
      vector v_curlvzSum = vector_setzero();

      /* Loop over the parts in cj. Making sure to perform an iteration of the
       * loop even if exit_iteration_align is zero and there is only one
       * particle to interact with.*/
      for (int pjd = 0; pjd <= exit_iteration; pjd += VEC_SIZE) {
>>>>>>> 07c6374c

        /* Get the cache index to the jth particle. */
        const int cj_cache_idx = pjd;

        vector v_dx, v_dy, v_dz, v_r2;

#ifdef SWIFT_DEBUG_CHECKS
        if (cj_cache_idx % VEC_SIZE != 0 || cj_cache_idx < 0 ||
            cj_cache_idx + (VEC_SIZE - 1) > (last_pj + 1 + VEC_SIZE)) {
          error("Unaligned read!!! cj_cache_idx=%d, last_pj=%d", cj_cache_idx,
                last_pj);
        }
#endif

        /* Load 2 sets of vectors from the particle cache. */
        const vector v_pjx = vector_load(&cj_cache->x[cj_cache_idx]);
        const vector v_pjy = vector_load(&cj_cache->y[cj_cache_idx]);
        const vector v_pjz = vector_load(&cj_cache->z[cj_cache_idx]);

        /* Compute the pairwise distance. */
        v_dx.v = vec_sub(v_pix.v, v_pjx.v);
        v_dy.v = vec_sub(v_piy.v, v_pjy.v);
        v_dz.v = vec_sub(v_piz.v, v_pjz.v);

        v_r2.v = vec_mul(v_dx.v, v_dx.v);
        v_r2.v = vec_fma(v_dy.v, v_dy.v, v_r2.v);
        v_r2.v = vec_fma(v_dz.v, v_dz.v, v_r2.v);

        mask_t v_doi_mask;

        /* Form r2 < hig2 mask. */
        vec_create_mask(v_doi_mask, vec_cmp_lt(v_r2.v, v_hig2.v));

<<<<<<< HEAD
        /* Form integer mask. */
        doi_mask = vec_form_int_mask(v_doi_mask);

#ifdef DEBUG_INTERACTIONS_SPH
        for (int bit_index = 0; bit_index < VEC_SIZE; bit_index++) {
          if (doi_mask & (1 << bit_index)) {
            pi->ids_ngbs_density[pi->num_ngb_density] = parts_j[sort_j[pjd + bit_index].i].id;
            ++pi->num_ngb_density;
          }
        }
#endif

=======
>>>>>>> 07c6374c
        /* If there are any interactions perform them. */
        if (vec_is_mask_true(v_doi_mask))
          runner_iact_nonsym_1_vec_density(
              &v_r2, &v_dx, &v_dy, &v_dz, v_hi_inv, v_vix, v_viy, v_viz,
              &cj_cache->vx[cj_cache_idx], &cj_cache->vy[cj_cache_idx],
              &cj_cache->vz[cj_cache_idx], &cj_cache->m[cj_cache_idx],
              &v_rhoSum, &v_rho_dhSum, &v_wcountSum, &v_wcount_dhSum,
              &v_div_vSum, &v_curlvxSum, &v_curlvySum, &v_curlvzSum,
              v_doi_mask);

      } /* loop over the parts in cj. */

      /* Perform horizontal adds on vector sums and store result in pi. */
      VEC_HADD(v_rhoSum, pi->rho);
      VEC_HADD(v_rho_dhSum, pi->density.rho_dh);
      VEC_HADD(v_wcountSum, pi->density.wcount);
      VEC_HADD(v_wcount_dhSum, pi->density.wcount_dh);
      VEC_HADD(v_div_vSum, pi->density.div_v);
      VEC_HADD(v_curlvxSum, pi->density.rot_v[0]);
      VEC_HADD(v_curlvySum, pi->density.rot_v[1]);
      VEC_HADD(v_curlvzSum, pi->density.rot_v[2]);

    } /* loop over the parts in ci. */
  }

  if (active_cj) {

    /* Loop over the parts in cj until nothing is within range in ci. */
    for (int pjd = 0; pjd <= last_pj_loop; pjd++) {

      /* Get a hold of the jth part in cj. */
      struct part *restrict pj = &parts_j[sort_j[pjd].i];
      if (!part_is_active_no_debug(pj, max_active_bin)) continue;

      /* Set the cache index. */
      const int cj_cache_idx = pjd;

      /* Skip this particle if no particle in ci is within range of it. */
      const float hj = cj_cache->h[cj_cache_idx];
      const double dj_test = sort_j[pjd].d - hj * kernel_gamma - dx_max;
      if (dj_test > di_max) continue;

      /* Determine the exit iteration of the interaction loop. */
      const int exit_iteration = max_index_j[pjd];

      /* Fill particle pi vectors. */
      const vector v_pjx = vector_set1(cj_cache->x[cj_cache_idx]);
      const vector v_pjy = vector_set1(cj_cache->y[cj_cache_idx]);
      const vector v_pjz = vector_set1(cj_cache->z[cj_cache_idx]);
      const vector v_hj = vector_set1(hj);
      const vector v_vjx = vector_set1(cj_cache->vx[cj_cache_idx]);
      const vector v_vjy = vector_set1(cj_cache->vy[cj_cache_idx]);
      const vector v_vjz = vector_set1(cj_cache->vz[cj_cache_idx]);

      const float hjg2 = hj * hj * kernel_gamma2;
      const vector v_hjg2 = vector_set1(hjg2);

      /* Get the inverse of hj. */
      vector v_hj_inv = vec_reciprocal(v_hj);

      /* Reset cumulative sums of update vectors. */
      vector v_rhoSum = vector_setzero();
      vector v_rho_dhSum = vector_setzero();
      vector v_wcountSum = vector_setzero();
      vector v_wcount_dhSum = vector_setzero();
      vector v_div_vSum = vector_setzero();
      vector v_curlvxSum = vector_setzero();
      vector v_curlvySum = vector_setzero();
      vector v_curlvzSum = vector_setzero();

      /* Convert exit iteration to cache indices. */
      int exit_iteration_align = exit_iteration - first_pi;

      /* Pad the exit iteration align so cache reads are aligned. */
      const int rem = exit_iteration_align % VEC_SIZE;
      if (exit_iteration_align < VEC_SIZE) {
        exit_iteration_align = 0;
      } else
        exit_iteration_align -= rem;

      /* Loop over the parts in ci. */
      for (int ci_cache_idx = exit_iteration_align;
           ci_cache_idx < ci_cache_count; ci_cache_idx += VEC_SIZE) {

#ifdef SWIFT_DEBUG_CHECKS
        if (ci_cache_idx % VEC_SIZE != 0 || ci_cache_idx < 0 ||
            ci_cache_idx + (VEC_SIZE - 1) > (count_i - first_pi + VEC_SIZE)) {
          error(
              "Unaligned read!!! ci_cache_idx=%d, first_pi=%d, "
              "count_i=%d",
              ci_cache_idx, first_pi, count_i);
        }
#endif

        vector v_dx, v_dy, v_dz, v_r2;

        /* Load 2 sets of vectors from the particle cache. */
        const vector v_pix = vector_load(&ci_cache->x[ci_cache_idx]);
        const vector v_piy = vector_load(&ci_cache->y[ci_cache_idx]);
        const vector v_piz = vector_load(&ci_cache->z[ci_cache_idx]);

        /* Compute the pairwise distance. */
        v_dx.v = vec_sub(v_pjx.v, v_pix.v);
        v_dy.v = vec_sub(v_pjy.v, v_piy.v);
        v_dz.v = vec_sub(v_pjz.v, v_piz.v);

        v_r2.v = vec_mul(v_dx.v, v_dx.v);
        v_r2.v = vec_fma(v_dy.v, v_dy.v, v_r2.v);
        v_r2.v = vec_fma(v_dz.v, v_dz.v, v_r2.v);

        mask_t v_doj_mask;

        /* Form r2 < hig2 mask. */
        vec_create_mask(v_doj_mask, vec_cmp_lt(v_r2.v, v_hjg2.v));

<<<<<<< HEAD
        /* Form integer mask. */
        doj_mask = vec_form_int_mask(v_doj_mask);

#ifdef DEBUG_INTERACTIONS_SPH
        for (int bit_index = 0; bit_index < VEC_SIZE; bit_index++) {
          if (doj_mask & (1 << bit_index)) {
            pj->ids_ngbs_density[pj->num_ngb_density] = parts_i[sort_i[ci_cache_idx + first_pi_align + bit_index].i].id;
            ++pj->num_ngb_density;
          }
        }
#endif

=======
>>>>>>> 07c6374c
        /* If there are any interactions perform them. */
        if (vec_is_mask_true(v_doj_mask))
          runner_iact_nonsym_1_vec_density(
              &v_r2, &v_dx, &v_dy, &v_dz, v_hj_inv, v_vjx, v_vjy, v_vjz,
              &ci_cache->vx[ci_cache_idx], &ci_cache->vy[ci_cache_idx],
              &ci_cache->vz[ci_cache_idx], &ci_cache->m[ci_cache_idx],
              &v_rhoSum, &v_rho_dhSum, &v_wcountSum, &v_wcount_dhSum,
              &v_div_vSum, &v_curlvxSum, &v_curlvySum, &v_curlvzSum,
              v_doj_mask);

      } /* loop over the parts in ci. */

      /* Perform horizontal adds on vector sums and store result in pj. */
      VEC_HADD(v_rhoSum, pj->rho);
      VEC_HADD(v_rho_dhSum, pj->density.rho_dh);
      VEC_HADD(v_wcountSum, pj->density.wcount);
      VEC_HADD(v_wcount_dhSum, pj->density.wcount_dh);
      VEC_HADD(v_div_vSum, pj->density.div_v);
      VEC_HADD(v_curlvxSum, pj->density.rot_v[0]);
      VEC_HADD(v_curlvySum, pj->density.rot_v[1]);
      VEC_HADD(v_curlvzSum, pj->density.rot_v[2]);

    } /* loop over the parts in cj. */
  }

  TIMER_TOC(timer_dopair_density);

#endif /* WITH_VECTORIZATION */
}

/**
 * @brief Compute the force interactions between a cell pair (non-symmetric)
 * using vector intrinsics.
 *
 * @param r The #runner.
 * @param ci The first #cell.
 * @param cj The second #cell.
<<<<<<< HEAD
=======
 * @param sid The direction of the pair
 * @param shift The shift vector to apply to the particles in ci.
>>>>>>> 07c6374c
 */
void runner_dopair2_force_vec(struct runner *r, struct cell *ci,
                              struct cell *cj, const int sid,
                              const double *shift) {

#ifdef WITH_VECTORIZATION
  const struct engine *restrict e = r->e;
  const timebin_t max_active_bin = e->max_active_bin;

<<<<<<< HEAD
  vector v_hi, v_vix, v_viy, v_viz, v_hig2, v_r2;
  vector v_rhoi, v_grad_hi, v_pOrhoi2, v_balsara_i, v_ci;

=======
>>>>>>> 07c6374c
  TIMER_TIC;

  /* Get the cutoff shift. */
  double rshift = 0.0;
  for (int k = 0; k < 3; k++) rshift += shift[k] * runner_shift[sid][k];

  /* Pick-out the sorted lists. */
  const struct entry *restrict sort_i = ci->sort[sid];
  const struct entry *restrict sort_j = cj->sort[sid];

<<<<<<< HEAD

=======
>>>>>>> 07c6374c
  /* Get some other useful values. */
  const int count_i = ci->count;
  const int count_j = cj->count;
  const double hi_max = ci->h_max * kernel_gamma - rshift;
  const double hj_max = cj->h_max * kernel_gamma;
  const double hi_max_raw = ci->h_max;
  const double hj_max_raw = cj->h_max;
  struct part *restrict parts_i = ci->parts;
  struct part *restrict parts_j = cj->parts;
  const double di_max = sort_i[count_i - 1].d - rshift;
  const double dj_min = sort_j[0].d;
  const float dx_max = (ci->dx_max_sort + cj->dx_max_sort);
  const int active_ci = cell_is_active(ci, e);
  const int active_cj = cell_is_active(cj, e);

<<<<<<< HEAD
  /* Check if any particles are active and return if there are not. */
  int numActive = 0;

=======
  /* Check if any particles are active and in range */
  int numActive = 0;

  /* Use the largest smoothing length to make sure that no interactions are
   * missed. */
>>>>>>> 07c6374c
  const double h_max = max(hi_max, hj_max);

  if (active_ci) {
    for (int pid = count_i - 1;
         pid >= 0 && sort_i[pid].d + h_max + dx_max > dj_min; pid--) {
      struct part *restrict pi = &parts_i[sort_i[pid].i];
      if (part_is_active(pi, e)) {
        numActive++;
        break;
      }
    }
  }

  if (!numActive && active_cj) {
    for (int pjd = 0; pjd < count_j && sort_j[pjd].d - h_max - dx_max < di_max;
         pjd++) {
      struct part *restrict pj = &parts_j[sort_j[pjd].i];
      if (part_is_active_no_debug(pj, max_active_bin)) {
        numActive++;
        break;
      }
    }
  }

<<<<<<< HEAD
  if (numActive == 0) return;
  
=======
  /* Return if no active particle in range */
  if (numActive == 0) return;

>>>>>>> 07c6374c
  /* Get both particle caches from the runner and re-allocate
   * them if they are not big enough for the cells. */
  struct cache *restrict ci_cache = &r->ci_cache;
  struct cache *restrict cj_cache = &r->cj_cache;

  if (ci_cache->count < count_i) {
    cache_init(ci_cache, count_i);
  }
  if (cj_cache->count < count_j) {
    cache_init(cj_cache, count_j);
  }

  int first_pi, last_pj;
  int *max_index_i SWIFT_CACHE_ALIGN;
  int *max_index_j SWIFT_CACHE_ALIGN;

  max_index_i = r->ci_cache.max_index;
  max_index_j = r->cj_cache.max_index;

  /* Find particles maximum distance into cj, max_di[] and ci, max_dj[]. */
  /* Also find the first pi that interacts with any particle in cj and the last
   * pj that interacts with any particle in ci. */
  populate_max_index_no_cache_force(ci, cj, sort_i, sort_j, dx_max, rshift,
<<<<<<< HEAD
                                    hi_max_raw, hj_max_raw, hi_max, hj_max, di_max, dj_min, max_index_i,
                                    max_index_j, &first_pi, &last_pj, max_active_bin);

  /* Limits of the outer loops. */
  int first_pi_loop = first_pi;
  int last_pj_loop = last_pj;
=======
                                    hi_max_raw, hj_max_raw, hi_max, hj_max,
                                    di_max, dj_min, max_index_i, max_index_j,
                                    &first_pi, &last_pj, max_active_bin);

  /* Limits of the outer loops. */
  const int first_pi_loop = first_pi;
  const int last_pj_loop = last_pj;
>>>>>>> 07c6374c

  /* Take the max/min of both values calculated to work out how many particles
   * to read into the cache. */
  last_pj = max(last_pj, max_index_i[count_i - 1]);
  first_pi = min(first_pi, max_index_j[0]);
<<<<<<< HEAD
  

  /* Read the needed particles into the two caches. */
  int first_pi_align = first_pi;
  int last_pj_align = last_pj;
  cache_read_two_partial_cells_sorted_force(ci, cj, ci_cache, cj_cache, sort_i,
                                            sort_j, shift, &first_pi_align,
                                            &last_pj_align, 1);

  /* Get the number of particles read into the ci cache. */
  int ci_cache_count = count_i - first_pi_align;
=======

  /* Read the required particles into the two caches. */
  cache_read_two_partial_cells_sorted_force(ci, cj, ci_cache, cj_cache, sort_i,
                                            sort_j, shift, &first_pi, &last_pj);

  /* Get the number of particles read into the ci cache. */
  const int ci_cache_count = count_i - first_pi;
>>>>>>> 07c6374c

  if (active_ci) {

    /* Loop over the parts in ci until nothing is within range in cj. */
    for (int pid = count_i - 1; pid >= first_pi_loop; pid--) {

      /* Get a hold of the ith part in ci. */
      struct part *restrict pi = &parts_i[sort_i[pid].i];
      if (!part_is_active(pi, e)) continue;

      /* Set the cache index. */
<<<<<<< HEAD
      int ci_cache_idx = pid - first_pi_align;
=======
      const int ci_cache_idx = pid - first_pi;
>>>>>>> 07c6374c

      /* Skip this particle if no particle in cj is within range of it. */
      const float hi = ci_cache->h[ci_cache_idx];
      const double di_test =
          sort_i[pid].d + max(hi, hj_max_raw) * kernel_gamma + dx_max - rshift;
      if (di_test < dj_min) continue;

      /* Determine the exit iteration of the interaction loop. */
<<<<<<< HEAD
      int exit_iteration = max_index_i[pid];

      const float hig2 = hi * hi * kernel_gamma2;

      vector pix, piy, piz;

      /* Fill particle pi vectors. */
      pix.v = vec_set1(ci_cache->x[ci_cache_idx]);
      piy.v = vec_set1(ci_cache->y[ci_cache_idx]);
      piz.v = vec_set1(ci_cache->z[ci_cache_idx]);
      v_hi.v = vec_set1(hi);
      v_vix.v = vec_set1(ci_cache->vx[ci_cache_idx]);
      v_viy.v = vec_set1(ci_cache->vy[ci_cache_idx]);
      v_viz.v = vec_set1(ci_cache->vz[ci_cache_idx]);

      v_rhoi.v = vec_set1(ci_cache->rho[ci_cache_idx]);
      v_grad_hi.v = vec_set1(ci_cache->grad_h[ci_cache_idx]);
      v_pOrhoi2.v = vec_set1(ci_cache->pOrho2[ci_cache_idx]);
      v_balsara_i.v = vec_set1(ci_cache->balsara[ci_cache_idx]);
      v_ci.v = vec_set1(ci_cache->soundspeed[ci_cache_idx]);

      v_hig2.v = vec_set1(hig2);

      /* Reset cumulative sums of update vectors. */
      vector a_hydro_xSum, a_hydro_ySum, a_hydro_zSum, h_dtSum, v_sigSum,
          entropy_dtSum;

      /* Get the inverse of hi. */
      vector v_hi_inv;
      v_hi_inv = vec_reciprocal(v_hi);

      a_hydro_xSum.v = vec_setzero();
      a_hydro_ySum.v = vec_setzero();
      a_hydro_zSum.v = vec_setzero();
      h_dtSum.v = vec_setzero();
      v_sigSum.v = vec_set1(pi->force.v_sig);
      entropy_dtSum.v = vec_setzero();

      /* Pad the exit iteration if there is a serial remainder. */
      int exit_iteration_align = exit_iteration;
      int rem = exit_iteration % VEC_SIZE;
      if (rem != 0) {
        int pad = VEC_SIZE - rem;

        if (exit_iteration_align + pad <= last_pj_align + 1)
          exit_iteration_align += pad;
      }

      vector pjx, pjy, pjz, hj, hjg2;

      /* Loop over the parts in cj. */
      for (int pjd = 0; pjd <= exit_iteration_align; pjd += VEC_SIZE) {

        /* Get the cache index to the jth particle. */
        int cj_cache_idx = pjd;

        vector v_dx, v_dy, v_dz;

#ifdef SWIFT_DEBUG_CHECKS
        if (cj_cache_idx % VEC_SIZE != 0 || cj_cache_idx < 0 ||
            cj_cache_idx + (VEC_SIZE - 1) > (last_pj_align + 1 + VEC_SIZE)) {
          error("Unaligned read!!! cj_cache_idx=%d, last_pj_align=%d",
                cj_cache_idx, last_pj_align);
=======
      const int exit_iteration = max_index_i[pid];

      /* Fill particle pi vectors. */
      const vector v_pix = vector_set1(ci_cache->x[ci_cache_idx]);
      const vector v_piy = vector_set1(ci_cache->y[ci_cache_idx]);
      const vector v_piz = vector_set1(ci_cache->z[ci_cache_idx]);
      const vector v_hi = vector_set1(hi);
      const vector v_vix = vector_set1(ci_cache->vx[ci_cache_idx]);
      const vector v_viy = vector_set1(ci_cache->vy[ci_cache_idx]);
      const vector v_viz = vector_set1(ci_cache->vz[ci_cache_idx]);
      const vector v_rhoi = vector_set1(ci_cache->rho[ci_cache_idx]);
      const vector v_grad_hi = vector_set1(ci_cache->grad_h[ci_cache_idx]);
      const vector v_pOrhoi2 = vector_set1(ci_cache->pOrho2[ci_cache_idx]);
      const vector v_balsara_i = vector_set1(ci_cache->balsara[ci_cache_idx]);
      const vector v_ci = vector_set1(ci_cache->soundspeed[ci_cache_idx]);

      const float hig2 = hi * hi * kernel_gamma2;
      const vector v_hig2 = vector_set1(hig2);

      /* Get the inverse of hi. */
      vector v_hi_inv = vec_reciprocal(v_hi);

      /* Reset cumulative sums of update vectors. */
      vector v_a_hydro_xSum = vector_setzero();
      vector v_a_hydro_ySum = vector_setzero();
      vector v_a_hydro_zSum = vector_setzero();
      vector v_h_dtSum = vector_setzero();
      vector v_sigSum = vector_set1(pi->force.v_sig);
      vector v_entropy_dtSum = vector_setzero();

      /* Loop over the parts in cj. Making sure to perform an iteration of the
       * loop even if exit_iteration_align is zero and there is only one
       * particle to interact with.*/
      for (int pjd = 0; pjd <= exit_iteration; pjd += VEC_SIZE) {

        /* Get the cache index to the jth particle. */
        const int cj_cache_idx = pjd;

        vector v_dx, v_dy, v_dz, v_r2;
        vector v_hjg2;

#ifdef SWIFT_DEBUG_CHECKS
        if (cj_cache_idx % VEC_SIZE != 0 || cj_cache_idx < 0 ||
            cj_cache_idx + (VEC_SIZE - 1) > (last_pj + 1 + VEC_SIZE)) {
          error("Unaligned read!!! cj_cache_idx=%d, last_pj=%d", cj_cache_idx,
                last_pj);
>>>>>>> 07c6374c
        }
#endif

        /* Load 2 sets of vectors from the particle cache. */
<<<<<<< HEAD
        pjx.v = vec_load(&cj_cache->x[cj_cache_idx]);
        pjy.v = vec_load(&cj_cache->y[cj_cache_idx]);
        pjz.v = vec_load(&cj_cache->z[cj_cache_idx]);
        hj.v = vec_load(&cj_cache->h[cj_cache_idx]);
        hjg2.v = vec_mul(vec_mul(hj.v, hj.v), kernel_gamma2_vec.v);

        /* Compute the pairwise distance. */
        v_dx.v = vec_sub(pix.v, pjx.v);
        v_dy.v = vec_sub(piy.v, pjy.v);
        v_dz.v = vec_sub(piz.v, pjz.v);
=======
        const vector v_pjx = vector_load(&cj_cache->x[cj_cache_idx]);
        const vector v_pjy = vector_load(&cj_cache->y[cj_cache_idx]);
        const vector v_pjz = vector_load(&cj_cache->z[cj_cache_idx]);
        const vector v_hj = vector_load(&cj_cache->h[cj_cache_idx]);
        v_hjg2.v = vec_mul(vec_mul(v_hj.v, v_hj.v), kernel_gamma2_vec.v);

        /* Compute the pairwise distance. */
        v_dx.v = vec_sub(v_pix.v, v_pjx.v);
        v_dy.v = vec_sub(v_piy.v, v_pjy.v);
        v_dz.v = vec_sub(v_piz.v, v_pjz.v);
>>>>>>> 07c6374c

        v_r2.v = vec_mul(v_dx.v, v_dx.v);
        v_r2.v = vec_fma(v_dy.v, v_dy.v, v_r2.v);
        v_r2.v = vec_fma(v_dz.v, v_dz.v, v_r2.v);

        mask_t v_doi_mask;
<<<<<<< HEAD
        int doi_mask;

        /* Form a mask from r2 < hig2 mask and r2 < hjg2 mask. */
        vector v_h2;
        v_h2.v = vec_fmax(v_hig2.v, hjg2.v);
        vec_create_mask(v_doi_mask, vec_cmp_lt(v_r2.v, v_h2.v));

        /* Form integer masks. */
        doi_mask = vec_form_int_mask(v_doi_mask);

#ifdef DEBUG_INTERACTIONS_SPH
        for (int bit_index = 0; bit_index < VEC_SIZE; bit_index++) {
          if (doi_mask & (1 << bit_index)) {
            pi->ids_ngbs_force[pi->num_ngb_force] = parts_j[sort_j[pjd + bit_index].i].id;
            ++pi->num_ngb_force;
          }
        }
#endif

        /* If there are any interactions perform them. */
        if (doi_mask) {
          vector v_hj_inv;
          v_hj_inv = vec_reciprocal(hj);
=======

        /* Form a mask from r2 < hig2 mask and r2 < hjg2 mask. */
        vector v_h2;
        v_h2.v = vec_fmax(v_hig2.v, v_hjg2.v);
        vec_create_mask(v_doi_mask, vec_cmp_lt(v_r2.v, v_h2.v));

        /* If there are any interactions perform them. */
        if (vec_is_mask_true(v_doi_mask)) {
          vector v_hj_inv = vec_reciprocal(v_hj);
>>>>>>> 07c6374c

          runner_iact_nonsym_1_vec_force(
              &v_r2, &v_dx, &v_dy, &v_dz, v_vix, v_viy, v_viz, v_rhoi,
              v_grad_hi, v_pOrhoi2, v_balsara_i, v_ci,
              &cj_cache->vx[cj_cache_idx], &cj_cache->vy[cj_cache_idx],
              &cj_cache->vz[cj_cache_idx], &cj_cache->rho[cj_cache_idx],
              &cj_cache->grad_h[cj_cache_idx], &cj_cache->pOrho2[cj_cache_idx],
              &cj_cache->balsara[cj_cache_idx],
              &cj_cache->soundspeed[cj_cache_idx], &cj_cache->m[cj_cache_idx],
<<<<<<< HEAD
              v_hi_inv, v_hj_inv, &a_hydro_xSum, &a_hydro_ySum, &a_hydro_zSum,
              &h_dtSum, &v_sigSum, &entropy_dtSum, v_doi_mask);
=======
              v_hi_inv, v_hj_inv, &v_a_hydro_xSum, &v_a_hydro_ySum,
              &v_a_hydro_zSum, &v_h_dtSum, &v_sigSum, &v_entropy_dtSum,
              v_doi_mask);
>>>>>>> 07c6374c
        }

      } /* loop over the parts in cj. */

<<<<<<< HEAD
      /* Perform horizontal adds on vector sums and store result in particle pi.
      */
      VEC_HADD(a_hydro_xSum, pi->a_hydro[0]);
      VEC_HADD(a_hydro_ySum, pi->a_hydro[1]);
      VEC_HADD(a_hydro_zSum, pi->a_hydro[2]);
      VEC_HADD(h_dtSum, pi->force.h_dt);
      VEC_HMAX(v_sigSum, pi->force.v_sig);
      VEC_HADD(entropy_dtSum, pi->entropy_dt);
=======
      /* Perform horizontal adds on vector sums and store result in pi. */
      VEC_HADD(v_a_hydro_xSum, pi->a_hydro[0]);
      VEC_HADD(v_a_hydro_ySum, pi->a_hydro[1]);
      VEC_HADD(v_a_hydro_zSum, pi->a_hydro[2]);
      VEC_HADD(v_h_dtSum, pi->force.h_dt);
      VEC_HMAX(v_sigSum, pi->force.v_sig);
      VEC_HADD(v_entropy_dtSum, pi->entropy_dt);
>>>>>>> 07c6374c

    } /* loop over the parts in ci. */
  }

  if (active_cj) {

    /* Loop over the parts in cj until nothing is within range in ci. */
    for (int pjd = 0; pjd <= last_pj_loop; pjd++) {

      /* Get a hold of the jth part in cj. */
      struct part *restrict pj = &parts_j[sort_j[pjd].i];
      if (!part_is_active(pj, e)) continue;

      /* Set the cache index. */
<<<<<<< HEAD
      int cj_cache_idx = pjd;
=======
      const int cj_cache_idx = pjd;
>>>>>>> 07c6374c

      /* Skip this particle if no particle in ci is within range of it. */
      const float hj = cj_cache->h[cj_cache_idx];
      const double dj_test =
          sort_j[pjd].d - max(hj, hi_max_raw) * kernel_gamma - dx_max;
      if (dj_test > di_max) continue;

      /* Determine the exit iteration of the interaction loop. */
<<<<<<< HEAD
      int exit_iteration = max_index_j[pjd];

      const float hjg2 = hj * hj * kernel_gamma2;

      vector pjx, pjy, pjz;
      vector v_hj, v_vjx, v_vjy, v_vjz, v_hjg2;
      vector v_rhoj, v_grad_hj, v_pOrhoj2, v_balsara_j, v_cj;

      /* Fill particle pi vectors. */
      pjx.v = vec_set1(cj_cache->x[cj_cache_idx]);
      pjy.v = vec_set1(cj_cache->y[cj_cache_idx]);
      pjz.v = vec_set1(cj_cache->z[cj_cache_idx]);
      v_hj.v = vec_set1(hj);
      v_vjx.v = vec_set1(cj_cache->vx[cj_cache_idx]);
      v_vjy.v = vec_set1(cj_cache->vy[cj_cache_idx]);
      v_vjz.v = vec_set1(cj_cache->vz[cj_cache_idx]);

      v_rhoj.v = vec_set1(cj_cache->rho[cj_cache_idx]);
      v_grad_hj.v = vec_set1(cj_cache->grad_h[cj_cache_idx]);
      v_pOrhoj2.v = vec_set1(cj_cache->pOrho2[cj_cache_idx]);
      v_balsara_j.v = vec_set1(cj_cache->balsara[cj_cache_idx]);
      v_cj.v = vec_set1(cj_cache->soundspeed[cj_cache_idx]);

      v_hjg2.v = vec_set1(hjg2);

      /* Reset cumulative sums of update vectors. */
      vector a_hydro_xSum, a_hydro_ySum, a_hydro_zSum, h_dtSum, v_sigSum,
          entropy_dtSum;

      /* Get the inverse of hj. */
      vector v_hj_inv;

      v_hj_inv = vec_reciprocal(v_hj);

      a_hydro_xSum.v = vec_setzero();
      a_hydro_ySum.v = vec_setzero();
      a_hydro_zSum.v = vec_setzero();
      h_dtSum.v = vec_setzero();
      v_sigSum.v = vec_set1(pj->force.v_sig);
      entropy_dtSum.v = vec_setzero();

      /* Convert exit iteration to cache indices. */
      int exit_iteration_align = exit_iteration - first_pi_align;

      /* Pad the exit iteration align so cache reads are aligned. */
      int rem = exit_iteration_align % VEC_SIZE;
=======
      const int exit_iteration = max_index_j[pjd];

      /* Fill particle pi vectors. */
      const vector v_pjx = vector_set1(cj_cache->x[cj_cache_idx]);
      const vector v_pjy = vector_set1(cj_cache->y[cj_cache_idx]);
      const vector v_pjz = vector_set1(cj_cache->z[cj_cache_idx]);
      const vector v_hj = vector_set1(hj);
      const vector v_vjx = vector_set1(cj_cache->vx[cj_cache_idx]);
      const vector v_vjy = vector_set1(cj_cache->vy[cj_cache_idx]);
      const vector v_vjz = vector_set1(cj_cache->vz[cj_cache_idx]);
      const vector v_rhoj = vector_set1(cj_cache->rho[cj_cache_idx]);
      const vector v_grad_hj = vector_set1(cj_cache->grad_h[cj_cache_idx]);
      const vector v_pOrhoj2 = vector_set1(cj_cache->pOrho2[cj_cache_idx]);
      const vector v_balsara_j = vector_set1(cj_cache->balsara[cj_cache_idx]);
      const vector v_cj = vector_set1(cj_cache->soundspeed[cj_cache_idx]);

      const float hjg2 = hj * hj * kernel_gamma2;
      const vector v_hjg2 = vector_set1(hjg2);

      /* Get the inverse of hj. */
      vector v_hj_inv = vec_reciprocal(v_hj);

      /* Reset cumulative sums of update vectors. */
      vector v_a_hydro_xSum = vector_setzero();
      vector v_a_hydro_ySum = vector_setzero();
      vector v_a_hydro_zSum = vector_setzero();
      vector v_h_dtSum = vector_setzero();
      vector v_sigSum = vector_set1(pj->force.v_sig);
      vector v_entropy_dtSum = vector_setzero();

      /* Convert exit iteration to cache indices. */
      int exit_iteration_align = exit_iteration - first_pi;

      /* Pad the exit iteration align so cache reads are aligned. */
      const int rem = exit_iteration_align % VEC_SIZE;
>>>>>>> 07c6374c
      if (exit_iteration_align < VEC_SIZE) {
        exit_iteration_align = 0;
      } else
        exit_iteration_align -= rem;

<<<<<<< HEAD
      vector pix, piy, piz, hi, hig2;

=======
>>>>>>> 07c6374c
      /* Loop over the parts in ci. */
      for (int ci_cache_idx = exit_iteration_align;
           ci_cache_idx < ci_cache_count; ci_cache_idx += VEC_SIZE) {

#ifdef SWIFT_DEBUG_CHECKS
        if (ci_cache_idx % VEC_SIZE != 0 || ci_cache_idx < 0) {
          error("Unaligned read!!! ci_cache_idx=%d", ci_cache_idx);
        }
#endif

<<<<<<< HEAD
        vector v_dx, v_dy, v_dz;

        /* Load 2 sets of vectors from the particle cache. */
        pix.v = vec_load(&ci_cache->x[ci_cache_idx]);
        piy.v = vec_load(&ci_cache->y[ci_cache_idx]);
        piz.v = vec_load(&ci_cache->z[ci_cache_idx]);
        hi.v = vec_load(&ci_cache->h[ci_cache_idx]);
        hig2.v = vec_mul(vec_mul(hi.v, hi.v), kernel_gamma2_vec.v);

        /* Compute the pairwise distance. */
        v_dx.v = vec_sub(pjx.v, pix.v);
        v_dy.v = vec_sub(pjy.v, piy.v);
        v_dz.v = vec_sub(pjz.v, piz.v);
=======
        vector v_hig2;
        vector v_dx, v_dy, v_dz, v_r2;

        /* Load 2 sets of vectors from the particle cache. */
        const vector v_pix = vector_load(&ci_cache->x[ci_cache_idx]);
        const vector v_piy = vector_load(&ci_cache->y[ci_cache_idx]);
        const vector v_piz = vector_load(&ci_cache->z[ci_cache_idx]);
        const vector v_hi = vector_load(&ci_cache->h[ci_cache_idx]);
        v_hig2.v = vec_mul(vec_mul(v_hi.v, v_hi.v), kernel_gamma2_vec.v);

        /* Compute the pairwise distance. */
        v_dx.v = vec_sub(v_pjx.v, v_pix.v);
        v_dy.v = vec_sub(v_pjy.v, v_piy.v);
        v_dz.v = vec_sub(v_pjz.v, v_piz.v);
>>>>>>> 07c6374c

        v_r2.v = vec_mul(v_dx.v, v_dx.v);
        v_r2.v = vec_fma(v_dy.v, v_dy.v, v_r2.v);
        v_r2.v = vec_fma(v_dz.v, v_dz.v, v_r2.v);

        mask_t v_doj_mask;
<<<<<<< HEAD
        int doj_mask;

        /* Form a mask from r2 < hig2 mask and r2 < hjg2 mask. */
        vector v_h2;
        v_h2.v = vec_fmax(v_hjg2.v, hig2.v);
        vec_create_mask(v_doj_mask, vec_cmp_lt(v_r2.v, v_h2.v));

        /* Form integer masks. */
        doj_mask = vec_form_int_mask(v_doj_mask);

#ifdef DEBUG_INTERACTIONS_SPH
        for (int bit_index = 0; bit_index < VEC_SIZE; bit_index++) {
          if (doj_mask & (1 << bit_index)) {
            pj->ids_ngbs_force[pj->num_ngb_force] = parts_i[sort_i[ci_cache_idx + first_pi_align + bit_index].i].id;
            ++pj->num_ngb_force;
          }
        }
#endif

        /* If there are any interactions perform them. */
        if (doj_mask) {
          vector v_hi_inv;
          v_hi_inv = vec_reciprocal(hi);
=======

        /* Form a mask from r2 < hig2 mask and r2 < hjg2 mask. */
        vector v_h2;
        v_h2.v = vec_fmax(v_hjg2.v, v_hig2.v);
        vec_create_mask(v_doj_mask, vec_cmp_lt(v_r2.v, v_h2.v));

        /* If there are any interactions perform them. */
        if (vec_is_mask_true(v_doj_mask)) {
          vector v_hi_inv = vec_reciprocal(v_hi);
>>>>>>> 07c6374c

          runner_iact_nonsym_1_vec_force(
              &v_r2, &v_dx, &v_dy, &v_dz, v_vjx, v_vjy, v_vjz, v_rhoj,
              v_grad_hj, v_pOrhoj2, v_balsara_j, v_cj,
              &ci_cache->vx[ci_cache_idx], &ci_cache->vy[ci_cache_idx],
              &ci_cache->vz[ci_cache_idx], &ci_cache->rho[ci_cache_idx],
              &ci_cache->grad_h[ci_cache_idx], &ci_cache->pOrho2[ci_cache_idx],
              &ci_cache->balsara[ci_cache_idx],
              &ci_cache->soundspeed[ci_cache_idx], &ci_cache->m[ci_cache_idx],
<<<<<<< HEAD
              v_hj_inv, v_hi_inv, &a_hydro_xSum, &a_hydro_ySum, &a_hydro_zSum,
              &h_dtSum, &v_sigSum, &entropy_dtSum, v_doj_mask);
        }
      } /* loop over the parts in ci. */

      /* Perform horizontal adds on vector sums and store result in particle pj.
       */
      VEC_HADD(a_hydro_xSum, pj->a_hydro[0]);
      VEC_HADD(a_hydro_ySum, pj->a_hydro[1]);
      VEC_HADD(a_hydro_zSum, pj->a_hydro[2]);
      VEC_HADD(h_dtSum, pj->force.h_dt);
      VEC_HMAX(v_sigSum, pj->force.v_sig);
      VEC_HADD(entropy_dtSum, pj->entropy_dt);
=======
              v_hj_inv, v_hi_inv, &v_a_hydro_xSum, &v_a_hydro_ySum,
              &v_a_hydro_zSum, &v_h_dtSum, &v_sigSum, &v_entropy_dtSum,
              v_doj_mask);
        }
      } /* loop over the parts in ci. */

      /* Perform horizontal adds on vector sums and store result in pj. */
      VEC_HADD(v_a_hydro_xSum, pj->a_hydro[0]);
      VEC_HADD(v_a_hydro_ySum, pj->a_hydro[1]);
      VEC_HADD(v_a_hydro_zSum, pj->a_hydro[2]);
      VEC_HADD(v_h_dtSum, pj->force.h_dt);
      VEC_HMAX(v_sigSum, pj->force.v_sig);
      VEC_HADD(v_entropy_dtSum, pj->entropy_dt);
>>>>>>> 07c6374c

    } /* loop over the parts in cj. */

    TIMER_TOC(timer_dopair_density);
  }

#endif /* WITH_VECTORIZATION */
}<|MERGE_RESOLUTION|>--- conflicted
+++ resolved
@@ -297,12 +297,8 @@
     const float first_di =
         sort_i[first_pi].d + pi->h * kernel_gamma + dx_max - rshift;
 
-<<<<<<< HEAD
-    /* Loop through particles in cell j until they are not in range of pi. */
-=======
     /* Loop through particles in cell j until they are not in range of pi.
      * Make sure that temp stays between 0 and cj->count - 1.*/
->>>>>>> 07c6374c
     while (temp < cj->count - 1 && first_di > sort_j[temp].d) temp++;
 
     max_index_i[first_pi] = temp;
@@ -314,10 +310,7 @@
 
       const float di = sort_i[i].d + pi->h * kernel_gamma + dx_max - rshift;
 
-<<<<<<< HEAD
-=======
       /* Make sure that temp stays between 0 and cj->count - 1.*/
->>>>>>> 07c6374c
       while (temp < cj->count - 1 && di > sort_j[temp].d) temp++;
 
       max_index_i[i] = temp;
@@ -376,8 +369,6 @@
   *init_pj = last_pj;
 }
 
-<<<<<<< HEAD
-=======
 /**
  * @brief Populates the arrays max_index_i and max_index_j with the maximum
  * indices of
@@ -405,25 +396,16 @@
  * @param init_pj last pj to interact with a pi particle
  * @param max_active_bin The largest time-bin active during this step.
  */
->>>>>>> 07c6374c
 __attribute__((always_inline)) INLINE static void
 populate_max_index_no_cache_force(const struct cell *ci, const struct cell *cj,
                                   const struct entry *restrict sort_i,
                                   const struct entry *restrict sort_j,
                                   const float dx_max, const float rshift,
-<<<<<<< HEAD
-                                  const double hi_max_raw, const double hj_max_raw,
-                                  const double hi_max, const double hj_max,
-                                  const double di_max, const double dj_min,
-                                  int *max_index_i, int *max_index_j,
-                                  int *init_pi, int *init_pj,
-=======
                                   const double hi_max_raw,
                                   const double hj_max_raw, const double hi_max,
                                   const double hj_max, const double di_max,
                                   const double dj_min, int *max_index_i,
                                   int *max_index_j, int *init_pi, int *init_pj,
->>>>>>> 07c6374c
                                   const timebin_t max_active_bin) {
 
   const struct part *restrict parts_i = ci->parts;
@@ -436,19 +418,12 @@
    * particle in cell j. */
   first_pi = ci->count;
   int active_id = first_pi - 1;
-<<<<<<< HEAD
-  while (first_pi > 0 && sort_i[first_pi - 1].d + dx_max + max(hi_max, hj_max) > dj_min) {
-    first_pi--;
-    /* Store the index of the particle if it is active. */
-    if (part_is_active_no_debug(&parts_i[sort_i[first_pi].i], max_active_bin)) active_id = first_pi;
-=======
   while (first_pi > 0 &&
          sort_i[first_pi - 1].d + dx_max + max(hi_max, hj_max) > dj_min) {
     first_pi--;
     /* Store the index of the particle if it is active. */
     if (part_is_active_no_debug(&parts_i[sort_i[first_pi].i], max_active_bin))
       active_id = first_pi;
->>>>>>> 07c6374c
   }
 
   /* Set the first active pi in range of any particle in cell j. */
@@ -461,19 +436,12 @@
     temp = 0;
 
     const struct part *pi = &parts_i[sort_i[first_pi].i];
-<<<<<<< HEAD
-    const float first_di =
-        sort_i[first_pi].d + max(pi->h, hj_max_raw) * kernel_gamma + dx_max - rshift;
-
-    /* Loop through particles in cell j until they are not in range of pi. */
-=======
     const float first_di = sort_i[first_pi].d +
                            max(pi->h, hj_max_raw) * kernel_gamma + dx_max -
                            rshift;
 
     /* Loop through particles in cell j until they are not in range of pi.
      * Make sure that temp stays between 0 and cj->count - 1.*/
->>>>>>> 07c6374c
     while (temp < cj->count - 1 && first_di > sort_j[temp].d) temp++;
 
     max_index_i[first_pi] = temp;
@@ -483,19 +451,12 @@
       temp = max_index_i[i - 1];
       pi = &parts_i[sort_i[i].i];
 
-<<<<<<< HEAD
-      const float di = sort_i[i].d + max(pi->h, hj_max_raw) * kernel_gamma + dx_max - rshift;
-      
-      while (temp < cj->count - 1 && di > sort_j[temp].d) temp++;
-      
-=======
       const float di =
           sort_i[i].d + max(pi->h, hj_max_raw) * kernel_gamma + dx_max - rshift;
 
       /* Make sure that temp stays between 0 and cj->count - 1.*/
       while (temp < cj->count - 1 && di > sort_j[temp].d) temp++;
 
->>>>>>> 07c6374c
       max_index_i[i] = temp;
     }
   } else {
@@ -511,12 +472,8 @@
          sort_j[last_pj + 1].d - max(hj_max, hi_max) - dx_max < di_max) {
     last_pj++;
     /* Store the index of the particle if it is active. */
-<<<<<<< HEAD
-    if (part_is_active_no_debug(&parts_j[sort_j[last_pj].i], max_active_bin)) active_id = last_pj;
-=======
     if (part_is_active_no_debug(&parts_j[sort_j[last_pj].i], max_active_bin))
       active_id = last_pj;
->>>>>>> 07c6374c
   }
 
   /* Set the last active pj in range of any particle in cell i. */
@@ -529,21 +486,12 @@
     temp = ci->count - 1;
 
     const struct part *pj = &parts_j[sort_j[last_pj].i];
-<<<<<<< HEAD
-    const float last_dj =
-        sort_j[last_pj].d - dx_max - max(pj->h, hi_max_raw) * kernel_gamma + rshift;
+    const float last_dj = sort_j[last_pj].d - dx_max -
+                          max(pj->h, hi_max_raw) * kernel_gamma + rshift;
 
     /* Loop through particles in cell i until they are not in range of pj. */
     while (temp > 0 && last_dj < sort_i[temp].d) temp--;
-    
-=======
-    const float last_dj = sort_j[last_pj].d - dx_max -
-                          max(pj->h, hi_max_raw) * kernel_gamma + rshift;
-
-    /* Loop through particles in cell i until they are not in range of pj. */
-    while (temp > 0 && last_dj < sort_i[temp].d) temp--;
-
->>>>>>> 07c6374c
+
     max_index_j[last_pj] = temp;
 
     /* Populate max_index_j for remaining particles that are within range. */
@@ -551,18 +499,11 @@
       temp = max_index_j[i + 1];
       pj = &parts_j[sort_j[i].i];
 
-<<<<<<< HEAD
-      const float dj = sort_j[i].d - dx_max - (max(pj->h, hi_max_raw) * kernel_gamma) + rshift;
-      
-      while (temp > 0 && dj < sort_i[temp].d) temp--;
-   
-=======
       const float dj = sort_j[i].d - dx_max -
                        (max(pj->h, hi_max_raw) * kernel_gamma) + rshift;
 
       while (temp > 0 && dj < sort_i[temp].d) temp--;
 
->>>>>>> 07c6374c
       max_index_j[i] = temp;
     }
   } else {
@@ -719,7 +660,6 @@
                            vec_is_mask_true(v_doi_mask_self_check);
       const int doi_mask2 = vec_is_mask_true(v_doi_mask2) &
                             vec_is_mask_true(v_doi_mask2_self_check);
-
 #ifdef DEBUG_INTERACTIONS_SPH
       for (int bit_index = 0; bit_index < VEC_SIZE; bit_index++) {
         if (doi_mask & (1 << bit_index)) {
@@ -845,7 +785,7 @@
 
     /* Get a pointer to the ith particle. */
     pi = &parts[pid];
-    
+
     /* Is the ith particle active? */
     if (!part_is_active_no_debug(pi, max_active_bin)) continue;
 
@@ -941,7 +881,7 @@
 
 #ifdef DEBUG_INTERACTIONS_SPH
       for (int bit_index = 0; bit_index < VEC_SIZE; bit_index++) {
-        if (doi_mask & (1 << bit_index)) {
+        if (vec_is_mask_true(v_doi_mask) & (1 << bit_index)) {
           pi->ids_ngbs_force[pi->num_ngb_force] = parts[pjd + bit_index].id;
           ++pi->num_ngb_force;
         }
@@ -1010,10 +950,6 @@
   const struct entry *restrict sort_i = ci->sort[sid];
   const struct entry *restrict sort_j = cj->sort[sid];
 
-<<<<<<< HEAD
-
-=======
->>>>>>> 07c6374c
   /* Get some other useful values. */
   const int count_i = ci->count;
   const int count_j = cj->count;
@@ -1133,12 +1069,6 @@
       /* Get the inverse of hi. */
       vector v_hi_inv = vec_reciprocal(v_hi);
 
-<<<<<<< HEAD
-      vector pjx, pjy, pjz;
-
-      /* Loop over the parts in cj. */
-      for (int pjd = 0; pjd <= exit_iteration_align; pjd += VEC_SIZE) {
-=======
       /* Reset cumulative sums of update vectors. */
       vector v_rhoSum = vector_setzero();
       vector v_rho_dhSum = vector_setzero();
@@ -1153,7 +1083,6 @@
        * loop even if exit_iteration_align is zero and there is only one
        * particle to interact with.*/
       for (int pjd = 0; pjd <= exit_iteration; pjd += VEC_SIZE) {
->>>>>>> 07c6374c
 
         /* Get the cache index to the jth particle. */
         const int cj_cache_idx = pjd;
@@ -1187,21 +1116,15 @@
         /* Form r2 < hig2 mask. */
         vec_create_mask(v_doi_mask, vec_cmp_lt(v_r2.v, v_hig2.v));
 
-<<<<<<< HEAD
-        /* Form integer mask. */
-        doi_mask = vec_form_int_mask(v_doi_mask);
-
 #ifdef DEBUG_INTERACTIONS_SPH
         for (int bit_index = 0; bit_index < VEC_SIZE; bit_index++) {
-          if (doi_mask & (1 << bit_index)) {
+          if (vec_is_mask_true(v_doi_mask) & (1 << bit_index)) {
             pi->ids_ngbs_density[pi->num_ngb_density] = parts_j[sort_j[pjd + bit_index].i].id;
             ++pi->num_ngb_density;
           }
         }
 #endif
 
-=======
->>>>>>> 07c6374c
         /* If there are any interactions perform them. */
         if (vec_is_mask_true(v_doi_mask))
           runner_iact_nonsym_1_vec_density(
@@ -1317,21 +1240,15 @@
         /* Form r2 < hig2 mask. */
         vec_create_mask(v_doj_mask, vec_cmp_lt(v_r2.v, v_hjg2.v));
 
-<<<<<<< HEAD
-        /* Form integer mask. */
-        doj_mask = vec_form_int_mask(v_doj_mask);
-
 #ifdef DEBUG_INTERACTIONS_SPH
         for (int bit_index = 0; bit_index < VEC_SIZE; bit_index++) {
-          if (doj_mask & (1 << bit_index)) {
-            pj->ids_ngbs_density[pj->num_ngb_density] = parts_i[sort_i[ci_cache_idx + first_pi_align + bit_index].i].id;
+          if (vec_is_mask_true(v_doj_mask) & (1 << bit_index)) {
+            pj->ids_ngbs_density[pj->num_ngb_density] = parts_i[sort_i[ci_cache_idx + first_pi + bit_index].i].id;
             ++pj->num_ngb_density;
           }
         }
 #endif
 
-=======
->>>>>>> 07c6374c
         /* If there are any interactions perform them. */
         if (vec_is_mask_true(v_doj_mask))
           runner_iact_nonsym_1_vec_density(
@@ -1369,11 +1286,8 @@
  * @param r The #runner.
  * @param ci The first #cell.
  * @param cj The second #cell.
-<<<<<<< HEAD
-=======
  * @param sid The direction of the pair
  * @param shift The shift vector to apply to the particles in ci.
->>>>>>> 07c6374c
  */
 void runner_dopair2_force_vec(struct runner *r, struct cell *ci,
                               struct cell *cj, const int sid,
@@ -1383,12 +1297,6 @@
   const struct engine *restrict e = r->e;
   const timebin_t max_active_bin = e->max_active_bin;
 
-<<<<<<< HEAD
-  vector v_hi, v_vix, v_viy, v_viz, v_hig2, v_r2;
-  vector v_rhoi, v_grad_hi, v_pOrhoi2, v_balsara_i, v_ci;
-
-=======
->>>>>>> 07c6374c
   TIMER_TIC;
 
   /* Get the cutoff shift. */
@@ -1399,10 +1307,6 @@
   const struct entry *restrict sort_i = ci->sort[sid];
   const struct entry *restrict sort_j = cj->sort[sid];
 
-<<<<<<< HEAD
-
-=======
->>>>>>> 07c6374c
   /* Get some other useful values. */
   const int count_i = ci->count;
   const int count_j = cj->count;
@@ -1418,17 +1322,11 @@
   const int active_ci = cell_is_active(ci, e);
   const int active_cj = cell_is_active(cj, e);
 
-<<<<<<< HEAD
-  /* Check if any particles are active and return if there are not. */
-  int numActive = 0;
-
-=======
   /* Check if any particles are active and in range */
   int numActive = 0;
 
   /* Use the largest smoothing length to make sure that no interactions are
    * missed. */
->>>>>>> 07c6374c
   const double h_max = max(hi_max, hj_max);
 
   if (active_ci) {
@@ -1453,14 +1351,9 @@
     }
   }
 
-<<<<<<< HEAD
-  if (numActive == 0) return;
-  
-=======
   /* Return if no active particle in range */
   if (numActive == 0) return;
 
->>>>>>> 07c6374c
   /* Get both particle caches from the runner and re-allocate
    * them if they are not big enough for the cells. */
   struct cache *restrict ci_cache = &r->ci_cache;
@@ -1484,14 +1377,6 @@
   /* Also find the first pi that interacts with any particle in cj and the last
    * pj that interacts with any particle in ci. */
   populate_max_index_no_cache_force(ci, cj, sort_i, sort_j, dx_max, rshift,
-<<<<<<< HEAD
-                                    hi_max_raw, hj_max_raw, hi_max, hj_max, di_max, dj_min, max_index_i,
-                                    max_index_j, &first_pi, &last_pj, max_active_bin);
-
-  /* Limits of the outer loops. */
-  int first_pi_loop = first_pi;
-  int last_pj_loop = last_pj;
-=======
                                     hi_max_raw, hj_max_raw, hi_max, hj_max,
                                     di_max, dj_min, max_index_i, max_index_j,
                                     &first_pi, &last_pj, max_active_bin);
@@ -1499,25 +1384,11 @@
   /* Limits of the outer loops. */
   const int first_pi_loop = first_pi;
   const int last_pj_loop = last_pj;
->>>>>>> 07c6374c
 
   /* Take the max/min of both values calculated to work out how many particles
    * to read into the cache. */
   last_pj = max(last_pj, max_index_i[count_i - 1]);
   first_pi = min(first_pi, max_index_j[0]);
-<<<<<<< HEAD
-  
-
-  /* Read the needed particles into the two caches. */
-  int first_pi_align = first_pi;
-  int last_pj_align = last_pj;
-  cache_read_two_partial_cells_sorted_force(ci, cj, ci_cache, cj_cache, sort_i,
-                                            sort_j, shift, &first_pi_align,
-                                            &last_pj_align, 1);
-
-  /* Get the number of particles read into the ci cache. */
-  int ci_cache_count = count_i - first_pi_align;
-=======
 
   /* Read the required particles into the two caches. */
   cache_read_two_partial_cells_sorted_force(ci, cj, ci_cache, cj_cache, sort_i,
@@ -1525,7 +1396,6 @@
 
   /* Get the number of particles read into the ci cache. */
   const int ci_cache_count = count_i - first_pi;
->>>>>>> 07c6374c
 
   if (active_ci) {
 
@@ -1537,11 +1407,7 @@
       if (!part_is_active(pi, e)) continue;
 
       /* Set the cache index. */
-<<<<<<< HEAD
-      int ci_cache_idx = pid - first_pi_align;
-=======
       const int ci_cache_idx = pid - first_pi;
->>>>>>> 07c6374c
 
       /* Skip this particle if no particle in cj is within range of it. */
       const float hi = ci_cache->h[ci_cache_idx];
@@ -1550,71 +1416,6 @@
       if (di_test < dj_min) continue;
 
       /* Determine the exit iteration of the interaction loop. */
-<<<<<<< HEAD
-      int exit_iteration = max_index_i[pid];
-
-      const float hig2 = hi * hi * kernel_gamma2;
-
-      vector pix, piy, piz;
-
-      /* Fill particle pi vectors. */
-      pix.v = vec_set1(ci_cache->x[ci_cache_idx]);
-      piy.v = vec_set1(ci_cache->y[ci_cache_idx]);
-      piz.v = vec_set1(ci_cache->z[ci_cache_idx]);
-      v_hi.v = vec_set1(hi);
-      v_vix.v = vec_set1(ci_cache->vx[ci_cache_idx]);
-      v_viy.v = vec_set1(ci_cache->vy[ci_cache_idx]);
-      v_viz.v = vec_set1(ci_cache->vz[ci_cache_idx]);
-
-      v_rhoi.v = vec_set1(ci_cache->rho[ci_cache_idx]);
-      v_grad_hi.v = vec_set1(ci_cache->grad_h[ci_cache_idx]);
-      v_pOrhoi2.v = vec_set1(ci_cache->pOrho2[ci_cache_idx]);
-      v_balsara_i.v = vec_set1(ci_cache->balsara[ci_cache_idx]);
-      v_ci.v = vec_set1(ci_cache->soundspeed[ci_cache_idx]);
-
-      v_hig2.v = vec_set1(hig2);
-
-      /* Reset cumulative sums of update vectors. */
-      vector a_hydro_xSum, a_hydro_ySum, a_hydro_zSum, h_dtSum, v_sigSum,
-          entropy_dtSum;
-
-      /* Get the inverse of hi. */
-      vector v_hi_inv;
-      v_hi_inv = vec_reciprocal(v_hi);
-
-      a_hydro_xSum.v = vec_setzero();
-      a_hydro_ySum.v = vec_setzero();
-      a_hydro_zSum.v = vec_setzero();
-      h_dtSum.v = vec_setzero();
-      v_sigSum.v = vec_set1(pi->force.v_sig);
-      entropy_dtSum.v = vec_setzero();
-
-      /* Pad the exit iteration if there is a serial remainder. */
-      int exit_iteration_align = exit_iteration;
-      int rem = exit_iteration % VEC_SIZE;
-      if (rem != 0) {
-        int pad = VEC_SIZE - rem;
-
-        if (exit_iteration_align + pad <= last_pj_align + 1)
-          exit_iteration_align += pad;
-      }
-
-      vector pjx, pjy, pjz, hj, hjg2;
-
-      /* Loop over the parts in cj. */
-      for (int pjd = 0; pjd <= exit_iteration_align; pjd += VEC_SIZE) {
-
-        /* Get the cache index to the jth particle. */
-        int cj_cache_idx = pjd;
-
-        vector v_dx, v_dy, v_dz;
-
-#ifdef SWIFT_DEBUG_CHECKS
-        if (cj_cache_idx % VEC_SIZE != 0 || cj_cache_idx < 0 ||
-            cj_cache_idx + (VEC_SIZE - 1) > (last_pj_align + 1 + VEC_SIZE)) {
-          error("Unaligned read!!! cj_cache_idx=%d, last_pj_align=%d",
-                cj_cache_idx, last_pj_align);
-=======
       const int exit_iteration = max_index_i[pid];
 
       /* Fill particle pi vectors. */
@@ -1661,23 +1462,10 @@
             cj_cache_idx + (VEC_SIZE - 1) > (last_pj + 1 + VEC_SIZE)) {
           error("Unaligned read!!! cj_cache_idx=%d, last_pj=%d", cj_cache_idx,
                 last_pj);
->>>>>>> 07c6374c
         }
 #endif
 
         /* Load 2 sets of vectors from the particle cache. */
-<<<<<<< HEAD
-        pjx.v = vec_load(&cj_cache->x[cj_cache_idx]);
-        pjy.v = vec_load(&cj_cache->y[cj_cache_idx]);
-        pjz.v = vec_load(&cj_cache->z[cj_cache_idx]);
-        hj.v = vec_load(&cj_cache->h[cj_cache_idx]);
-        hjg2.v = vec_mul(vec_mul(hj.v, hj.v), kernel_gamma2_vec.v);
-
-        /* Compute the pairwise distance. */
-        v_dx.v = vec_sub(pix.v, pjx.v);
-        v_dy.v = vec_sub(piy.v, pjy.v);
-        v_dz.v = vec_sub(piz.v, pjz.v);
-=======
         const vector v_pjx = vector_load(&cj_cache->x[cj_cache_idx]);
         const vector v_pjy = vector_load(&cj_cache->y[cj_cache_idx]);
         const vector v_pjz = vector_load(&cj_cache->z[cj_cache_idx]);
@@ -1688,27 +1476,21 @@
         v_dx.v = vec_sub(v_pix.v, v_pjx.v);
         v_dy.v = vec_sub(v_piy.v, v_pjy.v);
         v_dz.v = vec_sub(v_piz.v, v_pjz.v);
->>>>>>> 07c6374c
 
         v_r2.v = vec_mul(v_dx.v, v_dx.v);
         v_r2.v = vec_fma(v_dy.v, v_dy.v, v_r2.v);
         v_r2.v = vec_fma(v_dz.v, v_dz.v, v_r2.v);
 
         mask_t v_doi_mask;
-<<<<<<< HEAD
-        int doi_mask;
 
         /* Form a mask from r2 < hig2 mask and r2 < hjg2 mask. */
         vector v_h2;
-        v_h2.v = vec_fmax(v_hig2.v, hjg2.v);
+        v_h2.v = vec_fmax(v_hig2.v, v_hjg2.v);
         vec_create_mask(v_doi_mask, vec_cmp_lt(v_r2.v, v_h2.v));
-
-        /* Form integer masks. */
-        doi_mask = vec_form_int_mask(v_doi_mask);
 
 #ifdef DEBUG_INTERACTIONS_SPH
         for (int bit_index = 0; bit_index < VEC_SIZE; bit_index++) {
-          if (doi_mask & (1 << bit_index)) {
+          if (vec_is_mask_true(v_doi_mask) & (1 << bit_index)) {
             pi->ids_ngbs_force[pi->num_ngb_force] = parts_j[sort_j[pjd + bit_index].i].id;
             ++pi->num_ngb_force;
           }
@@ -1716,20 +1498,8 @@
 #endif
 
         /* If there are any interactions perform them. */
-        if (doi_mask) {
-          vector v_hj_inv;
-          v_hj_inv = vec_reciprocal(hj);
-=======
-
-        /* Form a mask from r2 < hig2 mask and r2 < hjg2 mask. */
-        vector v_h2;
-        v_h2.v = vec_fmax(v_hig2.v, v_hjg2.v);
-        vec_create_mask(v_doi_mask, vec_cmp_lt(v_r2.v, v_h2.v));
-
-        /* If there are any interactions perform them. */
         if (vec_is_mask_true(v_doi_mask)) {
           vector v_hj_inv = vec_reciprocal(v_hj);
->>>>>>> 07c6374c
 
           runner_iact_nonsym_1_vec_force(
               &v_r2, &v_dx, &v_dy, &v_dz, v_vix, v_viy, v_viz, v_rhoi,
@@ -1739,28 +1509,13 @@
               &cj_cache->grad_h[cj_cache_idx], &cj_cache->pOrho2[cj_cache_idx],
               &cj_cache->balsara[cj_cache_idx],
               &cj_cache->soundspeed[cj_cache_idx], &cj_cache->m[cj_cache_idx],
-<<<<<<< HEAD
-              v_hi_inv, v_hj_inv, &a_hydro_xSum, &a_hydro_ySum, &a_hydro_zSum,
-              &h_dtSum, &v_sigSum, &entropy_dtSum, v_doi_mask);
-=======
               v_hi_inv, v_hj_inv, &v_a_hydro_xSum, &v_a_hydro_ySum,
               &v_a_hydro_zSum, &v_h_dtSum, &v_sigSum, &v_entropy_dtSum,
               v_doi_mask);
->>>>>>> 07c6374c
         }
 
       } /* loop over the parts in cj. */
 
-<<<<<<< HEAD
-      /* Perform horizontal adds on vector sums and store result in particle pi.
-      */
-      VEC_HADD(a_hydro_xSum, pi->a_hydro[0]);
-      VEC_HADD(a_hydro_ySum, pi->a_hydro[1]);
-      VEC_HADD(a_hydro_zSum, pi->a_hydro[2]);
-      VEC_HADD(h_dtSum, pi->force.h_dt);
-      VEC_HMAX(v_sigSum, pi->force.v_sig);
-      VEC_HADD(entropy_dtSum, pi->entropy_dt);
-=======
       /* Perform horizontal adds on vector sums and store result in pi. */
       VEC_HADD(v_a_hydro_xSum, pi->a_hydro[0]);
       VEC_HADD(v_a_hydro_ySum, pi->a_hydro[1]);
@@ -1768,7 +1523,6 @@
       VEC_HADD(v_h_dtSum, pi->force.h_dt);
       VEC_HMAX(v_sigSum, pi->force.v_sig);
       VEC_HADD(v_entropy_dtSum, pi->entropy_dt);
->>>>>>> 07c6374c
 
     } /* loop over the parts in ci. */
   }
@@ -1783,11 +1537,7 @@
       if (!part_is_active(pj, e)) continue;
 
       /* Set the cache index. */
-<<<<<<< HEAD
-      int cj_cache_idx = pjd;
-=======
       const int cj_cache_idx = pjd;
->>>>>>> 07c6374c
 
       /* Skip this particle if no particle in ci is within range of it. */
       const float hj = cj_cache->h[cj_cache_idx];
@@ -1796,54 +1546,6 @@
       if (dj_test > di_max) continue;
 
       /* Determine the exit iteration of the interaction loop. */
-<<<<<<< HEAD
-      int exit_iteration = max_index_j[pjd];
-
-      const float hjg2 = hj * hj * kernel_gamma2;
-
-      vector pjx, pjy, pjz;
-      vector v_hj, v_vjx, v_vjy, v_vjz, v_hjg2;
-      vector v_rhoj, v_grad_hj, v_pOrhoj2, v_balsara_j, v_cj;
-
-      /* Fill particle pi vectors. */
-      pjx.v = vec_set1(cj_cache->x[cj_cache_idx]);
-      pjy.v = vec_set1(cj_cache->y[cj_cache_idx]);
-      pjz.v = vec_set1(cj_cache->z[cj_cache_idx]);
-      v_hj.v = vec_set1(hj);
-      v_vjx.v = vec_set1(cj_cache->vx[cj_cache_idx]);
-      v_vjy.v = vec_set1(cj_cache->vy[cj_cache_idx]);
-      v_vjz.v = vec_set1(cj_cache->vz[cj_cache_idx]);
-
-      v_rhoj.v = vec_set1(cj_cache->rho[cj_cache_idx]);
-      v_grad_hj.v = vec_set1(cj_cache->grad_h[cj_cache_idx]);
-      v_pOrhoj2.v = vec_set1(cj_cache->pOrho2[cj_cache_idx]);
-      v_balsara_j.v = vec_set1(cj_cache->balsara[cj_cache_idx]);
-      v_cj.v = vec_set1(cj_cache->soundspeed[cj_cache_idx]);
-
-      v_hjg2.v = vec_set1(hjg2);
-
-      /* Reset cumulative sums of update vectors. */
-      vector a_hydro_xSum, a_hydro_ySum, a_hydro_zSum, h_dtSum, v_sigSum,
-          entropy_dtSum;
-
-      /* Get the inverse of hj. */
-      vector v_hj_inv;
-
-      v_hj_inv = vec_reciprocal(v_hj);
-
-      a_hydro_xSum.v = vec_setzero();
-      a_hydro_ySum.v = vec_setzero();
-      a_hydro_zSum.v = vec_setzero();
-      h_dtSum.v = vec_setzero();
-      v_sigSum.v = vec_set1(pj->force.v_sig);
-      entropy_dtSum.v = vec_setzero();
-
-      /* Convert exit iteration to cache indices. */
-      int exit_iteration_align = exit_iteration - first_pi_align;
-
-      /* Pad the exit iteration align so cache reads are aligned. */
-      int rem = exit_iteration_align % VEC_SIZE;
-=======
       const int exit_iteration = max_index_j[pjd];
 
       /* Fill particle pi vectors. */
@@ -1879,17 +1581,11 @@
 
       /* Pad the exit iteration align so cache reads are aligned. */
       const int rem = exit_iteration_align % VEC_SIZE;
->>>>>>> 07c6374c
       if (exit_iteration_align < VEC_SIZE) {
         exit_iteration_align = 0;
       } else
         exit_iteration_align -= rem;
 
-<<<<<<< HEAD
-      vector pix, piy, piz, hi, hig2;
-
-=======
->>>>>>> 07c6374c
       /* Loop over the parts in ci. */
       for (int ci_cache_idx = exit_iteration_align;
            ci_cache_idx < ci_cache_count; ci_cache_idx += VEC_SIZE) {
@@ -1900,21 +1596,6 @@
         }
 #endif
 
-<<<<<<< HEAD
-        vector v_dx, v_dy, v_dz;
-
-        /* Load 2 sets of vectors from the particle cache. */
-        pix.v = vec_load(&ci_cache->x[ci_cache_idx]);
-        piy.v = vec_load(&ci_cache->y[ci_cache_idx]);
-        piz.v = vec_load(&ci_cache->z[ci_cache_idx]);
-        hi.v = vec_load(&ci_cache->h[ci_cache_idx]);
-        hig2.v = vec_mul(vec_mul(hi.v, hi.v), kernel_gamma2_vec.v);
-
-        /* Compute the pairwise distance. */
-        v_dx.v = vec_sub(pjx.v, pix.v);
-        v_dy.v = vec_sub(pjy.v, piy.v);
-        v_dz.v = vec_sub(pjz.v, piz.v);
-=======
         vector v_hig2;
         vector v_dx, v_dy, v_dz, v_r2;
 
@@ -1929,48 +1610,30 @@
         v_dx.v = vec_sub(v_pjx.v, v_pix.v);
         v_dy.v = vec_sub(v_pjy.v, v_piy.v);
         v_dz.v = vec_sub(v_pjz.v, v_piz.v);
->>>>>>> 07c6374c
 
         v_r2.v = vec_mul(v_dx.v, v_dx.v);
         v_r2.v = vec_fma(v_dy.v, v_dy.v, v_r2.v);
         v_r2.v = vec_fma(v_dz.v, v_dz.v, v_r2.v);
 
         mask_t v_doj_mask;
-<<<<<<< HEAD
-        int doj_mask;
 
         /* Form a mask from r2 < hig2 mask and r2 < hjg2 mask. */
         vector v_h2;
-        v_h2.v = vec_fmax(v_hjg2.v, hig2.v);
+        v_h2.v = vec_fmax(v_hjg2.v, v_hig2.v);
         vec_create_mask(v_doj_mask, vec_cmp_lt(v_r2.v, v_h2.v));
-
-        /* Form integer masks. */
-        doj_mask = vec_form_int_mask(v_doj_mask);
 
 #ifdef DEBUG_INTERACTIONS_SPH
         for (int bit_index = 0; bit_index < VEC_SIZE; bit_index++) {
-          if (doj_mask & (1 << bit_index)) {
-            pj->ids_ngbs_force[pj->num_ngb_force] = parts_i[sort_i[ci_cache_idx + first_pi_align + bit_index].i].id;
+          if (vec_is_mask_true(v_doj_mask) & (1 << bit_index)) {
+            pj->ids_ngbs_force[pj->num_ngb_force] = parts_i[sort_i[ci_cache_idx + first_pi + bit_index].i].id;
             ++pj->num_ngb_force;
           }
         }
 #endif
 
         /* If there are any interactions perform them. */
-        if (doj_mask) {
-          vector v_hi_inv;
-          v_hi_inv = vec_reciprocal(hi);
-=======
-
-        /* Form a mask from r2 < hig2 mask and r2 < hjg2 mask. */
-        vector v_h2;
-        v_h2.v = vec_fmax(v_hjg2.v, v_hig2.v);
-        vec_create_mask(v_doj_mask, vec_cmp_lt(v_r2.v, v_h2.v));
-
-        /* If there are any interactions perform them. */
         if (vec_is_mask_true(v_doj_mask)) {
           vector v_hi_inv = vec_reciprocal(v_hi);
->>>>>>> 07c6374c
 
           runner_iact_nonsym_1_vec_force(
               &v_r2, &v_dx, &v_dy, &v_dz, v_vjx, v_vjy, v_vjz, v_rhoj,
@@ -1980,21 +1643,6 @@
               &ci_cache->grad_h[ci_cache_idx], &ci_cache->pOrho2[ci_cache_idx],
               &ci_cache->balsara[ci_cache_idx],
               &ci_cache->soundspeed[ci_cache_idx], &ci_cache->m[ci_cache_idx],
-<<<<<<< HEAD
-              v_hj_inv, v_hi_inv, &a_hydro_xSum, &a_hydro_ySum, &a_hydro_zSum,
-              &h_dtSum, &v_sigSum, &entropy_dtSum, v_doj_mask);
-        }
-      } /* loop over the parts in ci. */
-
-      /* Perform horizontal adds on vector sums and store result in particle pj.
-       */
-      VEC_HADD(a_hydro_xSum, pj->a_hydro[0]);
-      VEC_HADD(a_hydro_ySum, pj->a_hydro[1]);
-      VEC_HADD(a_hydro_zSum, pj->a_hydro[2]);
-      VEC_HADD(h_dtSum, pj->force.h_dt);
-      VEC_HMAX(v_sigSum, pj->force.v_sig);
-      VEC_HADD(entropy_dtSum, pj->entropy_dt);
-=======
               v_hj_inv, v_hi_inv, &v_a_hydro_xSum, &v_a_hydro_ySum,
               &v_a_hydro_zSum, &v_h_dtSum, &v_sigSum, &v_entropy_dtSum,
               v_doj_mask);
@@ -2008,7 +1656,6 @@
       VEC_HADD(v_h_dtSum, pj->force.h_dt);
       VEC_HMAX(v_sigSum, pj->force.v_sig);
       VEC_HADD(v_entropy_dtSum, pj->entropy_dt);
->>>>>>> 07c6374c
 
     } /* loop over the parts in cj. */
 
