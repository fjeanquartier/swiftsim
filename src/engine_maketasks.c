--- conflicted
+++ resolved
@@ -273,11 +273,7 @@
       scheduler_addunlock(s, t_feed, ci->super->end_force);
 
       /* Ghost before you send */
-<<<<<<< HEAD
-      scheduler_addunlock(s, ci->super->stars.ghost_out, t_feed);
-=======
       scheduler_addunlock(s, ci->hydro.super->stars.ghost_out, t_feed);
->>>>>>> 15156fe4
     }
 
     if (hydro == NULL) {
@@ -483,11 +479,7 @@
                                c->mpi.tag, 0, c, NULL);
 
     /* Need to sort task before feedback loop */
-<<<<<<< HEAD
-    scheduler_addunlock(s, t_feed, c->super->stars.sorts_foreign);
-=======
     scheduler_addunlock(s, t_feed, c->hydro.super->stars.sorts_foreign);
->>>>>>> 15156fe4
   }
 
   c->mpi.hydro.recv_xv = t_xv;
@@ -628,12 +620,9 @@
   for (struct link *l = c->stars.feedback; l != NULL; l = l->next)
     scheduler_addunlock(s, l->t, t_ti);
 
-<<<<<<< HEAD
   for (struct link *l = c->stars.feedback; l != NULL; l = l->next)
     scheduler_addunlock(s, l->t, t_ti);
 
-=======
->>>>>>> 15156fe4
   /* Recurse? */
   if (c->split)
     for (int k = 0; k < 8; k++)
@@ -970,11 +959,7 @@
   struct scheduler *s = &e->sched;
 
   /* Are we in a super-cell ? */
-<<<<<<< HEAD
-  if (c->super == c) {
-=======
   if (c->hydro.super == c) {
->>>>>>> 15156fe4
     /* Foreign tasks only */
     if (c->nodeID != e->nodeID) {
       c->stars.sorts_foreign = scheduler_addtask(
@@ -996,19 +981,8 @@
       engine_add_stars_ghosts(e, c, c->stars.ghost_in, c->stars.ghost_out);
 
       /* Need to compute the gas density before moving to the feedback */
-<<<<<<< HEAD
-      struct task *hydro_ghost = NULL;
-      if (c->hydro.super)
-	hydro_ghost = c->hydro.super->hydro.ghost_out;
-
-      if (hydro_ghost) {
-	scheduler_addunlock(s, hydro_ghost,
-			    c->super->stars.ghost_out);
-      }
-=======
       scheduler_addunlock(s, c->hydro.super->hydro.ghost_out,
 			  c->hydro.super->stars.ghost_out);
->>>>>>> 15156fe4
     }
   } else { /* We are above the super-cell so need to go deeper */
 
@@ -1599,14 +1573,8 @@
                                                         struct task *feedback,
                                                         struct cell *c) {
   /* density loop --> ghost --> feedback loop*/
-<<<<<<< HEAD
-  scheduler_addunlock(sched, density, c->super->stars.ghost_in);
-  scheduler_addunlock(sched, c->super->stars.ghost_out, feedback);
-  scheduler_addunlock(sched, c->super->hydro.ghost_out, density);
-=======
   scheduler_addunlock(sched, density, c->hydro.super->stars.ghost_in);
   scheduler_addunlock(sched, c->hydro.super->stars.ghost_out, feedback);
->>>>>>> 15156fe4
 }
 
 /**
@@ -2075,11 +2043,7 @@
 
       if (t->ci->nodeID == engine_rank) {
         scheduler_addunlock(sched, t->ci->super->grav.drift, t);
-<<<<<<< HEAD
-        scheduler_addunlock(sched, t->ci->super->stars.sorts_local, t);
-=======
         scheduler_addunlock(sched, t->ci->hydro.super->stars.sorts_local, t);
->>>>>>> 15156fe4
       }
 
       if (t->ci->hydro.super != t->cj->hydro.super) {
@@ -2088,13 +2052,6 @@
         scheduler_addunlock(sched, t->cj->hydro.super->hydro.sorts, t);
       }
 
-<<<<<<< HEAD
-      if (t->ci->super != t->cj->super) {
-        if (t->cj->nodeID == engine_rank) {
-          scheduler_addunlock(sched, t->cj->super->grav.drift, t);
-          scheduler_addunlock(sched, t->cj->super->stars.sorts_local, t);
-        }
-=======
       if (t->cj->nodeID == engine_rank) {
 	if (t->ci->hydro.super != t->cj->hydro.super) {
           scheduler_addunlock(sched, t->cj->hydro.super->stars.sorts_local, t);
@@ -2102,7 +2059,6 @@
 	if (t->ci->super != t->cj->super) {
           scheduler_addunlock(sched, t->cj->super->grav.drift, t);
 	}
->>>>>>> 15156fe4
       }
 
       /* Start by constructing the task for the second stars loop */
@@ -2112,19 +2068,11 @@
 
       /* Add sort before feedback loop */
       if (t->ci->nodeID != engine_rank) {
-<<<<<<< HEAD
-        scheduler_addunlock(sched, t->ci->super->stars.sorts_foreign, t2);
-      }
-      if (t->ci->super != t->cj->super) {
-        if (t->cj->nodeID != engine_rank) {
-          scheduler_addunlock(sched, t->cj->super->stars.sorts_foreign, t2);
-=======
         scheduler_addunlock(sched, t->ci->hydro.super->stars.sorts_foreign, t2);
       }
       if (t->ci->hydro.super != t->cj->hydro.super) {
         if (t->cj->nodeID != engine_rank) {
           scheduler_addunlock(sched, t->cj->hydro.super->stars.sorts_foreign, t2);
->>>>>>> 15156fe4
         }
       }
 
@@ -2138,15 +2086,10 @@
         scheduler_addunlock(sched, t2, t->ci->super->end_force);
       }
       if (t->cj->nodeID == nodeID) {
-<<<<<<< HEAD
-        if (t->ci->super != t->cj->super) {
-          engine_make_stars_loops_dependencies(sched, t, t2, t->cj);
-=======
         if (t->ci->hydro.super != t->cj->hydro.super) {
           engine_make_stars_loops_dependencies(sched, t, t2, t->cj);
 	}
         if (t->ci->super != t->cj->super) {
->>>>>>> 15156fe4
           scheduler_addunlock(sched, t2, t->cj->super->end_force);
         }
       }
@@ -2161,11 +2104,7 @@
       scheduler_addunlock(sched, t->ci->hydro.super->hydro.drift, t);
       scheduler_addunlock(sched, t->ci->hydro.super->hydro.sorts, t);
       scheduler_addunlock(sched, t->ci->super->grav.drift, t);
-<<<<<<< HEAD
-      scheduler_addunlock(sched, t->ci->super->stars.sorts_local, t);
-=======
       scheduler_addunlock(sched, t->ci->hydro.super->stars.sorts_local, t);
->>>>>>> 15156fe4
 
       /* Start by constructing the task for the second stars loop */
       struct task *t2 = scheduler_addtask(sched, task_type_sub_self,
@@ -2194,11 +2133,7 @@
 
       if (t->cj->nodeID == engine_rank) {
         scheduler_addunlock(sched, t->cj->super->grav.drift, t);
-<<<<<<< HEAD
-        scheduler_addunlock(sched, t->cj->super->stars.sorts_local, t);
-=======
         scheduler_addunlock(sched, t->cj->hydro.super->stars.sorts_local, t);
->>>>>>> 15156fe4
       }
 
       if (t->ci->hydro.super != t->cj->hydro.super) {
@@ -2207,13 +2142,6 @@
         scheduler_addunlock(sched, t->ci->hydro.super->hydro.sorts, t);
       }
 
-<<<<<<< HEAD
-      if (t->ci->super != t->cj->super) {
-        if (t->ci->nodeID == engine_rank) {
-          scheduler_addunlock(sched, t->ci->super->grav.drift, t);
-          scheduler_addunlock(sched, t->ci->super->stars.sorts_local, t);
-        }
-=======
       if (t->ci->nodeID == engine_rank) {
 	if (t->ci->super != t->cj->super) {
           scheduler_addunlock(sched, t->ci->super->grav.drift, t);
@@ -2221,7 +2149,6 @@
 	if (t->ci->hydro.super != t->cj->hydro.super) {
           scheduler_addunlock(sched, t->ci->hydro.super->stars.sorts_local, t);
 	}
->>>>>>> 15156fe4
       }
 
       /* Start by constructing the task for the second stars loop */
@@ -2231,19 +2158,11 @@
 
       /* Add the sort before feedback */
       if (t->cj->nodeID != engine_rank) {
-<<<<<<< HEAD
-        scheduler_addunlock(sched, t->cj->super->stars.sorts_foreign, t2);
-      }
-      if (t->ci->super != t->cj->super) {
-        if (t->ci->nodeID != engine_rank) {
-          scheduler_addunlock(sched, t->ci->super->stars.sorts_foreign, t2);
-=======
         scheduler_addunlock(sched, t->cj->hydro.super->stars.sorts_foreign, t2);
       }
       if (t->ci->hydro.super != t->cj->hydro.super) {
         if (t->ci->nodeID != engine_rank) {
           scheduler_addunlock(sched, t->ci->hydro.super->stars.sorts_foreign, t2);
->>>>>>> 15156fe4
         }
       }
 
