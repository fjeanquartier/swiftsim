/*******************************************************************************
 * This file is part of SWIFT.
 * Copyright (c) 2018 Folkert Nobels (nobels@strw.leidenuniv.nl)
 *
 * This program is free software: you can redistribute it and/or modify
 * it under the terms of the GNU Lesser General Public License as published
 * by the Free Software Foundation, either version 3 of the License, or
 * (at your option) any later version.
 *
 * This program is distributed in the hope that it will be useful,
 * but WITHOUT ANY WARRANTY; without even the implied warranty of
 * MERCHANTABILITY or FITNESS FOR A PARTICULAR PURPOSE.  See the
 * GNU General Public License for more details.
 *
 * You should have received a copy of the GNU Lesser General Public License
 * along with this program.  If not, see <http://www.gnu.org/licenses/>.
 *
 *******************************************************************************/
#ifndef SWIFT_GEAR_STAR_FORMATION_H
#define SWIFT_GEAR_STAR_FORMATION_H

/* Local includes */
#include "cosmology.h"
#include "entropy_floor.h"
#include "error.h"
#include "hydro_properties.h"
#include "parser.h"
#include "part.h"
#include "physical_constants.h"
#include "units.h"
#include "star_formation_struct.h"
#include "random.h"
#include "cooling.h"
#include "engine.h"
#define PI 3.14159265358979323846


/**
 * @brief Compute the temperature of a #part based on the cooling function.
 *
 * @param phys_const #phys_const data structure.
 * @param hydro_props The properties of the hydro scheme.
 * @param us The internal system of units.
 * @param cosmo #cosmology data structure.
 * @param cooling #cooling_function_data struct.
 * @param p #part data.
 * @param xp Pointer to the #xpart data.
 */
INLINE static float get_temperature(
    const struct phys_const* restrict phys_const,
    const struct hydro_props* restrict hydro_props,
    const struct unit_system* restrict us,
    const struct cosmology* restrict cosmo,
    const struct cooling_function_data* restrict cooling,
    const struct part* restrict p, const struct xpart* restrict xp) {

  /* Physical constants */
  const double m_H = phys_const->const_proton_mass; //d
  const double k_B = phys_const->const_boltzmann_k; //d

  /* Gas properties */
  const double T_transition = hydro_props->hydrogen_ionization_temperature; //d
  const double mu_neutral = hydro_props->mu_neutral; //d
  const double mu_ionised = hydro_props->mu_ionised; //d

  /* Particle temperature */
  const double u = hydro_get_physical_internal_energy(p, xp, cosmo); //d

  /* Temperature over mean molecular weight */
  const double T_over_mu = hydro_gamma_minus_one * u * m_H / k_B; //d

  /* Are we above or below the HII -> HI transition? */
  if (T_over_mu > (T_transition + 1.) / mu_ionised)
    return T_over_mu * mu_ionised;
  else if (T_over_mu < (T_transition - 1.) / mu_neutral)
    return T_over_mu * mu_neutral;
  else
    return T_transition;
}
/**
 * @brief Calculate if the gas has the potential of becoming
 * a star.
 *
 * @param starform the star formation law properties to use.
 * @param p the gas particles.
 * @param xp the additional properties of the gas particles.
 * @param phys_const the physical constants in internal units.
 * @param cosmo the cosmological parameters and properties.
 * @param hydro_props The properties of the hydro scheme.
 * @param us The internal system of units.
 * @param cooling The cooling data struct.
 *
 */
INLINE static int star_formation_is_star_forming(  //eneleve le const sur xp REMIS
    struct part* restrict p, struct xpart* restrict xp,
    const struct star_formation* starform, const struct phys_const* phys_const,
    const struct cosmology* cosmo,
    const struct hydro_props* restrict hydro_props,
    const struct unit_system* restrict us,
    const struct cooling_function_data* restrict cooling,
    const struct entropy_floor_properties* restrict entropy_floor) 
    { 
		const double G = phys_const->const_newton_G; 
		const double kb = phys_const->const_boltzmann_k; 
		const double mH = phys_const->const_proton_mass;
		float sigma=0.f;
		/*!we first check if we are supposed to include turbulence estimation
		 * otherewise we keep 0*/
		if(starform->with_sigma>0)
		{
			sigma=p->starform_data.sigma;
		}
		p->starform_data.sigma=0;
		/*!compute the temperature and store it*/
		double const T=get_temperature(phys_const,hydro_props,us,cosmo,cooling,p,xp);
		xp->sf_data.temperature=T;
		/*!other useful values*/
		const int N=starform->Njeans;
		const double h=p->h;
		const double mu=hydro_props->mu_neutral;
		const double T0=starform->Max_temperature; 
		const double physical_density = hydro_get_physical_density(p, cosmo);
		/*!we compute the minimal density for star formation (see Revaz & Jablonka, 2018 eq (3))*/
		const double rho_sfr=PI*(hydro_gamma*kb*T/mu/mH+sigma*sigma)/h/h/4./G/pow(N,2./3.);
		/*!temperature criterion for star formation eligibility*/
		//message("T %e",hydro_gamma*kb*T/mu/mH);
		//message("sigma %e",pow(sigma,2));
		if(T>T0)
		{
			//message("trop chaud");
			xp->sf_data.proba=0.f; 
			return 0;
		}
		/*! density criterion*/
		else
		{
			if(physical_density>rho_sfr)
			{
				return 1;
			}
			else
			{
				//message("pas assez dense");
				xp->sf_data.proba=0.f; 
				return 0;
			}
		}

		//message("**************************333");
		//message("temperfature %e",T);
		//message("t0 %e",T0);
		//message("densite %e",physical_density);
		//message("rhosfr %e",rho_sfr);
		//message("kb %e",kb);
		//message("mh %e",mH);
		//message("h %e",h);
		//message("G %e",G);
		//message("mu AAAA  %e",mu);
}

/**
 * @brief Compute the star-formation rate of a given particle and store
 * it into the #xpart.
 *
 * @param p #part.
 * @param xp the #xpart.
 * @param starform the star formation law properties to use
 * @param phys_const the physical constants in internal units.
 * @param cosmo the cosmological parameters and properties.
 * @param dt_star The time-step of this particle.
 */
INLINE static void star_formation_compute_SFR(
    const struct part* restrict p, struct xpart* restrict xp,
    const struct star_formation* starform, const struct phys_const* phys_const,
    const struct cosmology* cosmo, const double dt_star) 
    {
		if (dt_star == 0.) {
			xp->sf_data.SFR = 0.;
		}
		else
		{
		const double G = phys_const->const_newton_G; //d
		const double c_star=starform->star_formation_rate; //d
		const double physical_density = hydro_get_physical_density(p, cosmo); //d
		if(physical_density!=0)
		{
			/*!we compute the star formation rate and store it (see Revaz & Jablonka, 2012, eq. (5))*/
			xp->sf_data.SFR=c_star*physical_density*sqrt(physical_density*32.f*G)/sqrt(3*PI);
		}
		else
		{
			xp->sf_data.SFR=0.;
		}
		//xp->sf_data.proba=1.- exp(xp->sf_data.SFR * dt_star * (-1.)/physical_density);
		//if(xp->sf_data.SFR>1)
		//{
			//message("ATTENTION, SFR > 1 &&&&&&&&&&&&&&&&&&&&&&&&&&&&&&&&&&&&&&&&&&&&&&&&&&&&&&&&&&&&&&&&&&&&&&&&");
			//message("densite %e",physical_density);
		//}
		//xp->sf_data.SFR=xp->sf_data.SFR*hydro_get_mass(p) /dt_star; //pour des questions d'unites

	}
	return;
	}

/**
 * @brief Decides whether a particle should be converted into a
 * star or not.
 *
 * @param p The #part.
 * @param xp The #xpart.
 * @param starform The properties of the star formation model.
 * @param e The #engine (for random numbers).
 * @param dt_star The time-step of this particle
 * @return 1 if a conversion should be done, 0 otherwise.
 */ 
INLINE static int star_formation_should_convert_to_star(
    const struct part* p, struct xpart* xp,
    const struct star_formation* starform, const struct engine* e,
    const double dt_star) {
	/*! Calculate the propability of forming a star */
	const double prob = 1.- exp(xp->sf_data.SFR * dt_star * (-1.) / hydro_get_physical_density(p,e->cosmology));
	/*!we store a value computed with fixed dt to do things outside swift*/
	xp->sf_data.proba=1.- exp(xp->sf_data.SFR * (e->dt_max) * (-1.) / hydro_get_physical_density(p,e->cosmology));
	//if(p->id==(long long int)3003)
	//{
	//	message("proba %e",	xp->sf_data.proba);
	//	message("densite %e",hydro_get_physical_density(p,e->cosmology));
	//}
	
	/*! Get a unique random number between 0 and 1 for star formation */
	const double random_number =
    random_unit_interval(p->id, e->ti_current, random_number_star_formation); 
    if(random_number>prob) 
	{
		return 0;
	}
	else
	{
		return 1;
	}
}

/**
 * @brief Update the SF properties of a particle that is not star forming.
 *
 * @param p The #part.
 * @param xp The #xpart.
 * @param e The #engine.
 * @param starform The properties of the star formation model.
 * @param with_cosmology Are we running with cosmology switched on?
 */
INLINE static void star_formation_update_part_not_SFR(
    struct part* p, struct xpart* xp, const struct engine* e,
    const struct star_formation* starform, const int with_cosmology) {
  /*! Check if it is the first time steps after star formation */
  if (xp->sf_data.SFR > 0.) {

    /*! Record the current time as an indicator of when this particle was last
       star-forming. */
    if (with_cosmology) {
      xp->sf_data.SFR = -(e->cosmology->a);
    } else {
      xp->sf_data.SFR = -(e->time);
    }
  }
}

/**
 * @brief Copies the properties of the gas particle over to the
 * star particle.
 *
 * @param e The #engine
 * @param p the gas particles.
 * @param xp the additional properties of the gas particles.
 * @param sp the new created star particle with its properties.
 * @param starform the star formation law properties to use.
 * @param phys_const the physical constants in internal units.
 * @param cosmo the cosmological parameters and properties.
 * @param with_cosmology if we run with cosmology.
 */
INLINE static void star_formation_copy_properties(
    const struct part* p, const struct xpart* xp, struct spart* sp,
    const struct engine* e, const struct star_formation* starform,
<<<<<<< HEAD
    const struct cosmology* cosmo, const int with_cosmology) {
	
  /* Store the current mass */
  sp->mass = hydro_get_mass(p);

  /* Store the current mass as the initial mass */
  sp->mass_init = hydro_get_mass(p);

  /* Store either the birth_scale_factor or birth_time depending  */
  if (with_cosmology) {
    sp->birth_scale_factor = cosmo->a;
  } else {
    sp->birth_time = e->time;
  }

  /* Store the chemistry struct in the star particle */
  sp->chemistry_data = p->chemistry_data;

  /* Store the tracers data */
  sp->tracers_data = xp->tracers_data;

  /* Store the birth density in the star particle */
  sp->birth_density = hydro_get_physical_density(p, cosmo);
  /* Store the birth temperature*/
  sp->birth_temperature = get_temperature(starform->phys_const,starform->hydro_props,starform->us,cosmo,e->cooling_func,p,xp);

}
=======
    const struct cosmology* cosmo, const int with_cosmology,
    const struct phys_const* phys_const,
    const struct hydro_props* restrict hydro_props,
    const struct unit_system* restrict us,
    const struct cooling_function_data* restrict cooling) {}
>>>>>>> 24a7e517

/**
 * @brief initialization of the star formation law
 *
 * @param parameter_file The parsed parameter file
 * @param phys_const Physical constants in internal units
 * @param us The current internal system of units
 * @param starform the star formation law properties to initialize
 *
 */
INLINE static void starformation_init_backend(
    struct swift_params* parameter_file, const struct phys_const* phys_const,
    const struct unit_system* us, const struct hydro_props* hydro_props,
    struct star_formation* starform) {
		//noms des parametres a changer peut-etre plus tard.
		starform->Njeans = parser_get_param_int(
      parameter_file, "GEARStarFormation:jeans_number");
      starform->star_formation_rate = parser_get_param_double(
      parameter_file, "GEARStarFormation:star_formation_efficiency");
      starform->Max_temperature=parser_get_param_double(parameter_file, "GEARStarFormation:Max_temperature")*units_cgs_conversion_factor(us, UNIT_CONV_TEMPERATURE);;
      starform->hydro_props=hydro_props;
      starform->us=us;
      starform->phys_const=phys_const;
      starform->with_sigma = parser_get_param_int(
      parameter_file, "GEARStarFormation:with_turbulence_estimation");
      
		}

/**
 * @brief Prints the used parameters of the star formation law
 *
 * @param starform the star formation law properties.
 */
INLINE static void starformation_print_backend(
    const struct star_formation* starform) {

  message("Star formation law is 'GEAR'");
}

/**
 * @brief Finishes the density calculation.
 *
 * @param p The particle to act upon
 * @param cd The global star_formation information.
 * @param cosmo The current cosmological model.
 */
__attribute__((always_inline)) INLINE static void star_formation_end_density(
    struct part* restrict p, const struct star_formation* cd,
    const struct cosmology* cosmo) {
		/*!if(p->id==(long long int)1)
		{
			message("Fin du calcul de sigma %e",p->starform_data.sigma);
			message("voisins %d",p->starform_data.voisins);}*/
		p->starform_data.sigma=p->starform_data.sigma/hydro_get_physical_density(p,cosmo);
		}

/**
 * @brief Sets all particle fields to sensible values when the #part has 0 ngbs.
 *
 * @param p The particle to act upon
 * @param xp The extended particle data to act upon
 * @param cd #star_formation containing star_formation informations.
 * @param cosmo The current cosmological model.
 */
__attribute__((always_inline)) INLINE static void
star_formation_part_has_no_neighbours(struct part* restrict p,
                                      struct xpart* restrict xp,
                                      const struct star_formation* cd,
                                      const struct cosmology* cosmo) {
	/*!if part has 0 neighbours, the estimation of turbulence is 0*/
		p->starform_data.sigma=0.f;
		p->starform_data.voisins=0;
										 
										  }

/**
 * @brief Sets the star_formation properties of the (x-)particles to a valid
 * start state.
 * @param phys_const The physical constant in internal units.
 * @param us The unit system.
 * @param cosmo The current cosmological model.
 * @param data The global star_formation information used for this run.
 * @param p Pointer to the particle data.
 * @param xp Pointer to the extended particle data.
 */
__attribute__((always_inline)) INLINE static void
star_formation_first_init_part(const struct phys_const* restrict phys_const,
                               const struct unit_system* restrict us,
                               const struct cosmology* restrict cosmo,
                               const struct star_formation* data,
                               const struct part* restrict p,
                               struct xpart* restrict xp) {
								   }

/**
 * @brief Sets the star_formation properties of the (x-)particles to a valid
 * start state.
 *
 * @param p Pointer to the particle data.
 * @param data The global star_formation information.
 */
__attribute__((always_inline)) INLINE static void star_formation_init_part(
    struct part* restrict p, const struct star_formation* data) {
		//message("Init");
		 p->starform_data.sigma=0.f;
		 p->starform_data.voisins=0;
		}

#endif /* SWIFT_GEAR_STAR_FORMATION_H */<|MERGE_RESOLUTION|>--- conflicted
+++ resolved
@@ -32,7 +32,6 @@
 #include "random.h"
 #include "cooling.h"
 #include "engine.h"
-#define PI 3.14159265358979323846
 
 
 /**
@@ -55,19 +54,19 @@
     const struct part* restrict p, const struct xpart* restrict xp) {
 
   /* Physical constants */
-  const double m_H = phys_const->const_proton_mass; //d
-  const double k_B = phys_const->const_boltzmann_k; //d
+  const double m_H = phys_const->const_proton_mass;
+  const double k_B = phys_const->const_boltzmann_k;
 
   /* Gas properties */
-  const double T_transition = hydro_props->hydrogen_ionization_temperature; //d
-  const double mu_neutral = hydro_props->mu_neutral; //d
-  const double mu_ionised = hydro_props->mu_ionised; //d
+  const double T_transition = hydro_props->hydrogen_ionization_temperature;
+  const double mu_neutral = hydro_props->mu_neutral;
+  const double mu_ionised = hydro_props->mu_ionised;
 
   /* Particle temperature */
-  const double u = hydro_get_physical_internal_energy(p, xp, cosmo); //d
+  const double u = hydro_get_physical_internal_energy(p, xp, cosmo); 
 
   /* Temperature over mean molecular weight */
-  const double T_over_mu = hydro_gamma_minus_one * u * m_H / k_B; //d
+  const double T_over_mu = hydro_gamma_minus_one * u * m_H / k_B;
 
   /* Are we above or below the HII -> HI transition? */
   if (T_over_mu > (T_transition + 1.) / mu_ionised)
@@ -91,7 +90,7 @@
  * @param cooling The cooling data struct.
  *
  */
-INLINE static int star_formation_is_star_forming(  //eneleve le const sur xp REMIS
+INLINE static int star_formation_is_star_forming( 
     struct part* restrict p, struct xpart* restrict xp,
     const struct star_formation* starform, const struct phys_const* phys_const,
     const struct cosmology* cosmo,
@@ -109,8 +108,8 @@
 		if(starform->with_sigma>0)
 		{
 			sigma=p->starform_data.sigma;
-		}
-		p->starform_data.sigma=0;
+			/*!Note : this variable sigma is in fact sigma² [velocity²]*/
+		}
 		/*!compute the temperature and store it*/
 		double const T=get_temperature(phys_const,hydro_props,us,cosmo,cooling,p,xp);
 		xp->sf_data.temperature=T;
@@ -120,14 +119,13 @@
 		const double mu=hydro_props->mu_neutral;
 		const double T0=starform->Max_temperature; 
 		const double physical_density = hydro_get_physical_density(p, cosmo);
+		xp->sf_data.density=physical_density;
+
 		/*!we compute the minimal density for star formation (see Revaz & Jablonka, 2018 eq (3))*/
-		const double rho_sfr=PI*(hydro_gamma*kb*T/mu/mH+sigma*sigma)/h/h/4./G/pow(N,2./3.);
+		const double rho_sfr=M_PI*(hydro_gamma*kb*T/mu/mH+sigma)/h/h/4./G/pow(N,2./3.);
 		/*!temperature criterion for star formation eligibility*/
-		//message("T %e",hydro_gamma*kb*T/mu/mH);
-		//message("sigma %e",pow(sigma,2));
 		if(T>T0)
 		{
-			//message("trop chaud");
 			xp->sf_data.proba=0.f; 
 			return 0;
 		}
@@ -140,22 +138,10 @@
 			}
 			else
 			{
-				//message("pas assez dense");
 				xp->sf_data.proba=0.f; 
 				return 0;
 			}
 		}
-
-		//message("**************************333");
-		//message("temperfature %e",T);
-		//message("t0 %e",T0);
-		//message("densite %e",physical_density);
-		//message("rhosfr %e",rho_sfr);
-		//message("kb %e",kb);
-		//message("mh %e",mH);
-		//message("h %e",h);
-		//message("G %e",G);
-		//message("mu AAAA  %e",mu);
 }
 
 /**
@@ -170,7 +156,7 @@
  * @param dt_star The time-step of this particle.
  */
 INLINE static void star_formation_compute_SFR(
-    const struct part* restrict p, struct xpart* restrict xp,
+    struct part* restrict p, struct xpart* restrict xp,
     const struct star_formation* starform, const struct phys_const* phys_const,
     const struct cosmology* cosmo, const double dt_star) 
     {
@@ -179,26 +165,19 @@
 		}
 		else
 		{
-		const double G = phys_const->const_newton_G; //d
-		const double c_star=starform->star_formation_rate; //d
-		const double physical_density = hydro_get_physical_density(p, cosmo); //d
+		const double G = phys_const->const_newton_G;
+		const double c_star=starform->star_formation_rate; 
+		const double physical_density = hydro_get_physical_density(p, cosmo); 
 		if(physical_density!=0)
 		{
 			/*!we compute the star formation rate and store it (see Revaz & Jablonka, 2012, eq. (5))*/
-			xp->sf_data.SFR=c_star*physical_density*sqrt(physical_density*32.f*G)/sqrt(3*PI);
+			/*! units are mass/time/distance³ */
+			xp->sf_data.SFR=c_star*physical_density*sqrt(physical_density*32.f*G)/sqrt(3*M_PI);
 		}
 		else
 		{
 			xp->sf_data.SFR=0.;
 		}
-		//xp->sf_data.proba=1.- exp(xp->sf_data.SFR * dt_star * (-1.)/physical_density);
-		//if(xp->sf_data.SFR>1)
-		//{
-			//message("ATTENTION, SFR > 1 &&&&&&&&&&&&&&&&&&&&&&&&&&&&&&&&&&&&&&&&&&&&&&&&&&&&&&&&&&&&&&&&&&&&&&&&");
-			//message("densite %e",physical_density);
-		//}
-		//xp->sf_data.SFR=xp->sf_data.SFR*hydro_get_mass(p) /dt_star; //pour des questions d'unites
-
 	}
 	return;
 	}
@@ -215,19 +194,13 @@
  * @return 1 if a conversion should be done, 0 otherwise.
  */ 
 INLINE static int star_formation_should_convert_to_star(
-    const struct part* p, struct xpart* xp,
+    struct part* p, struct xpart* xp,
     const struct star_formation* starform, const struct engine* e,
     const double dt_star) {
 	/*! Calculate the propability of forming a star */
 	const double prob = 1.- exp(xp->sf_data.SFR * dt_star * (-1.) / hydro_get_physical_density(p,e->cosmology));
 	/*!we store a value computed with fixed dt to do things outside swift*/
 	xp->sf_data.proba=1.- exp(xp->sf_data.SFR * (e->dt_max) * (-1.) / hydro_get_physical_density(p,e->cosmology));
-	//if(p->id==(long long int)3003)
-	//{
-	//	message("proba %e",	xp->sf_data.proba);
-	//	message("densite %e",hydro_get_physical_density(p,e->cosmology));
-	//}
-	
 	/*! Get a unique random number between 0 and 1 for star formation */
 	const double random_number =
     random_unit_interval(p->id, e->ti_current, random_number_star_formation); 
@@ -282,41 +255,36 @@
 INLINE static void star_formation_copy_properties(
     const struct part* p, const struct xpart* xp, struct spart* sp,
     const struct engine* e, const struct star_formation* starform,
-<<<<<<< HEAD
-    const struct cosmology* cosmo, const int with_cosmology) {
+    const struct cosmology* cosmo, const int with_cosmology,
+    const struct phys_const* phys_const,
+    const struct hydro_props* restrict hydro_props,
+    const struct unit_system* restrict us,
+    const struct cooling_function_data* restrict cooling) {
 	
-  /* Store the current mass */
+  /*! Store the current mass */
   sp->mass = hydro_get_mass(p);
 
-  /* Store the current mass as the initial mass */
+  /*! Store the current mass as the initial mass */
   sp->mass_init = hydro_get_mass(p);
 
-  /* Store either the birth_scale_factor or birth_time depending  */
+  /*! Store either the birth_scale_factor or birth_time depending  */
   if (with_cosmology) {
     sp->birth_scale_factor = cosmo->a;
   } else {
     sp->birth_time = e->time;
   }
-
-  /* Store the chemistry struct in the star particle */
+  /*! Store the chemistry struct in the star particle */
   sp->chemistry_data = p->chemistry_data;
 
-  /* Store the tracers data */
+  /*! Store the tracers data */
   sp->tracers_data = xp->tracers_data;
 
-  /* Store the birth density in the star particle */
+  /*! Store the birth density in the star particle */
   sp->birth_density = hydro_get_physical_density(p, cosmo);
-  /* Store the birth temperature*/
+  /*! Store the birth temperature*/
   sp->birth_temperature = get_temperature(starform->phys_const,starform->hydro_props,starform->us,cosmo,e->cooling_func,p,xp);
 
 }
-=======
-    const struct cosmology* cosmo, const int with_cosmology,
-    const struct phys_const* phys_const,
-    const struct hydro_props* restrict hydro_props,
-    const struct unit_system* restrict us,
-    const struct cooling_function_data* restrict cooling) {}
->>>>>>> 24a7e517
 
 /**
  * @brief initialization of the star formation law
@@ -331,18 +299,20 @@
     struct swift_params* parameter_file, const struct phys_const* phys_const,
     const struct unit_system* us, const struct hydro_props* hydro_props,
     struct star_formation* starform) {
-		//noms des parametres a changer peut-etre plus tard.
+		/*!Jeans Number used in starformation elligibility criterion*/
 		starform->Njeans = parser_get_param_int(
       parameter_file, "GEARStarFormation:jeans_number");
+      /*! starformation efficiency (used in SFR calculation)*/
       starform->star_formation_rate = parser_get_param_double(
       parameter_file, "GEARStarFormation:star_formation_efficiency");
+      /*!wheter we take into account local turbulence */
+      starform->with_sigma = parser_get_param_int(
+      parameter_file, "GEARStarFormation:with_turbulence_estimation");
+      /*!maximum temperature for starformation*/
       starform->Max_temperature=parser_get_param_double(parameter_file, "GEARStarFormation:Max_temperature")*units_cgs_conversion_factor(us, UNIT_CONV_TEMPERATURE);;
       starform->hydro_props=hydro_props;
       starform->us=us;
       starform->phys_const=phys_const;
-      starform->with_sigma = parser_get_param_int(
-      parameter_file, "GEARStarFormation:with_turbulence_estimation");
-      
 		}
 
 /**
@@ -352,7 +322,6 @@
  */
 INLINE static void starformation_print_backend(
     const struct star_formation* starform) {
-
   message("Star formation law is 'GEAR'");
 }
 
@@ -364,15 +333,13 @@
  * @param cosmo The current cosmological model.
  */
 __attribute__((always_inline)) INLINE static void star_formation_end_density(
-    struct part* restrict p, const struct star_formation* cd,
+    struct part* restrict p, struct xpart* restrict xp, const struct star_formation* cd,
     const struct cosmology* cosmo) {
-		/*!if(p->id==(long long int)1)
-		{
-			message("Fin du calcul de sigma %e",p->starform_data.sigma);
-			message("voisins %d",p->starform_data.voisins);}*/
-		p->starform_data.sigma=p->starform_data.sigma/hydro_get_physical_density(p,cosmo);
-		}
-
+		/*!to finish the turbulence estimation we devide by the density*/
+		p->starform_data.sigma/=hydro_get_physical_density(p,cosmo);
+		/*!we store the value for use outside the code (sqrt for unity reason)*/
+		p->starform_data.sigma_save=sqrt(p->starform_data.sigma);
+}
 /**
  * @brief Sets all particle fields to sensible values when the #part has 0 ngbs.
  *
@@ -388,7 +355,6 @@
                                       const struct cosmology* cosmo) {
 	/*!if part has 0 neighbours, the estimation of turbulence is 0*/
 		p->starform_data.sigma=0.f;
-		p->starform_data.voisins=0;
 										 
 										  }
 
@@ -407,8 +373,11 @@
                                const struct unit_system* restrict us,
                                const struct cosmology* restrict cosmo,
                                const struct star_formation* data,
-                               const struct part* restrict p,
+                               struct part* restrict p,
                                struct xpart* restrict xp) {
+								   
+	p->starform_data.sigma=0.f;
+
 								   }
 
 /**
@@ -419,10 +388,9 @@
  * @param data The global star_formation information.
  */
 __attribute__((always_inline)) INLINE static void star_formation_init_part(
-    struct part* restrict p, const struct star_formation* data) {
-		//message("Init");
+    struct part* restrict p, struct xpart* restrict xp, const struct star_formation* data) {
 		 p->starform_data.sigma=0.f;
-		 p->starform_data.voisins=0;
+		
 		}
 
 #endif /* SWIFT_GEAR_STAR_FORMATION_H */