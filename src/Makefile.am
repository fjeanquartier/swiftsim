# This file is part of SWIFT.
# Copyright (c) 2012 Pedro Gonnet (pedro.gonnet@durham.ac.uk),
#                    Matthieu Schaller (matthieu.schaller@durham.ac.uk).
#
# This program is free software: you can redistribute it and/or modify
# it under the terms of the GNU General Public License as published by
# the Free Software Foundation, either version 3 of the License, or
# (at your option) any later version.
#
# This program is distributed in the hope that it will be useful,
# but WITHOUT ANY WARRANTY; without even the implied warranty of
# MERCHANTABILITY or FITNESS FOR A PARTICULAR PURPOSE.  See the
# GNU General Public License for more details.
#
# You should have received a copy of the GNU General Public License
# along with this program.  If not, see <http://www.gnu.org/licenses/>.

# Add the non-standard paths to the included library headers
AM_CFLAGS = $(HDF5_CPPFLAGS) $(GSL_INCS) $(FFTW_INCS) $(NUMA_INCS) $(GRACKLE_INCS)

# Assign a "safe" version number
AM_LDFLAGS = $(HDF5_LDFLAGS) $(FFTW_LIBS) -version-info 0:0:0

# The git command, if available.
GIT_CMD = @GIT_CMD@

# Additional dependencies for shared libraries.
EXTRA_LIBS = $(HDF5_LIBS) $(FFTW_LIBS) $(NUMA_LIBS) $(PROFILER_LIBS) $(TCMALLOC_LIBS) $(JEMALLOC_LIBS) $(TBBMALLOC_LIBS) $(GRACKLE_LIBS) $(GSL_LIBS)

# MPI libraries.
MPI_LIBS = $(PARMETIS_LIBS) $(METIS_LIBS) $(MPI_THREAD_LIBS)
MPI_FLAGS = -DWITH_MPI $(PARMETIS_INCS) $(METIS_INCS)

# Build the libswiftsim library
lib_LTLIBRARIES = libswiftsim.la
# Build a MPI-enabled version too?
if HAVEMPI
lib_LTLIBRARIES += libswiftsim_mpi.la
endif

# List required headers
include_HEADERS = space.h runner.h queue.h task.h lock.h cell.h part.h const.h \
    engine.h swift.h serial_io.h timers.h debug.h scheduler.h proxy.h parallel_io.h \
    common_io.h single_io.h multipole.h map.h tools.h partition.h partition_fixed_costs.h \
    clocks.h parser.h physical_constants.h physical_constants_cgs.h potential.h version.h \
    hydro_properties.h riemann.h threadpool.h cooling_io.h cooling.h cooling_struct.h \
    statistics.h memswap.h cache.h runner_doiact_vec.h profiler.h entropy_floor.h \
    dump.h logger.h active.h timeline.h xmf.h gravity_properties.h gravity_derivatives.h \
    gravity_softened_derivatives.h vector_power.h collectgroup.h hydro_space.h sort_part.h \
    chemistry.h chemistry_io.h chemistry_struct.h cosmology.h restart.h space_getsid.h utilities.h \
    mesh_gravity.h cbrt.h exp10.h velociraptor_interface.h swift_velociraptor_part.h outputlist.h \
    logger_io.h tracers_io.h tracers.h tracers_struct.h star_formation_io.h \
    star_formation_struct.h star_formation.h star_formation_iact.h \
<<<<<<< HEAD
    velociraptor_struct.h velociraptor_io.h random.h memuse.h black_holes.h black_holes_io.h \
    feedback.h feedback_struct.h feedback_properties.h
=======
    star_formation_logger.h star_formation_logger_struct.h \
    velociraptor_struct.h velociraptor_io.h random.h memuse.h black_holes.h black_holes_io.h
>>>>>>> 93942b98

# source files for EAGLE cooling
EAGLE_COOLING_SOURCES =
if HAVEEAGLECOOLING
EAGLE_COOLING_SOURCES += cooling/EAGLE/cooling.c cooling/EAGLE/cooling_tables.c
endif

# source files for EAGLE feedback
EAGLE_FEEDBACK_SOURCES =
if HAVEEAGLEFEEDBACK
EAGLE_FEEDBACK_SOURCES += feedback/EAGLE/feedback.c
endif

# Common source files
AM_SOURCES = space.c runner.c queue.c task.c cell.c engine.c engine_maketasks.c \
    engine_marktasks.c engine_drift.c serial_io.c timers.c debug.c scheduler.c \
    proxy.c parallel_io.c units.c common_io.c single_io.c multipole.c version.c map.c \
    kernel_hydro.c tools.c part.c partition.c clocks.c parser.c \
    physical_constants.c potential.c hydro_properties.c \
    threadpool.c cooling.c star_formation.c \
    statistics.c runner_doiact_vec.c profiler.c dump.c logger.c \
    part_type.c xmf.c gravity_properties.c gravity.c \
    collectgroup.c hydro_space.c equation_of_state.c \
    chemistry.c cosmology.c restart.c mesh_gravity.c velociraptor_interface.c \
    outputlist.c velociraptor_dummy.c logger_io.c memuse.c \
    $(EAGLE_COOLING_SOURCES) $(EAGLE_FEEDBACK_SOURCES)

# Include files for distribution, not installation.
nobase_noinst_HEADERS = align.h approx_math.h atomic.h barrier.h cycle.h error.h inline.h kernel_hydro.h kernel_gravity.h \
		 gravity_iact.h kernel_long_gravity.h vector.h cache.h runner_doiact.h runner_doiact_vec.h runner_doiact_grav.h  \
                 runner_doiact_nosort.h runner_doiact_stars.h units.h intrinsics.h minmax.h kick.h timestep.h drift.h \
		 adiabatic_index.h io_properties.h dimension.h part_type.h periodic.h memswap.h dump.h logger.h sign.h \
		 logger_io.h timestep_limiter.h \
		 gravity.h gravity_io.h gravity_cache.h \
		 gravity/Default/gravity.h gravity/Default/gravity_iact.h gravity/Default/gravity_io.h \
		 gravity/Default/gravity_debug.h gravity/Default/gravity_part.h  \
		 gravity/Potential/gravity.h gravity/Potential/gravity_iact.h gravity/Potential/gravity_io.h \
		 gravity/Potential/gravity_debug.h gravity/Potential/gravity_part.h  \
		 equation_of_state.h \
		 equation_of_state/ideal_gas/equation_of_state.h equation_of_state/isothermal/equation_of_state.h \
	 	 hydro.h hydro_io.h \
		 hydro/Minimal/hydro.h hydro/Minimal/hydro_iact.h hydro/Minimal/hydro_io.h \
                 hydro/Minimal/hydro_debug.h hydro/Minimal/hydro_part.h \
		 hydro/Default/hydro.h hydro/Default/hydro_iact.h hydro/Default/hydro_io.h \
                 hydro/Default/hydro_debug.h hydro/Default/hydro_part.h \
		 hydro/Gadget2/hydro.h hydro/Gadget2/hydro_iact.h hydro/Gadget2/hydro_io.h \
                 hydro/Gadget2/hydro_debug.h hydro/Gadget2/hydro_part.h \
		 hydro/PressureEntropy/hydro.h hydro/PressureEntropy/hydro_iact.h hydro/PressureEntropy/hydro_io.h \
                 hydro/PressureEntropy/hydro_debug.h hydro/PressureEntropy/hydro_part.h \
		 hydro/GizmoMFV/hydro.h hydro/GizmoMFV/hydro_iact.h \
                 hydro/GizmoMFV/hydro_io.h hydro/GizmoMFV/hydro_debug.h \
                 hydro/GizmoMFV/hydro_part.h \
                 hydro/GizmoMFV/hydro_gradients_gizmo.h \
                 hydro/GizmoMFV/hydro_gradients.h \
                 hydro/GizmoMFV/hydro_gradients_sph.h \
                 hydro/GizmoMFV/hydro_slope_limiters_cell.h \
                 hydro/GizmoMFV/hydro_slope_limiters_face.h \
                 hydro/GizmoMFV/hydro_slope_limiters.h \
                 hydro/GizmoMFV/hydro_unphysical.h \
                 hydro/GizmoMFV/hydro_velocities.h \
		 hydro/GizmoMFM/hydro.h hydro/GizmoMFM/hydro_iact.h \
                 hydro/GizmoMFM/hydro_io.h hydro/GizmoMFM/hydro_debug.h \
                 hydro/GizmoMFM/hydro_part.h \
                 hydro/GizmoMFM/hydro_gradients_gizmo.h \
                 hydro/GizmoMFM/hydro_gradients.h \
                 hydro/GizmoMFM/hydro_gradients_sph.h \
                 hydro/GizmoMFM/hydro_slope_limiters_cell.h \
                 hydro/GizmoMFM/hydro_slope_limiters_face.h \
                 hydro/GizmoMFM/hydro_slope_limiters.h \
                 hydro/GizmoMFM/hydro_unphysical.h \
                 hydro/Shadowswift/hydro_debug.h \
                 hydro/Shadowswift/hydro_gradients.h hydro/Shadowswift/hydro.h \
                 hydro/Shadowswift/hydro_iact.h \
                 hydro/Shadowswift/hydro_io.h \
                 hydro/Shadowswift/hydro_part.h \
                 hydro/Shadowswift/hydro_slope_limiters_cell.h \
                 hydro/Shadowswift/hydro_slope_limiters_face.h \
                 hydro/Shadowswift/hydro_slope_limiters.h \
                 hydro/Shadowswift/voronoi1d_algorithm.h \
                 hydro/Shadowswift/voronoi1d_cell.h \
                 hydro/Shadowswift/voronoi2d_algorithm.h \
                 hydro/Shadowswift/voronoi2d_cell.h \
                 hydro/Shadowswift/voronoi3d_algorithm.h \
                 hydro/Shadowswift/voronoi3d_cell.h \
                 hydro/Shadowswift/voronoi_algorithm.h \
                 hydro/Shadowswift/voronoi_cell.h \
	         riemann/riemann_hllc.h riemann/riemann_trrs.h \
		 riemann/riemann_exact.h riemann/riemann_vacuum.h \
                 riemann/riemann_checks.h \
	 	 stars.h stars_io.h \
		 stars/Default/stars.h stars/Default/stars_iact.h stars/Default/stars_io.h \
		 stars/Default/stars_debug.h stars/Default/stars_part.h  \
		 stars/EAGLE/stars.h stars/EAGLE/stars_iact.h stars/EAGLE/stars_io.h \
		 stars/EAGLE/stars_debug.h stars/EAGLE/stars_part.h \
	         potential/none/potential.h potential/point_mass/potential.h \
                 potential/isothermal/potential.h potential/disc_patch/potential.h \
                 potential/sine_wave/potential.h \
		 star_formation/none/star_formation.h star_formation/none/star_formation_struct.h \
		 star_formation/none/star_formation_io.h star_formation/none/star_formation_iact.h \
		 star_formation/EAGLE/star_formation.h star_formation/EAGLE/star_formation_struct.h \
		 star_formation/EAGLE/star_formation_io.h star_formation/EAGLE/star_formation_iact.h \
		 star_formation/GEAR/star_formation.h star_formation/GEAR/star_formation_struct.h \
		 star_formation/GEAR/star_formation_io.h star_formation/GEAR/star_formation_iact.h \
                 star_formation/EAGLE/star_formation_logger.h star_formation/EAGLE/star_formation_logger_struct.h \
                 star_formation/GEAR/star_formation_logger.h star_formation/GEAR/star_formation_logger_struct.h \
                 star_formation/none/star_formation_logger.h star_formation/none/star_formation_logger_struct.h \
                 cooling/none/cooling.h cooling/none/cooling_struct.h \
                 cooling/none/cooling_io.h \
		 cooling/Compton/cooling.h cooling/Compton/cooling_struct.h \
                 cooling/Compton/cooling_io.h \
	         cooling/const_du/cooling.h cooling/const_du/cooling_struct.h \
                 cooling/const_du/cooling_io.h \
                 cooling/const_lambda/cooling.h cooling/const_lambda/cooling_struct.h \
                 cooling/const_lambda/cooling_io.h \
                 cooling/grackle/cooling.h cooling/grackle/cooling_struct.h \
                 cooling/grackle/cooling_io.h \
		 cooling/EAGLE/cooling.h cooling/EAGLE/cooling_struct.h \
                 cooling/EAGLE/cooling_io.h cooling/EAGLE/interpolate.h cooling/EAGLE/cooling_rates.h \
                 chemistry/none/chemistry.h \
		 chemistry/none/chemistry_io.h \
		 chemistry/none/chemistry_struct.h \
		 chemistry/none/chemistry_iact.h \
                 chemistry/GEAR/chemistry.h \
		 chemistry/GEAR/chemistry_io.h \
		 chemistry/GEAR/chemistry_struct.h \
		 chemistry/GEAR/chemistry_iact.h \
                 chemistry/EAGLE/chemistry.h \
		 chemistry/EAGLE/chemistry_io.h \
		 chemistry/EAGLE/chemistry_struct.h\
		 chemistry/EAGLE/chemistry_iact.h \
	         entropy_floor/none/entropy_floor.h \
                 entropy_floor/EAGLE/entropy_floor.h \
		 tracers/none/tracers.h tracers/none/tracers_struct.h \
                 tracers/none/tracers_io.h \
		 tracers/EAGLE/tracers.h tracers/EAGLE/tracers_struct.h \
                 tracers/EAGLE/tracers_io.h \
	         feedback/none/feedback.h feedback/none/feedback_struct.h feedback/none/feedback_iact.h \
                 feedback/none/feedback_properties.h \
	         feedback/EAGLE/feedback.h feedback/EAGLE/feedback_struct.h feedback/EAGLE/feedback_iact.h \
                 feedback/EAGLE/feedback_properties.h feedback/EAGLE/imf.h feedback/EAGLE/interpolate.h \
                 feedback/EAGLE/yield_tables.h \
                 black_holes/Default/black_holes.h black_holes/Default/black_holes_io.h \
		 black_holes/Default/black_holes_part.h 


# Sources and flags for regular library
libswiftsim_la_SOURCES = $(AM_SOURCES)
libswiftsim_la_CFLAGS = $(AM_CFLAGS)
libswiftsim_la_LDFLAGS = $(AM_LDFLAGS) $(EXTRA_LIBS)
libswiftsim_la_LIBADD = $(GRACKLE_LIBS) $(VELOCIRAPTOR_LIBS)

# Sources and flags for MPI library
libswiftsim_mpi_la_SOURCES = $(AM_SOURCES)
libswiftsim_mpi_la_CFLAGS = $(AM_CFLAGS) $(MPI_FLAGS)
libswiftsim_mpi_la_LDFLAGS = $(AM_LDFLAGS) $(MPI_LIBS) $(EXTRA_LIBS)
libswiftsim_mpi_la_SHORTNAME = mpi
libswiftsim_mpi_la_LIBADD = $(GRACKLE_LIBS) $(VELOCIRAPTOR_LIBS)


# Versioning. If any sources change then update the version_string.h file with
# the current git revision and package version.
# May have a checkout without a version_string.h file and no git command (tar/zip
# download), allow that, but make sure we know it.
version_string.h: version_string.h.in $(AM_SOURCES) $(include_HEADERS) $(noinst_HEADERS)
	if test "X$(GIT_CMD)" != "X"; then \
	    GIT_REVISION=`$(GIT_CMD) describe --abbrev=8  --always --tags --dirty`; \
	    GIT_BRANCH=`$(GIT_CMD) branch | sed -n 's/^\* \(.*\)/\1/p'`; \
            GIT_DATE=`$(GIT_CMD) log -1 --format=%ci`; \
	    sed -e "s,@PACKAGE_VERSION\@,$(PACKAGE_VERSION)," \
	        -e "s,@GIT_REVISION\@,$${GIT_REVISION}," \
	        -e "s|@GIT_BRANCH\@|$${GIT_BRANCH}|" \
	        -e "s|@GIT_DATE\@|$${GIT_DATE}|" \
	        -e "s|@SWIFT_CFLAGS\@|$(CFLAGS)|" $< > version_string.h; \
	else \
	    if test ! -f version_string.h; then \
	        sed -e "s,@PACKAGE_VERSION\@,$(PACKAGE_VERSION)," \
	            -e "s,@GIT_REVISION\@,unknown," \
		    -e "s,@GIT_BRANCH\@,unknown," \
		    -e "s,@GIT_DATE\@,unknown," \
	            -e "s|@SWIFT_CFLAGS\@|$(CFLAGS)|" $< > version_string.h; \
	    fi; \
	fi

#  Make sure version_string.h is built first.
BUILT_SOURCES = version_string.h

#  And distribute the built files.
EXTRA_DIST = version_string.h version_string.h.in<|MERGE_RESOLUTION|>--- conflicted
+++ resolved
@@ -51,13 +51,9 @@
     mesh_gravity.h cbrt.h exp10.h velociraptor_interface.h swift_velociraptor_part.h outputlist.h \
     logger_io.h tracers_io.h tracers.h tracers_struct.h star_formation_io.h \
     star_formation_struct.h star_formation.h star_formation_iact.h \
-<<<<<<< HEAD
+    star_formation_logger.h star_formation_logger_struct.h \    
     velociraptor_struct.h velociraptor_io.h random.h memuse.h black_holes.h black_holes_io.h \
     feedback.h feedback_struct.h feedback_properties.h
-=======
-    star_formation_logger.h star_formation_logger_struct.h \
-    velociraptor_struct.h velociraptor_io.h random.h memuse.h black_holes.h black_holes_io.h
->>>>>>> 93942b98
 
 # source files for EAGLE cooling
 EAGLE_COOLING_SOURCES =
