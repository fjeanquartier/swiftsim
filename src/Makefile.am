# This file is part of SWIFT.
# Copyright (c) 2012 Pedro Gonnet (pedro.gonnet@durham.ac.uk),
#                    Matthieu Schaller (matthieu.schaller@durham.ac.uk).
#
# This program is free software: you can redistribute it and/or modify
# it under the terms of the GNU General Public License as published by
# the Free Software Foundation, either version 3 of the License, or
# (at your option) any later version.
#
# This program is distributed in the hope that it will be useful,
# but WITHOUT ANY WARRANTY; without even the implied warranty of
# MERCHANTABILITY or FITNESS FOR A PARTICULAR PURPOSE.  See the
# GNU General Public License for more details.
#
# You should have received a copy of the GNU General Public License
# along with this program.  If not, see <http://www.gnu.org/licenses/>.

# Add the non-standard paths to the included library headers
AM_CFLAGS = $(HDF5_CPPFLAGS) $(GSL_INCS) $(FFTW_INCS) $(NUMA_INCS) $(GRACKLE_INCS)

# Assign a "safe" version number
AM_LDFLAGS = $(HDF5_LDFLAGS) $(FFTW_LIBS) -version-info 0:0:0

# The git command, if available.
GIT_CMD = @GIT_CMD@

# Additional dependencies for shared libraries.
EXTRA_LIBS = $(HDF5_LIBS) $(FFTW_LIBS) $(NUMA_LIBS) $(PROFILER_LIBS) $(TCMALLOC_LIBS) $(JEMALLOC_LIBS) $(TBBMALLOC_LIBS) $(GRACKLE_LIBS) $(GSL_LIBS)

# MPI libraries.
MPI_LIBS = $(PARMETIS_LIBS) $(METIS_LIBS) $(MPI_THREAD_LIBS)
MPI_FLAGS = -DWITH_MPI $(PARMETIS_INCS) $(METIS_INCS)

# Build the libswiftsim library
lib_LTLIBRARIES = libswiftsim.la
# Build a MPI-enabled version too?
if HAVEMPI
lib_LTLIBRARIES += libswiftsim_mpi.la
endif

# List required headers
include_HEADERS = space.h runner.h queue.h task.h lock.h cell.h part.h const.h \
    engine.h swift.h serial_io.h timers.h debug.h scheduler.h proxy.h parallel_io.h \
    common_io.h single_io.h multipole.h map.h tools.h partition.h partition_fixed_costs.h \
    clocks.h parser.h physical_constants.h physical_constants_cgs.h potential.h version.h \
    hydro_properties.h riemann.h threadpool.h cooling_io.h cooling.h cooling_struct.h \
    statistics.h memswap.h cache.h runner_doiact_vec.h profiler.h entropy_floor.h \
    dump.h logger.h active.h timeline.h xmf.h gravity_properties.h gravity_derivatives.h \
    gravity_softened_derivatives.h vector_power.h collectgroup.h hydro_space.h sort_part.h \
    chemistry.h chemistry_io.h chemistry_struct.h cosmology.h restart.h space_getsid.h utilities.h \
<<<<<<< HEAD
    mesh_gravity.h cbrt.h velociraptor_interface.h swift_velociraptor_part.h outputlist.h fof.h \
    logger_io.h
=======
    mesh_gravity.h cbrt.h exp10.h velociraptor_interface.h swift_velociraptor_part.h outputlist.h \
    logger_io.h tracers_io.h tracers.h tracers_struct.h star_formation_io.h \
    star_formation_struct.h star_formation.h velociraptor_struct.h velociraptor_io.h \
    random.h

# source files for EAGLE cooling
EAGLE_COOLING_SOURCES =
if HAVEEAGLECOOLING
EAGLE_COOLING_SOURCES += cooling/EAGLE/cooling.c cooling/EAGLE/cooling_tables.c
endif
>>>>>>> 6e0b12e0

# Common source files
AM_SOURCES = space.c runner.c queue.c task.c cell.c engine.c engine_maketasks.c \
    engine_marktasks.c engine_drift.c serial_io.c timers.c debug.c scheduler.c \
    proxy.c parallel_io.c units.c common_io.c single_io.c multipole.c version.c map.c \
    kernel_hydro.c tools.c part.c partition.c clocks.c parser.c \
    physical_constants.c potential.c hydro_properties.c \
    threadpool.c cooling.c star_formation.c \
    statistics.c runner_doiact_vec.c profiler.c dump.c logger.c \
    part_type.c xmf.c gravity_properties.c gravity.c \
    collectgroup.c hydro_space.c equation_of_state.c \
    chemistry.c cosmology.c restart.c mesh_gravity.c velociraptor_interface.c \
<<<<<<< HEAD
    outputlist.c velociraptor_dummy.c logger_io.c fof.c
=======
    outputlist.c velociraptor_dummy.c logger_io.c $(EAGLE_COOLING_SOURCES)
>>>>>>> 6e0b12e0

# Include files for distribution, not installation.
nobase_noinst_HEADERS = align.h approx_math.h atomic.h barrier.h cycle.h error.h inline.h kernel_hydro.h kernel_gravity.h \
		 gravity_iact.h kernel_long_gravity.h vector.h cache.h runner_doiact.h runner_doiact_vec.h runner_doiact_grav.h  \
                 runner_doiact_nosort.h runner_doiact_stars.h units.h intrinsics.h minmax.h kick.h timestep.h drift.h \
		 adiabatic_index.h io_properties.h dimension.h part_type.h periodic.h memswap.h dump.h logger.h sign.h \
		 logger_io.h timestep_limiter.h \
		 gravity.h gravity_io.h gravity_cache.h \
		 gravity/Default/gravity.h gravity/Default/gravity_iact.h gravity/Default/gravity_io.h \
		 gravity/Default/gravity_debug.h gravity/Default/gravity_part.h  \
		 gravity/Potential/gravity.h gravity/Potential/gravity_iact.h gravity/Potential/gravity_io.h \
		 gravity/Potential/gravity_debug.h gravity/Potential/gravity_part.h  \
		 equation_of_state.h \
		 equation_of_state/ideal_gas/equation_of_state.h equation_of_state/isothermal/equation_of_state.h \
	 	 hydro.h hydro_io.h \
		 hydro/Minimal/hydro.h hydro/Minimal/hydro_iact.h hydro/Minimal/hydro_io.h \
                 hydro/Minimal/hydro_debug.h hydro/Minimal/hydro_part.h \
		 hydro/Default/hydro.h hydro/Default/hydro_iact.h hydro/Default/hydro_io.h \
                 hydro/Default/hydro_debug.h hydro/Default/hydro_part.h \
		 hydro/Gadget2/hydro.h hydro/Gadget2/hydro_iact.h hydro/Gadget2/hydro_io.h \
                 hydro/Gadget2/hydro_debug.h hydro/Gadget2/hydro_part.h \
		 hydro/PressureEntropy/hydro.h hydro/PressureEntropy/hydro_iact.h hydro/PressureEntropy/hydro_io.h \
                 hydro/PressureEntropy/hydro_debug.h hydro/PressureEntropy/hydro_part.h \
		 hydro/GizmoMFV/hydro.h hydro/GizmoMFV/hydro_iact.h \
                 hydro/GizmoMFV/hydro_io.h hydro/GizmoMFV/hydro_debug.h \
                 hydro/GizmoMFV/hydro_part.h \
                 hydro/GizmoMFV/hydro_gradients_gizmo.h \
                 hydro/GizmoMFV/hydro_gradients.h \
                 hydro/GizmoMFV/hydro_gradients_sph.h \
                 hydro/GizmoMFV/hydro_slope_limiters_cell.h \
                 hydro/GizmoMFV/hydro_slope_limiters_face.h \
                 hydro/GizmoMFV/hydro_slope_limiters.h \
                 hydro/GizmoMFV/hydro_unphysical.h \
                 hydro/GizmoMFV/hydro_velocities.h \
		 hydro/GizmoMFM/hydro.h hydro/GizmoMFM/hydro_iact.h \
                 hydro/GizmoMFM/hydro_io.h hydro/GizmoMFM/hydro_debug.h \
                 hydro/GizmoMFM/hydro_part.h \
                 hydro/GizmoMFM/hydro_gradients_gizmo.h \
                 hydro/GizmoMFM/hydro_gradients.h \
                 hydro/GizmoMFM/hydro_gradients_sph.h \
                 hydro/GizmoMFM/hydro_slope_limiters_cell.h \
                 hydro/GizmoMFM/hydro_slope_limiters_face.h \
                 hydro/GizmoMFM/hydro_slope_limiters.h \
                 hydro/GizmoMFM/hydro_unphysical.h \
                 hydro/Shadowswift/hydro_debug.h \
                 hydro/Shadowswift/hydro_gradients.h hydro/Shadowswift/hydro.h \
                 hydro/Shadowswift/hydro_iact.h \
                 hydro/Shadowswift/hydro_io.h \
                 hydro/Shadowswift/hydro_part.h \
                 hydro/Shadowswift/hydro_slope_limiters_cell.h \
                 hydro/Shadowswift/hydro_slope_limiters_face.h \
                 hydro/Shadowswift/hydro_slope_limiters.h \
                 hydro/Shadowswift/voronoi1d_algorithm.h \
                 hydro/Shadowswift/voronoi1d_cell.h \
                 hydro/Shadowswift/voronoi2d_algorithm.h \
                 hydro/Shadowswift/voronoi2d_cell.h \
                 hydro/Shadowswift/voronoi3d_algorithm.h \
                 hydro/Shadowswift/voronoi3d_cell.h \
                 hydro/Shadowswift/voronoi_algorithm.h \
                 hydro/Shadowswift/voronoi_cell.h \
	         riemann/riemann_hllc.h riemann/riemann_trrs.h \
		 riemann/riemann_exact.h riemann/riemann_vacuum.h \
                 riemann/riemann_checks.h \
	 	 stars.h stars_io.h \
		 stars/Default/stars.h stars/Default/stars_iact.h stars/Default/stars_io.h \
		 stars/Default/stars_debug.h stars/Default/stars_part.h  \
		 stars/EAGLE/stars.h stars/EAGLE/stars_iact.h stars/EAGLE/stars_io.h \
		 stars/EAGLE/stars_debug.h stars/EAGLE/stars_part.h \
	         potential/none/potential.h potential/point_mass/potential.h \
                 potential/isothermal/potential.h potential/disc_patch/potential.h \
                 potential/sine_wave/potential.h \
		 star_formation/none/star_formation.h star_formation/none/star_formation_struct.h \
		 star_formation/none/star_formation_io.h \
		 star_formation/EAGLE/star_formation.h star_formation/EAGLE/star_formation_struct.h \
		 star_formation/EAGLE/star_formation_io.h \
		 cooling/none/cooling.h cooling/none/cooling_struct.h \
                 cooling/none/cooling_io.h \
		 cooling/Compton/cooling.h cooling/Compton/cooling_struct.h \
                 cooling/Compton/cooling_io.h \
	         cooling/const_du/cooling.h cooling/const_du/cooling_struct.h \
                 cooling/const_du/cooling_io.h \
                 cooling/const_lambda/cooling.h cooling/const_lambda/cooling_struct.h \
                 cooling/const_lambda/cooling_io.h \
                 cooling/grackle/cooling.h cooling/grackle/cooling_struct.h \
                 cooling/grackle/cooling_io.h \
		 cooling/EAGLE/cooling.h cooling/EAGLE/cooling_struct.h \
                 cooling/EAGLE/cooling_io.h cooling/EAGLE/interpolate.h cooling/EAGLE/cooling_rates.h \
                 chemistry/none/chemistry.h \
		 chemistry/none/chemistry_io.h \
		 chemistry/none/chemistry_struct.h \
		 chemistry/none/chemistry_iact.h \
                 chemistry/GEAR/chemistry.h \
		 chemistry/GEAR/chemistry_io.h \
		 chemistry/GEAR/chemistry_struct.h \
		 chemistry/GEAR/chemistry_iact.h \
                 chemistry/EAGLE/chemistry.h \
		 chemistry/EAGLE/chemistry_io.h \
		 chemistry/EAGLE/chemistry_struct.h\
		 chemistry/EAGLE/chemistry_iact.h \
	         entropy_floor/none/entropy_floor.h \
                 entropy_floor/EAGLE/entropy_floor.h \
		 tracers/none/tracers.h tracers/none/tracers_struct.h \
                 tracers/none/tracers_io.h \
		 tracers/EAGLE/tracers.h tracers/EAGLE/tracers_struct.h \
                 tracers/EAGLE/tracers_io.h


# Sources and flags for regular library
libswiftsim_la_SOURCES = $(AM_SOURCES)
libswiftsim_la_CFLAGS = $(AM_CFLAGS)
libswiftsim_la_LDFLAGS = $(AM_LDFLAGS) $(EXTRA_LIBS)
libswiftsim_la_LIBADD = $(GRACKLE_LIBS) $(VELOCIRAPTOR_LIBS)

# Sources and flags for MPI library
libswiftsim_mpi_la_SOURCES = $(AM_SOURCES)
libswiftsim_mpi_la_CFLAGS = $(AM_CFLAGS) $(MPI_FLAGS)
libswiftsim_mpi_la_LDFLAGS = $(AM_LDFLAGS) $(MPI_LIBS) $(EXTRA_LIBS)
libswiftsim_mpi_la_SHORTNAME = mpi
libswiftsim_mpi_la_LIBADD = $(GRACKLE_LIBS) $(VELOCIRAPTOR_LIBS)


# Versioning. If any sources change then update the version_string.h file with
# the current git revision and package version.
# May have a checkout without a version_string.h file and no git command (tar/zip
# download), allow that, but make sure we know it.
version_string.h: version_string.h.in $(AM_SOURCES) $(include_HEADERS) $(noinst_HEADERS)
	if test "X$(GIT_CMD)" != "X"; then \
	    GIT_REVISION=`$(GIT_CMD) describe --abbrev=8  --always --tags --dirty`; \
	    GIT_BRANCH=`$(GIT_CMD) branch | sed -n 's/^\* \(.*\)/\1/p'`; \
            GIT_DATE=`$(GIT_CMD) log -1 --format=%ci`; \
	    sed -e "s,@PACKAGE_VERSION\@,$(PACKAGE_VERSION)," \
	        -e "s,@GIT_REVISION\@,$${GIT_REVISION}," \
	        -e "s|@GIT_BRANCH\@|$${GIT_BRANCH}|" \
	        -e "s|@GIT_DATE\@|$${GIT_DATE}|" \
	        -e "s|@SWIFT_CFLAGS\@|$(CFLAGS)|" $< > version_string.h; \
	else \
	    if test ! -f version_string.h; then \
	        sed -e "s,@PACKAGE_VERSION\@,$(PACKAGE_VERSION)," \
	            -e "s,@GIT_REVISION\@,unknown," \
		    -e "s,@GIT_BRANCH\@,unknown," \
		    -e "s,@GIT_DATE\@,unknown," \
	            -e "s|@SWIFT_CFLAGS\@|$(CFLAGS)|" $< > version_string.h; \
	    fi; \
	fi

#  Make sure version_string.h is built first.
BUILT_SOURCES = version_string.h

#  And distribute the built files.
EXTRA_DIST = version_string.h version_string.h.in<|MERGE_RESOLUTION|>--- conflicted
+++ resolved
@@ -48,12 +48,8 @@
     dump.h logger.h active.h timeline.h xmf.h gravity_properties.h gravity_derivatives.h \
     gravity_softened_derivatives.h vector_power.h collectgroup.h hydro_space.h sort_part.h \
     chemistry.h chemistry_io.h chemistry_struct.h cosmology.h restart.h space_getsid.h utilities.h \
-<<<<<<< HEAD
-    mesh_gravity.h cbrt.h velociraptor_interface.h swift_velociraptor_part.h outputlist.h fof.h \
-    logger_io.h
-=======
     mesh_gravity.h cbrt.h exp10.h velociraptor_interface.h swift_velociraptor_part.h outputlist.h \
-    logger_io.h tracers_io.h tracers.h tracers_struct.h star_formation_io.h \
+    logger_io.h tracers_io.h tracers.h tracers_struct.h star_formation_io.h fof.h \
     star_formation_struct.h star_formation.h velociraptor_struct.h velociraptor_io.h \
     random.h
 
@@ -62,7 +58,6 @@
 if HAVEEAGLECOOLING
 EAGLE_COOLING_SOURCES += cooling/EAGLE/cooling.c cooling/EAGLE/cooling_tables.c
 endif
->>>>>>> 6e0b12e0
 
 # Common source files
 AM_SOURCES = space.c runner.c queue.c task.c cell.c engine.c engine_maketasks.c \
@@ -75,11 +70,7 @@
     part_type.c xmf.c gravity_properties.c gravity.c \
     collectgroup.c hydro_space.c equation_of_state.c \
     chemistry.c cosmology.c restart.c mesh_gravity.c velociraptor_interface.c \
-<<<<<<< HEAD
-    outputlist.c velociraptor_dummy.c logger_io.c fof.c
-=======
-    outputlist.c velociraptor_dummy.c logger_io.c $(EAGLE_COOLING_SOURCES)
->>>>>>> 6e0b12e0
+    outputlist.c velociraptor_dummy.c logger_io.c fof.c $(EAGLE_COOLING_SOURCES)
 
 # Include files for distribution, not installation.
 nobase_noinst_HEADERS = align.h approx_math.h atomic.h barrier.h cycle.h error.h inline.h kernel_hydro.h kernel_gravity.h \
