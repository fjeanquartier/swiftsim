# This file is part of SWIFT.
# Copyright (c) 2012 Pedro Gonnet (pedro.gonnet@durham.ac.uk),
#                    Matthieu Schaller (matthieu.schaller@durham.ac.uk).
#
# This program is free software: you can redistribute it and/or modify
# it under the terms of the GNU General Public License as published by
# the Free Software Foundation, either version 3 of the License, or
# (at your option) any later version.
#
# This program is distributed in the hope that it will be useful,
# but WITHOUT ANY WARRANTY; without even the implied warranty of
# MERCHANTABILITY or FITNESS FOR A PARTICULAR PURPOSE.  See the
# GNU General Public License for more details.
#
# You should have received a copy of the GNU General Public License
# along with this program.  If not, see <http://www.gnu.org/licenses/>.

# Add the debug flag to the whole thing
AM_CFLAGS = $(HDF5_CPPFLAGS) $(GSL_INCS)

# Assign a "safe" version number
AM_LDFLAGS = $(HDF5_LDFLAGS) $(FFTW_LIBS) -version-info 0:0:0

# The git command, if available.
GIT_CMD = @GIT_CMD@

# Additional dependencies for shared libraries.
EXTRA_LIBS = $(HDF5_LIBS) $(PROFILER_LIBS) $(TCMALLOC_LIBS) $(JEMALLOC_LIBS) $(GRACKLE_LIB) $(GSL_LIBS)

# MPI libraries.
MPI_LIBS = $(METIS_LIBS) $(MPI_THREAD_LIBS)
MPI_FLAGS = -DWITH_MPI $(METIS_INCS)

# Build the libswiftsim library
lib_LTLIBRARIES = libswiftsim.la
# Build a MPI-enabled version too?
if HAVEMPI
lib_LTLIBRARIES += libswiftsim_mpi.la
endif

# List required headers
include_HEADERS = space.h runner.h queue.h task.h lock.h cell.h part.h const.h \
    engine.h swift.h serial_io.h timers.h debug.h scheduler.h proxy.h parallel_io.h \
    common_io.h single_io.h multipole.h map.h tools.h partition.h clocks.h parser.h \
    physical_constants.h physical_constants_cgs.h potential.h version.h \
    hydro_properties.h riemann.h threadpool.h cooling.h cooling_struct.h sourceterms.h \
    sourceterms_struct.h statistics.h memswap.h cache.h runner_doiact_vec.h profiler.h \
    dump.h logger.h active.h timeline.h xmf.h gravity_properties.h gravity_derivatives.h \
    gravity_softened_derivatives.h vector_power.h collectgroup.h hydro_space.h sort_part.h \
    chemistry.h chemistry_io.h chemistry_struct.h cosmology.h restart.h

# Common source files
AM_SOURCES = space.c runner.c queue.c task.c cell.c engine.c \
    serial_io.c timers.c debug.c scheduler.c proxy.c parallel_io.c \
    units.c common_io.c single_io.c multipole.c version.c map.c \
    kernel_hydro.c tools.c part.c partition.c clocks.c parser.c \
    physical_constants.c potential.c hydro_properties.c \
    runner_doiact_fft.c threadpool.c cooling.c sourceterms.c \
    statistics.c runner_doiact_vec.c profiler.c dump.c logger.c \
    part_type.c xmf.c gravity_properties.c gravity.c \
    collectgroup.c hydro_space.c equation_of_state.c \
    chemistry.c cosmology.c restart.c

# Include files for distribution, not installation.
nobase_noinst_HEADERS = align.h approx_math.h atomic.h barrier.h cycle.h error.h inline.h kernel_hydro.h kernel_gravity.h \
		 kernel_long_gravity.h vector.h cache.h runner_doiact.h runner_doiact_vec.h runner_doiact_grav.h runner_doiact_fft.h \
                 runner_doiact_nosort.h units.h intrinsics.h minmax.h kick.h timestep.h drift.h adiabatic_index.h io_properties.h \
<<<<<<< HEAD
		 dimension.h equation_of_state.h part_type.h periodic.h memswap.h dump.h logger.h sign.h \
=======
		 dimension.h part_type.h periodic.h memswap.h dump.h logger.h \
>>>>>>> a8f83cf0
		 gravity.h gravity_io.h gravity_cache.h \
		 gravity/Default/gravity.h gravity/Default/gravity_iact.h gravity/Default/gravity_io.h \
		 gravity/Default/gravity_debug.h gravity/Default/gravity_part.h  \
		 sourceterms.h \
		 equation_of_state.h \
		 equation_of_state/ideal_gas/equation_of_state.h equation_of_state/isothermal/equation_of_state.h \
	 	 hydro.h hydro_io.h \
		 hydro/Minimal/hydro.h hydro/Minimal/hydro_iact.h hydro/Minimal/hydro_io.h \
                 hydro/Minimal/hydro_debug.h hydro/Minimal/hydro_part.h \
		 hydro/Default/hydro.h hydro/Default/hydro_iact.h hydro/Default/hydro_io.h \
                 hydro/Default/hydro_debug.h hydro/Default/hydro_part.h \
		 hydro/Gadget2/hydro.h hydro/Gadget2/hydro_iact.h hydro/Gadget2/hydro_io.h \
                 hydro/Gadget2/hydro_debug.h hydro/Gadget2/hydro_part.h \
		 hydro/PressureEntropy/hydro.h hydro/PressureEntropy/hydro_iact.h hydro/PressureEntropy/hydro_io.h \
                 hydro/PressureEntropy/hydro_debug.h hydro/PressureEntropy/hydro_part.h \
		 hydro/Gizmo/hydro.h hydro/Gizmo/hydro_iact.h \
                 hydro/Gizmo/hydro_io.h hydro/Gizmo/hydro_debug.h \
                 hydro/Gizmo/hydro_part.h \
                 hydro/Gizmo/hydro_gradients_gizmo.h \
                 hydro/Gizmo/hydro_gradients.h \
                 hydro/Gizmo/hydro_gradients_sph.h \
                 hydro/Gizmo/hydro_slope_limiters_cell.h \
                 hydro/Gizmo/hydro_slope_limiters_face.h \
                 hydro/Gizmo/hydro_slope_limiters.h \
                 hydro/Gizmo/hydro_unphysical.h \
                 hydro/Gizmo/hydro_velocities.h \
                 hydro/Shadowswift/hydro_debug.h \
                 hydro/Shadowswift/hydro_gradients.h hydro/Shadowswift/hydro.h \
                 hydro/Shadowswift/hydro_iact.h \
                 hydro/Shadowswift/hydro_io.h \
                 hydro/Shadowswift/hydro_part.h \
                 hydro/Shadowswift/hydro_slope_limiters_cell.h \
                 hydro/Shadowswift/hydro_slope_limiters_face.h \
                 hydro/Shadowswift/hydro_slope_limiters.h \
                 hydro/Shadowswift/voronoi1d_algorithm.h \
                 hydro/Shadowswift/voronoi1d_cell.h \
                 hydro/Shadowswift/voronoi2d_algorithm.h \
                 hydro/Shadowswift/voronoi2d_cell.h \
                 hydro/Shadowswift/voronoi3d_algorithm.h \
                 hydro/Shadowswift/voronoi3d_cell.h \
                 hydro/Shadowswift/voronoi_algorithm.h \
                 hydro/Shadowswift/voronoi_cell.h \
	         riemann/riemann_hllc.h riemann/riemann_trrs.h \
		 riemann/riemann_exact.h riemann/riemann_vacuum.h \
	 	 stars.h stars_io.h \
		 stars/Default/star.h stars/Default/star_iact.h stars/Default/star_io.h \
		 stars/Default/star_debug.h stars/Default/star_part.h  \
	         potential/none/potential.h potential/point_mass/potential.h \
                 potential/isothermal/potential.h potential/disc_patch/potential.h \
                 potential/sine_wave/potential.h \
		 cooling/none/cooling.h cooling/none/cooling_struct.h \
	         cooling/const_du/cooling.h cooling/const_du/cooling_struct.h \
                 cooling/const_lambda/cooling.h cooling/const_lambda/cooling_struct.h \
                 cooling/grackle/cooling.h cooling/grackle/cooling_struct.h \
		 cooling/EAGLE/cooling.h cooling/EAGLE/cooling_struct.h \
                 chemistry/none/chemistry.h \
		 chemistry/none/chemistry_io.h \
		 chemistry/none/chemistry_struct.h \
		 chemistry/none/chemistry_iact.h \
                 chemistry/gear/chemistry.h \
		 chemistry/gear/chemistry_io.h \
		 chemistry/gear/chemistry_struct.h \
		 chemistry/gear/chemistry_iact.h \
                 chemistry/EAGLE/chemistry.h \
		 chemistry/EAGLE/chemistry_io.h \
		 chemistry/EAGLE/chemistry_struct.h\
		 chemistry/EAGLE/chemistry_iact.h


# Sources and flags for regular library
libswiftsim_la_SOURCES = $(AM_SOURCES)
libswiftsim_la_CFLAGS = $(AM_CFLAGS)
libswiftsim_la_LDFLAGS = $(AM_LDFLAGS) $(EXTRA_LIBS)
libswiftsim_la_LIBADD = $(GRACKLE_LIBS)

# Sources and flags for MPI library
libswiftsim_mpi_la_SOURCES = $(AM_SOURCES)
libswiftsim_mpi_la_CFLAGS = $(AM_CFLAGS) $(MPI_FLAGS)
libswiftsim_mpi_la_LDFLAGS = $(AM_LDFLAGS) $(MPI_LIBS) $(EXTRA_LIBS)
libswiftsim_mpi_la_SHORTNAME = mpi
libswiftsim_mpi_la_LIBADD = $(GRACKLE_LIBS)


# Versioning. If any sources change then update the version_string.h file with
# the current git revision and package version.
# May have a checkout without a version_string.h file and no git command (tar/zip
# download), allow that, but make sure we know it.
version_string.h: version_string.h.in $(AM_SOURCES) $(include_HEADERS) $(noinst_HEADERS)
	if test "X$(GIT_CMD)" != "X"; then \
	    GIT_REVISION=`$(GIT_CMD) describe --abbrev=8  --always --tags --dirty`; \
	    GIT_BRANCH=`$(GIT_CMD) branch | sed -n 's/^\* \(.*\)/\1/p'`; \
            GIT_DATE=`$(GIT_CMD) log -1 --format=%ci`; \
	    sed -e "s,@PACKAGE_VERSION\@,$(PACKAGE_VERSION)," \
	        -e "s,@GIT_REVISION\@,$${GIT_REVISION}," \
	        -e "s|@GIT_BRANCH\@|$${GIT_BRANCH}|" \
	        -e "s|@GIT_DATE\@|$${GIT_DATE}|" \
	        -e "s|@SWIFT_CFLAGS\@|$(CFLAGS)|" $< > version_string.h; \
	else \
	    if test ! -f version_string.h; then \
	        sed -e "s,@PACKAGE_VERSION\@,$(PACKAGE_VERSION)," \
	            -e "s,@GIT_REVISION\@,unknown," \
		    -e "s,@GIT_BRANCH\@,unknown," \
		    -e "s,@GIT_DATE\@,unknown," \
	            -e "s|@SWIFT_CFLAGS\@|$(CFLAGS)|" $< > version_string.h; \
	    fi; \
	fi

#  Make sure version_string.h is built first.
BUILT_SOURCES = version_string.h

#  And distribute the built files.
EXTRA_DIST = version_string.h version_string.h.in<|MERGE_RESOLUTION|>--- conflicted
+++ resolved
@@ -65,11 +65,7 @@
 nobase_noinst_HEADERS = align.h approx_math.h atomic.h barrier.h cycle.h error.h inline.h kernel_hydro.h kernel_gravity.h \
 		 kernel_long_gravity.h vector.h cache.h runner_doiact.h runner_doiact_vec.h runner_doiact_grav.h runner_doiact_fft.h \
                  runner_doiact_nosort.h units.h intrinsics.h minmax.h kick.h timestep.h drift.h adiabatic_index.h io_properties.h \
-<<<<<<< HEAD
-		 dimension.h equation_of_state.h part_type.h periodic.h memswap.h dump.h logger.h sign.h \
-=======
-		 dimension.h part_type.h periodic.h memswap.h dump.h logger.h \
->>>>>>> a8f83cf0
+		 dimension.h part_type.h periodic.h memswap.h dump.h logger.h sign.h \
 		 gravity.h gravity_io.h gravity_cache.h \
 		 gravity/Default/gravity.h gravity/Default/gravity_iact.h gravity/Default/gravity_io.h \
 		 gravity/Default/gravity_debug.h gravity/Default/gravity_part.h  \
