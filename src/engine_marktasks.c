/*******************************************************************************
 * This file is part of SWIFT.
 * Copyright (c) 2012 Pedro Gonnet (pedro.gonnet@durham.ac.uk)
 *                    Matthieu Schaller (matthieu.schaller@durham.ac.uk)
 *               2015 Peter W. Draper (p.w.draper@durham.ac.uk)
 *                    Angus Lepper (angus.lepper@ed.ac.uk)
 *               2016 John A. Regan (john.a.regan@durham.ac.uk)
 *                    Tom Theuns (tom.theuns@durham.ac.uk)
 *
 * This program is free software: you can redistribute it and/or modify
 * it under the terms of the GNU Lesser General Public License as published
 * by the Free Software Foundation, either version 3 of the License, or
 * (at your option) any later version.
 *
 * This program is distributed in the hope that it will be useful,
 * but WITHOUT ANY WARRANTY; without even the implied warranty of
 * MERCHANTABILITY or FITNESS FOR A PARTICULAR PURPOSE.  See the
 * GNU General Public License for more details.
 *
 * You should have received a copy of the GNU Lesser General Public License
 * along with this program.  If not, see <http://www.gnu.org/licenses/>.
 *
 ******************************************************************************/

/* Config parameters. */
#include "../config.h"

/* Some standard headers. */
#include <stdlib.h>
#include <unistd.h>

/* MPI headers. */
#ifdef WITH_MPI
#include <mpi.h>
#endif

/* Load the profiler header, if needed. */
#ifdef WITH_PROFILER
#include <gperftools/profiler.h>
#endif

/* This object's header. */
#include "engine.h"

/* Local headers. */
#include "active.h"
#include "atomic.h"
#include "cell.h"
#include "clocks.h"
#include "cycle.h"
#include "debug.h"
#include "error.h"
#include "proxy.h"
#include "timers.h"

#ifdef WITH_MPI
/**
 * @brief Activate the MPI for the stars
 */
void engine_activate_stars_mpi(struct engine *e, struct scheduler *s,
                               struct cell *ci, struct cell *cj) {

  const int nodeID = e->nodeID;
  const int ci_nodeID = ci->nodeID;
  const int cj_nodeID = cj->nodeID;
  const int ci_active_stars = cell_is_active_stars(ci, e) &&
                              ci->stars.count != 0 && cj->hydro.count != 0;
  const int cj_active_stars = cell_is_active_stars(cj, e) &&
                              cj->stars.count != 0 && ci->hydro.count != 0;

  /* Activate the send/recv tasks. */
  if (ci_nodeID != nodeID) {

    if (cj_active_stars) {
      scheduler_activate(s, ci->mpi.hydro.recv_xv);
    }
    if (ci_active_stars) {
      scheduler_activate(s, ci->mpi.stars.recv);
    }

    /* If the foreign cell is active, we want its ti_end values. */
    if (ci_active_stars) scheduler_activate(s, ci->mpi.recv_ti);

    /* Is the foreign cell active and will need stuff from us? */
    if (ci_active_stars) {

      struct link *l =
          scheduler_activate_send(s, cj->mpi.hydro.send_xv, ci_nodeID);

      /* Drift the cell which will be sent at the level at which it is
         sent, i.e. drift the cell specified in the send task (l->t)
         itself. */
      cell_activate_drift_part(l->t->ci, s);
    }
    /* If the local cell is active, more stuff will be needed. */
    if (cj_active_stars) {
      scheduler_activate_send(s, cj->mpi.stars.send, ci_nodeID);
    }

    /* If the local cell is active, send its ti_end values. */
    if (cj_active_stars) {
      scheduler_activate_send(s, cj->mpi.send_ti, ci_nodeID);
    }

  } else if (cj_nodeID != nodeID) {
    /* If the local cell is active, receive data from the foreign cell. */
    if (ci_active_stars) {
      scheduler_activate(s, cj->mpi.hydro.recv_xv);
    }
    if (cj_active_stars) {
      scheduler_activate(s, cj->mpi.stars.recv);
    }

    /* If the foreign cell is active, we want its ti_end values. */
    if (cj_active_stars) scheduler_activate(s, cj->mpi.recv_ti);

    /* Is the foreign cell active and will need stuff from us? */
    if (cj_active_stars) {

      struct link *l =
          scheduler_activate_send(s, ci->mpi.hydro.send_xv, cj_nodeID);

      /* Drift the cell which will be sent at the level at which it is
         sent, i.e. drift the cell specified in the send task (l->t)
         itself. */
      cell_activate_drift_part(l->t->ci, s);
    }
    /* If the local cell is active, more stuff will be needed. */
    if (ci_active_stars) {
      scheduler_activate_send(s, ci->mpi.stars.send, cj_nodeID);
    }

    /* If the local cell is active, send its ti_end values. */
    if (ci_active_stars) {
      scheduler_activate_send(s, ci->mpi.send_ti, cj_nodeID);
    }
  }
}
#endif

/**
 * @brief Mark tasks to be un-skipped and set the sort flags accordingly.
 *        Threadpool mapper function.
 *
 * @param map_data pointer to the tasks
 * @param num_elements number of tasks
 * @param extra_data pointer to int that will define if a rebuild is needed.
 */
void engine_marktasks_mapper(void *map_data, int num_elements,
                             void *extra_data) {
  /* Unpack the arguments. */
  struct task *tasks = (struct task *)map_data;
  size_t *rebuild_space = &((size_t *)extra_data)[1];
  struct scheduler *s = (struct scheduler *)(((size_t *)extra_data)[2]);
  struct engine *e = (struct engine *)((size_t *)extra_data)[0];
  const int nodeID = e->nodeID;
  const int with_limiter = e->policy & engine_policy_limiter;

  for (int ind = 0; ind < num_elements; ind++) {

    /* Get basic task information */
    struct task *t = &tasks[ind];
    const enum task_types t_type = t->type;
    const enum task_subtypes t_subtype = t->subtype;

    /* Single-cell task? */
    if (t_type == task_type_self || t_type == task_type_sub_self) {

      /* Local pointer. */
      struct cell *ci = t->ci;

      if (ci->nodeID != engine_rank) error("Non-local self task found");

      /* Activate the hydro drift */
      if (t_type == task_type_self && t_subtype == task_subtype_density) {
        if (cell_is_active_hydro(ci, e)) {
          scheduler_activate(s, t);
          cell_activate_drift_part(ci, s);
          if (with_limiter) cell_activate_limiter(ci, s);
        }
      }

      /* Store current values of dx_max and h_max. */
      else if (t_type == task_type_sub_self &&
               t_subtype == task_subtype_density) {
        if (cell_is_active_hydro(ci, e)) {
          scheduler_activate(s, t);
          cell_activate_subcell_hydro_tasks(ci, NULL, s);
          if (with_limiter) cell_activate_limiter(ci, s);
        }
      }

      else if (t_type == task_type_self && t_subtype == task_subtype_force) {
        if (cell_is_active_hydro(ci, e)) scheduler_activate(s, t);
      }

      else if (t_type == task_type_sub_self &&
               t_subtype == task_subtype_force) {
        if (cell_is_active_hydro(ci, e)) scheduler_activate(s, t);
      }

      else if (t->type == task_type_self &&
               t->subtype == task_subtype_limiter) {
        if (cell_is_active_hydro(ci, e)) scheduler_activate(s, t);
      }

      else if (t->type == task_type_sub_self &&
               t->subtype == task_subtype_limiter) {
        if (cell_is_active_hydro(ci, e)) scheduler_activate(s, t);
      }

#ifdef EXTRA_HYDRO_LOOP
      else if (t_type == task_type_self && t_subtype == task_subtype_gradient) {
        if (cell_is_active_hydro(ci, e)) scheduler_activate(s, t);
      }

      else if (t_type == task_type_sub_self &&
               t_subtype == task_subtype_gradient) {
        if (cell_is_active_hydro(ci, e)) scheduler_activate(s, t);
      }
#endif

      /* Activate the star density */
      else if (t_type == task_type_self &&
               t_subtype == task_subtype_stars_density) {
        if (cell_is_active_stars(ci, e)) {
          scheduler_activate(s, t);
          cell_activate_drift_part(ci, s);
          cell_activate_drift_spart(ci, s);
        }
      }

      /* Store current values of dx_max and h_max. */
      else if (t_type == task_type_sub_self &&
               t_subtype == task_subtype_stars_density) {
        if (cell_is_active_stars(ci, e)) {
          scheduler_activate(s, t);
          cell_activate_subcell_stars_tasks(ci, NULL, s);
        }
      }

      /* Activate the star feedback */
      else if (t_type == task_type_self &&
               t_subtype == task_subtype_stars_feedback) {
        if (cell_is_active_stars(ci, e)) {
          scheduler_activate(s, t);
        }
      }

      /* Store current values of dx_max and h_max. */
      else if (t_type == task_type_sub_self &&
               t_subtype == task_subtype_stars_feedback) {
        if (cell_is_active_stars(ci, e)) {
          scheduler_activate(s, t);
	  cell_activate_subcell_stars_tasks(ci, NULL, s);
        }
      }

      /* Activate the gravity drift */
      else if (t_type == task_type_self && t_subtype == task_subtype_grav) {
        if (cell_is_active_gravity(ci, e)) {
          scheduler_activate(s, t);
          cell_activate_subcell_grav_tasks(t->ci, NULL, s);
        }
      }

      /* Activate the gravity drift */
      else if (t_type == task_type_self &&
               t_subtype == task_subtype_external_grav) {
        if (cell_is_active_gravity(ci, e)) {
          scheduler_activate(s, t);
          cell_activate_drift_gpart(t->ci, s);
        }
      }

#ifdef SWIFT_DEBUG_CHECKS
      else {
        error("Invalid task type / sub-type encountered");
      }
#endif
    }

    /* Pair? */
    else if (t_type == task_type_pair || t_type == task_type_sub_pair) {

      /* Local pointers. */
      struct cell *ci = t->ci;
      struct cell *cj = t->cj;
#ifdef WITH_MPI
      const int ci_nodeID = ci->nodeID;
      const int cj_nodeID = cj->nodeID;
#else
      const int ci_nodeID = nodeID;
      const int cj_nodeID = nodeID;
#endif
      const int ci_active_hydro = cell_is_active_hydro(ci, e);
      const int cj_active_hydro = cell_is_active_hydro(cj, e);

      const int ci_active_gravity = cell_is_active_gravity(ci, e);
      const int cj_active_gravity = cell_is_active_gravity(cj, e);

      const int ci_active_stars = cell_is_active_stars(ci, e);
      const int cj_active_stars = cell_is_active_stars(cj, e);

      /* Only activate tasks that involve a local active cell. */
      if ((t_subtype == task_subtype_density ||
           t_subtype == task_subtype_gradient ||
           t_subtype == task_subtype_limiter ||
           t_subtype == task_subtype_force) &&
          ((ci_active_hydro && ci_nodeID == nodeID) ||
           (cj_active_hydro && cj_nodeID == nodeID))) {

        scheduler_activate(s, t);

        /* Set the correct sorting flags */
        if (t_type == task_type_pair && t_subtype == task_subtype_density) {

          /* Store some values. */
          atomic_or(&ci->hydro.requires_sorts, 1 << t->flags);
          atomic_or(&cj->hydro.requires_sorts, 1 << t->flags);
          ci->hydro.dx_max_sort_old = ci->hydro.dx_max_sort;
          cj->hydro.dx_max_sort_old = cj->hydro.dx_max_sort;

          /* Activate the hydro drift tasks. */
          if (ci_nodeID == nodeID) cell_activate_drift_part(ci, s);
          if (cj_nodeID == nodeID) cell_activate_drift_part(cj, s);

          /* And the limiter */
          if (ci_nodeID == nodeID && with_limiter) cell_activate_limiter(ci, s);
          if (cj_nodeID == nodeID && with_limiter) cell_activate_limiter(cj, s);

          /* Check the sorts and activate them if needed. */
          cell_activate_hydro_sorts(ci, t->flags, s);
          cell_activate_hydro_sorts(cj, t->flags, s);

        }

        /* Store current values of dx_max and h_max. */
        else if (t_type == task_type_sub_pair &&
                 t_subtype == task_subtype_density) {
          cell_activate_subcell_hydro_tasks(t->ci, t->cj, s);
        }
      }

      /* Stars density and feedback */
      const int stars_density =
	t_subtype == task_subtype_stars_density;

      const int stars_feedback =
	t_subtype == task_subtype_stars_feedback;

      const int active = ci_active_stars || cj_active_stars;

      if ((stars_density || stars_feedback) && active) {

        scheduler_activate(s, t);

        /* Set the correct sorting flags */
        if (t_type == task_type_pair) {

          /* Do ci */
          if (ci_active_stars) {
            /* Store some values. */
            atomic_or(&cj->hydro.requires_sorts, 1 << t->flags);
            atomic_or(&ci->stars.requires_sorts, 1 << t->flags);

            cj->hydro.dx_max_sort_old = cj->hydro.dx_max_sort;
            ci->stars.dx_max_sort_old = ci->stars.dx_max_sort;

            /* Activate the hydro drift tasks. */
            if (ci_nodeID == nodeID) cell_activate_drift_spart(ci, s);

            if (cj_nodeID == nodeID) cell_activate_drift_part(cj, s);

            /* Check the sorts and activate them if needed. */
            cell_activate_hydro_sorts(cj, t->flags, s);

            cell_activate_stars_sorts(ci, t->flags, s);
          }

          /* Do cj */
          if (cj_active_stars) {
            /* Store some values. */
            atomic_or(&ci->hydro.requires_sorts, 1 << t->flags);
            atomic_or(&cj->stars.requires_sorts, 1 << t->flags);

            ci->hydro.dx_max_sort_old = ci->hydro.dx_max_sort;
            cj->stars.dx_max_sort_old = cj->stars.dx_max_sort;

            /* Activate the hydro drift tasks. */
            if (ci_nodeID == nodeID) cell_activate_drift_part(ci, s);

            if (cj_nodeID == nodeID) cell_activate_drift_spart(cj, s);

            /* Check the sorts and activate them if needed. */
            cell_activate_hydro_sorts(ci, t->flags, s);
            cell_activate_stars_sorts(cj, t->flags, s);
          }
        }

        /* Store current values of dx_max and h_max. */
        else if (t_type == task_type_sub_pair) {
          cell_activate_subcell_stars_tasks(t->ci, t->cj, s);
        }
      }

      /* Gravity */
      if ((t_subtype == task_subtype_grav) &&
          ((ci_active_gravity && ci_nodeID == nodeID) ||
           (cj_active_gravity && cj_nodeID == nodeID))) {

        scheduler_activate(s, t);

        if (t_type == task_type_pair && t_subtype == task_subtype_grav) {
          /* Activate the gravity drift */
          cell_activate_subcell_grav_tasks(t->ci, t->cj, s);
        }

#ifdef SWIFT_DEBUG_CHECKS
        else if (t_type == task_type_sub_pair &&
                 t_subtype == task_subtype_grav) {
          error("Invalid task sub-type encountered");
        }
#endif
      }

      /* Only interested in density tasks as of here. */
      if (t_subtype == task_subtype_density) {

        /* Too much particle movement? */
        if (cell_need_rebuild_for_hydro_pair(ci, cj)) *rebuild_space = 1;

#ifdef WITH_MPI
        /* Activate the send/recv tasks. */
        if (ci_nodeID != nodeID) {

          /* If the local cell is active, receive data from the foreign cell. */
          if (cj_active_hydro) {
            scheduler_activate(s, ci->mpi.hydro.recv_xv);
            if (ci_active_hydro) {
              scheduler_activate(s, ci->mpi.hydro.recv_rho);
#ifdef EXTRA_HYDRO_LOOP
              scheduler_activate(s, ci->mpi.hydro.recv_gradient);
#endif
            }
          }

          /* If the foreign cell is active, we want its ti_end values. */
          if (ci_active_hydro) scheduler_activate(s, ci->mpi.recv_ti);

          /* Is the foreign cell active and will need stuff from us? */
          if (ci_active_hydro) {
            struct link *l =
                scheduler_activate_send(s, cj->mpi.hydro.send_xv, ci_nodeID);

            /* Drift the cell which will be sent at the level at which it is
               sent, i.e. drift the cell specified in the send task (l->t)
               itself. */
            cell_activate_drift_part(l->t->ci, s);

            /* If the local cell is also active, more stuff will be needed. */
            if (cj_active_hydro) {
              scheduler_activate_send(s, cj->mpi.hydro.send_rho, ci_nodeID);

#ifdef EXTRA_HYDRO_LOOP
              scheduler_activate_send(s, cj->mpi.hydro.send_gradient,
                                      ci_nodeID);
#endif
            }
          }

          /* If the local cell is active, send its ti_end values. */
          if (cj_active_hydro)
            scheduler_activate_send(s, cj->mpi.send_ti, ci_nodeID);

        } else if (cj_nodeID != nodeID) {

          /* If the local cell is active, receive data from the foreign cell. */
          if (ci_active_hydro) {

            scheduler_activate(s, cj->mpi.hydro.recv_xv);
            if (cj_active_hydro) {
              scheduler_activate(s, cj->mpi.hydro.recv_rho);
#ifdef EXTRA_HYDRO_LOOP
              scheduler_activate(s, cj->mpi.hydro.recv_gradient);
#endif
            }
          }

          /* If the foreign cell is active, we want its ti_end values. */
          if (cj_active_hydro) scheduler_activate(s, cj->mpi.recv_ti);

          /* Is the foreign cell active and will need stuff from us? */
          if (cj_active_hydro) {

            struct link *l =
                scheduler_activate_send(s, ci->mpi.hydro.send_xv, cj_nodeID);

            /* Drift the cell which will be sent at the level at which it is
               sent, i.e. drift the cell specified in the send task (l->t)
               itself. */
            cell_activate_drift_part(l->t->ci, s);

            /* If the local cell is also active, more stuff will be needed. */
            if (ci_active_hydro) {

              scheduler_activate_send(s, ci->mpi.hydro.send_rho, cj_nodeID);

#ifdef EXTRA_HYDRO_LOOP
              scheduler_activate_send(s, ci->mpi.hydro.send_gradient,
                                      cj_nodeID);
#endif
            }
          }

          /* If the local cell is active, send its ti_end values. */
          if (ci_active_hydro)
            scheduler_activate_send(s, ci->mpi.send_ti, cj_nodeID);
        }
#endif
      }

      /* Only interested in stars_density tasks as of here. */
      if (t->subtype == task_subtype_stars_density) {

        /* Too much particle movement? */
<<<<<<< HEAD
        if (cell_need_rebuild_for_stars_pair(ci, cj)) *rebuild_space += 2;
        if (cell_need_rebuild_for_hydro_pair(ci, cj)) *rebuild_space += 4;
=======
        if (cell_need_rebuild_for_stars_pair(ci, cj)) *rebuild_space = 1;
        if (cell_need_rebuild_for_stars_pair(cj, ci)) *rebuild_space = 1;
>>>>>>> cb5f0c22

#ifdef WITH_MPI
        engine_activate_stars_mpi(e, s, ci, cj);
#endif
      }

      /* Only interested in gravity tasks as of here. */
      if (t_subtype == task_subtype_grav) {

#ifdef WITH_MPI
        /* Activate the send/recv tasks. */
        if (ci_nodeID != nodeID) {

          /* If the local cell is active, receive data from the foreign cell. */
          if (cj_active_gravity) scheduler_activate(s, ci->mpi.grav.recv);

          /* If the foreign cell is active, we want its ti_end values. */
          if (ci_active_gravity) scheduler_activate(s, ci->mpi.recv_ti);

          /* Is the foreign cell active and will need stuff from us? */
          if (ci_active_gravity) {

            struct link *l =
                scheduler_activate_send(s, cj->mpi.grav.send, ci_nodeID);

            /* Drift the cell which will be sent at the level at which it is
               sent, i.e. drift the cell specified in the send task (l->t)
               itself. */
            cell_activate_drift_gpart(l->t->ci, s);
          }

          /* If the local cell is active, send its ti_end values. */
          if (cj_active_gravity)
            scheduler_activate_send(s, cj->mpi.send_ti, ci_nodeID);

        } else if (cj_nodeID != nodeID) {

          /* If the local cell is active, receive data from the foreign cell. */
          if (ci_active_gravity) scheduler_activate(s, cj->mpi.grav.recv);

          /* If the foreign cell is active, we want its ti_end values. */
          if (cj_active_gravity) scheduler_activate(s, cj->mpi.recv_ti);

          /* Is the foreign cell active and will need stuff from us? */
          if (cj_active_gravity) {

            struct link *l =
                scheduler_activate_send(s, ci->mpi.grav.send, cj_nodeID);

            /* Drift the cell which will be sent at the level at which it is
               sent, i.e. drift the cell specified in the send task (l->t)
               itself. */
            cell_activate_drift_gpart(l->t->ci, s);
          }

          /* If the local cell is active, send its ti_end values. */
          if (ci_active_gravity)
            scheduler_activate_send(s, ci->mpi.send_ti, cj_nodeID);
        }
#endif
      }
    }

    /* End force ? */
    else if (t_type == task_type_end_force) {

      if (cell_is_active_hydro(t->ci, e) || cell_is_active_gravity(t->ci, e))
        scheduler_activate(s, t);
    }

    /* Kick ? */
    else if (t_type == task_type_kick1 || t_type == task_type_kick2) {

      if (cell_is_active_hydro(t->ci, e) || cell_is_active_gravity(t->ci, e))
        scheduler_activate(s, t);
    }

    /* Hydro ghost tasks ? */
    else if (t_type == task_type_ghost || t_type == task_type_extra_ghost ||
             t_type == task_type_ghost_in || t_type == task_type_ghost_out) {
      if (cell_is_active_hydro(t->ci, e)) scheduler_activate(s, t);
    }

    /* logger tasks ? */
    else if (t->type == task_type_logger) {
      if (cell_is_active_hydro(t->ci, e) || cell_is_active_gravity(t->ci, e) ||
          cell_is_active_stars(t->ci, e))
        scheduler_activate(s, t);
    }

    /* Gravity stuff ? */
    else if (t_type == task_type_grav_down || t_type == task_type_grav_mesh ||
             t_type == task_type_grav_long_range ||
             t_type == task_type_init_grav ||
             t_type == task_type_init_grav_out ||
             t_type == task_type_drift_gpart_out ||
             t_type == task_type_grav_down_in) {
      if (cell_is_active_gravity(t->ci, e)) scheduler_activate(s, t);
    }

    /* Multipole - Multipole interaction task */
    else if (t_type == task_type_grav_mm) {

      /* Local pointers. */
      const struct cell *ci = t->ci;
      const struct cell *cj = t->cj;
#ifdef WITH_MPI
      const int ci_nodeID = ci->nodeID;
      const int cj_nodeID = (cj != NULL) ? cj->nodeID : -1;
#else
      const int ci_nodeID = nodeID;
      const int cj_nodeID = nodeID;
#endif
      const int ci_active_gravity = cell_is_active_gravity_mm(ci, e);
      const int cj_active_gravity = cell_is_active_gravity_mm(cj, e);

      if ((ci_active_gravity && ci_nodeID == nodeID) ||
          (cj_active_gravity && cj_nodeID == nodeID))
        scheduler_activate(s, t);
    }

    /* Star ghost tasks ? */
    else if (t_type == task_type_stars_ghost ||
             t_type == task_type_stars_ghost_in ||
             t_type == task_type_stars_ghost_out) {
      if (cell_is_active_stars(t->ci, e)) scheduler_activate(s, t);
    }

    /* Time-step? */
    else if (t_type == task_type_timestep) {
      t->ci->hydro.updated = 0;
      t->ci->grav.updated = 0;
      t->ci->stars.updated = 0;
      if (cell_is_active_hydro(t->ci, e) || cell_is_active_gravity(t->ci, e))
        scheduler_activate(s, t);
    }

    /* Subgrid tasks */
    else if (t_type == task_type_cooling) {
      if (cell_is_active_hydro(t->ci, e) || cell_is_active_gravity(t->ci, e))
        scheduler_activate(s, t);
    } else if (t_type == task_type_star_formation) {
      if (cell_is_active_hydro(t->ci, e) || cell_is_active_gravity(t->ci, e))
        scheduler_activate(s, t);
    }
  }
}

/**
 * @brief Mark tasks to be un-skipped and set the sort flags accordingly.
 *
 * @return 1 if the space has to be rebuilt, 0 otherwise.
 */
int engine_marktasks(struct engine *e) {

  message("marktask");
  struct scheduler *s = &e->sched;
  const ticks tic = getticks();
  int rebuild_space = 0;

  /* Run through the tasks and mark as skip or not. */
  size_t extra_data[3] = {(size_t)e, (size_t)rebuild_space, (size_t)&e->sched};
  threadpool_map(&e->threadpool, engine_marktasks_mapper, s->tasks, s->nr_tasks,
                 sizeof(struct task), 0, extra_data);
  rebuild_space = extra_data[1];

  if (e->verbose)
    message("took %.3f %s.", clocks_from_ticks(getticks() - tic),
            clocks_getunit());

  /* All is well... */
  return rebuild_space;
}<|MERGE_RESOLUTION|>--- conflicted
+++ resolved
@@ -524,13 +524,8 @@
       if (t->subtype == task_subtype_stars_density) {
 
         /* Too much particle movement? */
-<<<<<<< HEAD
-        if (cell_need_rebuild_for_stars_pair(ci, cj)) *rebuild_space += 2;
-        if (cell_need_rebuild_for_hydro_pair(ci, cj)) *rebuild_space += 4;
-=======
         if (cell_need_rebuild_for_stars_pair(ci, cj)) *rebuild_space = 1;
         if (cell_need_rebuild_for_stars_pair(cj, ci)) *rebuild_space = 1;
->>>>>>> cb5f0c22
 
 #ifdef WITH_MPI
         engine_activate_stars_mpi(e, s, ci, cj);
