/*******************************************************************************
 * This file is part of SWIFT.
 * Copyright (c) 2012 Pedro Gonnet (pedro.gonnet@durham.ac.uk)
 *
 * This program is free software: you can redistribute it and/or modify
 * it under the terms of the GNU Lesser General Public License as published
 * by the Free Software Foundation, either version 3 of the License, or
 * (at your option) any later version.
 *
 * This program is distributed in the hope that it will be useful,
 * but WITHOUT ANY WARRANTY; without even the implied warranty of
 * MERCHANTABILITY or FITNESS FOR A PARTICULAR PURPOSE.  See the
 * GNU General Public License for more details.
 *
 * You should have received a copy of the GNU Lesser General Public License
 * along with this program.  If not, see <http://www.gnu.org/licenses/>.
 *
 ******************************************************************************/

/* Config parameters. */
#include "../config.h"

/* Some standard headers. */
#include <float.h>
#include <limits.h>
#include <stdlib.h>

/* MPI headers. */
#ifdef WITH_MPI
#include <mpi.h>
#endif

/* This object's header. */
#include "runner.h"

/* Local headers. */
#include "atomic.h"
#include "const.h"
#include "engine.h"
#include "error.h"
#include "scheduler.h"
#include "space.h"
#include "task.h"
#include "timers.h"

/* Include the right variant of the SPH interactions */
#ifdef LEGACY_GADGET2_SPH
#include "runner_iact_legacy.h"
#else
#include "runner_iact.h"
#endif
#include "runner_iact_grav.h"

/* Convert cell location to ID. */
#define cell_getid(cdim, i, j, k) \
  ((int)(k) + (cdim)[2] * ((int)(j) + (cdim)[1] * (int)(i)))

/* The counters. */
int runner_counter[runner_counter_count];

const float runner_shift[13 * 3] = {
    5.773502691896258e-01, 5.773502691896258e-01,  5.773502691896258e-01,
    7.071067811865475e-01, 7.071067811865475e-01,  0.0,
    5.773502691896258e-01, 5.773502691896258e-01,  -5.773502691896258e-01,
    7.071067811865475e-01, 0.0,                    7.071067811865475e-01,
    1.0,                   0.0,                    0.0,
    7.071067811865475e-01, 0.0,                    -7.071067811865475e-01,
    5.773502691896258e-01, -5.773502691896258e-01, 5.773502691896258e-01,
    7.071067811865475e-01, -7.071067811865475e-01, 0.0,
    5.773502691896258e-01, -5.773502691896258e-01, -5.773502691896258e-01,
    0.0,                   7.071067811865475e-01,  7.071067811865475e-01,
    0.0,                   1.0,                    0.0,
    0.0,                   7.071067811865475e-01,  -7.071067811865475e-01,
    0.0,                   0.0,                    1.0, };
const char runner_flip[27] = {1, 1, 1, 1, 1, 1, 1, 1, 1, 1, 1, 1, 1, 0,
                              0, 0, 0, 0, 0, 0, 0, 0, 0, 0, 0, 0, 0};

/* Import the density loop functions. */
#define FUNCTION density
#include "runner_doiact.h"

/* Import the force loop functions. */
#undef FUNCTION
#define FUNCTION force
#include "runner_doiact.h"

/* Import the gravity loop functions. */
#include "runner_doiact_grav.h"

/**
 * @brief Sort the entries in ascending order using QuickSort.
 *
 * @param sort The entries
 * @param N The number of entries.
 */

void runner_dosort_ascending(struct entry *sort, int N) {

  struct {
    short int lo, hi;
  } qstack[10];
  int qpos, i, j, lo, hi, imin;
  struct entry temp;
  float pivot;

  /* Sort parts in cell_i in decreasing order with quicksort */
  qstack[0].lo = 0;
  qstack[0].hi = N - 1;
  qpos = 0;
  while (qpos >= 0) {
    lo = qstack[qpos].lo;
    hi = qstack[qpos].hi;
    qpos -= 1;
    if (hi - lo < 15) {
      for (i = lo; i < hi; i++) {
        imin = i;
        for (j = i + 1; j <= hi; j++)
          if (sort[j].d < sort[imin].d) imin = j;
        if (imin != i) {
          temp = sort[imin];
          sort[imin] = sort[i];
          sort[i] = temp;
        }
      }
    } else {
      pivot = sort[(lo + hi) / 2].d;
      i = lo;
      j = hi;
      while (i <= j) {
        while (sort[i].d < pivot) i++;
        while (sort[j].d > pivot) j--;
        if (i <= j) {
          if (i < j) {
            temp = sort[i];
            sort[i] = sort[j];
            sort[j] = temp;
          }
          i += 1;
          j -= 1;
        }
      }
      if (j > (lo + hi) / 2) {
        if (lo < j) {
          qpos += 1;
          qstack[qpos].lo = lo;
          qstack[qpos].hi = j;
        }
        if (i < hi) {
          qpos += 1;
          qstack[qpos].lo = i;
          qstack[qpos].hi = hi;
        }
      } else {
        if (i < hi) {
          qpos += 1;
          qstack[qpos].lo = i;
          qstack[qpos].hi = hi;
        }
        if (lo < j) {
          qpos += 1;
          qstack[qpos].lo = lo;
          qstack[qpos].hi = j;
        }
      }
    }
  }
}

/**
 * @brief Sort the particles in the given cell along all cardinal directions.
 *
 * @param r The #runner.
 * @param c The #cell.
 * @param flags Cell flag.
 * @param clock Flag indicating whether to record the timing or not, needed
 *      for recursive calls.
 */

void runner_dosort(struct runner *r, struct cell *c, int flags, int clock) {

  struct entry *finger;
  struct entry *fingers[8];
  struct part *parts = c->parts;
  struct entry *sort;
  int j, k, count = c->count;
  int i, ind, off[8], inds[8], temp_i, missing;
  // float shift[3];
  float buff[8], px[3];

  TIMER_TIC

  /* Clean-up the flags, i.e. filter out what's already been sorted. */
  flags &= ~c->sorted;
  if (flags == 0) return;

  /* start by allocating the entry arrays. */
  if (c->sort == NULL || c->sortsize < count) {
    if (c->sort != NULL) free(c->sort);
    c->sortsize = count * 1.1;
    if ((c->sort = (struct entry *)malloc(sizeof(struct entry) *
                                          (c->sortsize + 1) * 13)) == NULL)
      error("Failed to allocate sort memory.");
  }
  sort = c->sort;

  /* Does this cell have any progeny? */
  if (c->split) {

    /* Fill in the gaps within the progeny. */
    for (k = 0; k < 8; k++) {
      if (c->progeny[k] == NULL) continue;
      missing = flags & ~c->progeny[k]->sorted;
      if (missing) runner_dosort(r, c->progeny[k], missing, 0);
    }

    /* Loop over the 13 different sort arrays. */
    for (j = 0; j < 13; j++) {

      /* Has this sort array been flagged? */
      if (!(flags & (1 << j))) continue;

      /* Init the particle index offsets. */
      for (off[0] = 0, k = 1; k < 8; k++)
        if (c->progeny[k - 1] != NULL)
          off[k] = off[k - 1] + c->progeny[k - 1]->count;
        else
          off[k] = off[k - 1];

      /* Init the entries and indices. */
      for (k = 0; k < 8; k++) {
        inds[k] = k;
        if (c->progeny[k] != NULL && c->progeny[k]->count > 0) {
          fingers[k] = &c->progeny[k]->sort[j * (c->progeny[k]->count + 1)];
          buff[k] = fingers[k]->d;
          off[k] = off[k];
        } else
          buff[k] = FLT_MAX;
      }

      /* Sort the buffer. */
      for (i = 0; i < 7; i++)
        for (k = i + 1; k < 8; k++)
          if (buff[inds[k]] < buff[inds[i]]) {
            temp_i = inds[i];
            inds[i] = inds[k];
            inds[k] = temp_i;
          }

      /* For each entry in the new sort list. */
      finger = &sort[j * (count + 1)];
      for (ind = 0; ind < count; ind++) {

        /* Copy the minimum into the new sort array. */
        finger[ind].d = buff[inds[0]];
        finger[ind].i = fingers[inds[0]]->i + off[inds[0]];

        /* Update the buffer. */
        fingers[inds[0]] += 1;
        buff[inds[0]] = fingers[inds[0]]->d;

        /* Find the smallest entry. */
        for (k = 1; k < 8 && buff[inds[k]] < buff[inds[k - 1]]; k++) {
          temp_i = inds[k - 1];
          inds[k - 1] = inds[k];
          inds[k] = temp_i;
        }

      } /* Merge. */

      /* Add a sentinel. */
      sort[j * (count + 1) + count].d = FLT_MAX;
      sort[j * (count + 1) + count].i = 0;

      /* Mark as sorted. */
      c->sorted |= (1 << j);

    } /* loop over sort arrays. */

  } /* progeny? */

  /* Otherwise, just sort. */
  else {

    /* Fill the sort array. */
    for (k = 0; k < count; k++) {
      px[0] = parts[k].x[0];
      px[1] = parts[k].x[1];
      px[2] = parts[k].x[2];
      for (j = 0; j < 13; j++)
        if (flags & (1 << j)) {
          sort[j * (count + 1) + k].i = k;
          sort[j * (count + 1) + k].d = px[0] * runner_shift[3 * j + 0] +
                                        px[1] * runner_shift[3 * j + 1] +
                                        px[2] * runner_shift[3 * j + 2];
        }
    }

    /* Add the sentinel and sort. */
    for (j = 0; j < 13; j++)
      if (flags & (1 << j)) {
        sort[j * (count + 1) + count].d = FLT_MAX;
        sort[j * (count + 1) + count].i = 0;
        runner_dosort_ascending(&sort[j * (count + 1)], count);
        c->sorted |= (1 << j);
      }
  }

/* Verify the sorting. */
/* for ( j = 0 ; j < 13 ; j++ ) {
    if ( !( flags & (1 << j) ) )
        continue;
    finger = &sort[ j*(count + 1) ];
    for ( k = 1 ; k < count ; k++ ) {
        if ( finger[k].d < finger[k-1].d )
            error( "Sorting failed, ascending array." );
        if ( finger[k].i >= count )
            error( "Sorting failed, indices borked." );
        }
    } */

#ifdef TIMER_VERBOSE
  message(
      "runner %02i: %i parts at depth %i (flags = %i%i%i%i%i%i%i%i%i%i%i%i%i) "
      "took %.3f ms.",
      r->id, count, c->depth, (flags & 0x1000) >> 12, (flags & 0x800) >> 11,
      (flags & 0x400) >> 10, (flags & 0x200) >> 9, (flags & 0x100) >> 8,
      (flags & 0x80) >> 7, (flags & 0x40) >> 6, (flags & 0x20) >> 5,
      (flags & 0x10) >> 4, (flags & 0x8) >> 3, (flags & 0x4) >> 2,
      (flags & 0x2) >> 1, (flags & 0x1) >> 0,
      ((double)TIMER_TOC(timer_dosort)) / CPU_TPS * 1000);
  fflush(stdout);
#else
  if (clock) TIMER_TOC(timer_dosort);
#endif
}

void runner_dogsort(struct runner *r, struct cell *c, int flags, int clock) {

  struct entry *finger;
  struct entry *fingers[8];
  struct gpart *gparts = c->gparts;
  struct entry *gsort;
  int j, k, count = c->gcount;
  int i, ind, off[8], inds[8], temp_i, missing;
  // float shift[3];
  float buff[8], px[3];

  TIMER_TIC

  /* Clean-up the flags, i.e. filter out what's already been sorted. */
  flags &= ~c->gsorted;
  if (flags == 0) return;

  /* start by allocating the entry arrays. */
  if (c->gsort == NULL || c->gsortsize < count) {
    if (c->gsort != NULL) free(c->gsort);
    c->gsortsize = count * 1.1;
    if ((c->gsort = (struct entry *)malloc(sizeof(struct entry) *
                                           (c->gsortsize + 1) * 13)) == NULL)
      error("Failed to allocate sort memory.");
  }
  gsort = c->gsort;

  /* Does this cell have any progeny? */
  if (c->split) {

    /* Fill in the gaps within the progeny. */
    for (k = 0; k < 8; k++) {
      if (c->progeny[k] == NULL) continue;
      missing = flags & ~c->progeny[k]->gsorted;
      if (missing) runner_dogsort(r, c->progeny[k], missing, 0);
    }

    /* Loop over the 13 different sort arrays. */
    for (j = 0; j < 13; j++) {

      /* Has this sort array been flagged? */
      if (!(flags & (1 << j))) continue;

      /* Init the particle index offsets. */
      for (off[0] = 0, k = 1; k < 8; k++)
        if (c->progeny[k - 1] != NULL)
          off[k] = off[k - 1] + c->progeny[k - 1]->gcount;
        else
          off[k] = off[k - 1];

      /* Init the entries and indices. */
      for (k = 0; k < 8; k++) {
        inds[k] = k;
        if (c->progeny[k] != NULL && c->progeny[k]->gcount > 0) {
          fingers[k] = &c->progeny[k]->gsort[j * (c->progeny[k]->gcount + 1)];
          buff[k] = fingers[k]->d;
          off[k] = off[k];
        } else
          buff[k] = FLT_MAX;
      }

      /* Sort the buffer. */
      for (i = 0; i < 7; i++)
        for (k = i + 1; k < 8; k++)
          if (buff[inds[k]] < buff[inds[i]]) {
            temp_i = inds[i];
            inds[i] = inds[k];
            inds[k] = temp_i;
          }

      /* For each entry in the new sort list. */
      finger = &gsort[j * (count + 1)];
      for (ind = 0; ind < count; ind++) {

        /* Copy the minimum into the new sort array. */
        finger[ind].d = buff[inds[0]];
        finger[ind].i = fingers[inds[0]]->i + off[inds[0]];

        /* Update the buffer. */
        fingers[inds[0]] += 1;
        buff[inds[0]] = fingers[inds[0]]->d;

        /* Find the smallest entry. */
        for (k = 1; k < 8 && buff[inds[k]] < buff[inds[k - 1]]; k++) {
          temp_i = inds[k - 1];
          inds[k - 1] = inds[k];
          inds[k] = temp_i;
        }

      } /* Merge. */

      /* Add a sentinel. */
      gsort[j * (count + 1) + count].d = FLT_MAX;
      gsort[j * (count + 1) + count].i = 0;

      /* Mark as sorted. */
      c->gsorted |= (1 << j);

    } /* loop over sort arrays. */

  } /* progeny? */

  /* Otherwise, just sort. */
  else {

    /* Fill the sort array. */
    for (k = 0; k < count; k++) {
      px[0] = gparts[k].x[0];
      px[1] = gparts[k].x[1];
      px[2] = gparts[k].x[2];
      for (j = 0; j < 13; j++)
        if (flags & (1 << j)) {
          gsort[j * (count + 1) + k].i = k;
          gsort[j * (count + 1) + k].d = px[0] * runner_shift[3 * j + 0] +
                                         px[1] * runner_shift[3 * j + 1] +
                                         px[2] * runner_shift[3 * j + 2];
        }
    }

    /* Add the sentinel and sort. */
    for (j = 0; j < 13; j++)
      if (flags & (1 << j)) {
        gsort[j * (count + 1) + count].d = FLT_MAX;
        gsort[j * (count + 1) + count].i = 0;
        runner_dosort_ascending(&gsort[j * (count + 1)], count);
        c->gsorted |= (1 << j);
      }
  }

/* Verify the sorting. */
/* for ( j = 0 ; j < 13 ; j++ ) {
    if ( !( flags & (1 << j) ) )
        continue;
    finger = &c->gsort[ j*(count + 1) ];
    for ( k = 1 ; k < count ; k++ ) {
        if ( finger[k].d < finger[k-1].d )
            error( "Sorting failed, ascending array." );
        if ( finger[k].i < 0 || finger[k].i >= count )
            error( "Sorting failed, indices borked." );
        }
    } */

#ifdef TIMER_VERBOSE
  message(
      "runner %02i: %i parts at depth %i (flags = %i%i%i%i%i%i%i%i%i%i%i%i%i) "
      "took %.3f ms.",
      r->id, count, c->depth, (flags & 0x1000) >> 12, (flags & 0x800) >> 11,
      (flags & 0x400) >> 10, (flags & 0x200) >> 9, (flags & 0x100) >> 8,
      (flags & 0x80) >> 7, (flags & 0x40) >> 6, (flags & 0x20) >> 5,
      (flags & 0x10) >> 4, (flags & 0x8) >> 3, (flags & 0x4) >> 2,
      (flags & 0x2) >> 1, (flags & 0x1) >> 0,
      ((double)TIMER_TOC(timer_dosort)) / CPU_TPS * 1000);
  fflush(stdout);
#else
  if (clock) TIMER_TOC(timer_dosort);
#endif
}

/**
 * @brief Intermediate task between density and force
 *
 * @param r The runner thread.
 * @param c The cell.
 */

void runner_doghost(struct runner *r, struct cell *c) {

  struct part *p, *parts = c->parts;
  struct cell *finger;
  int i, k, redo, count = c->count;
  int *pid;
  float h, ih, ih2, ih4, h_corr, rho, wcount, rho_dh, wcount_dh, u, fc;
  float normDiv_v, normCurl_v;
#ifndef LEGACY_GADGET2_SPH
  float alpha_dot, tau, S;
#endif
  float dt_step = r->e->dt_step;
  TIMER_TIC

  /* Recurse? */
  if (c->split) {
    for (k = 0; k < 8; k++)
      if (c->progeny[k] != NULL) runner_doghost(r, c->progeny[k]);
    return;
  }

  /* Init the IDs that have to be updated. */
  if ((pid = (int *)alloca(sizeof(int) * count)) == NULL)
    error("Call to alloca failed.");
  for (k = 0; k < count; k++) pid[k] = k;

  /* While there are particles that need to be updated... */
  while (count > 0) {

    /* Reset the redo-count. */
    redo = 0;

    /* Loop over the parts in this cell. */
    for (i = 0; i < count; i++) {

      /* Get a direct pointer on the part. */
      p = &parts[pid[i]];

      /* Is this part within the time step? */
      if (p->dt <= dt_step) {

        /* Some smoothing length multiples. */
        h = p->h;
        ih = 1.0f / h;
        ih2 = ih * ih;
        ih4 = ih2 * ih2;

        /* Final operation on the density. */
        p->rho = rho = ih * ih2 * (p->rho + p->mass * kernel_root);
        p->rho_dh = rho_dh = (p->rho_dh - 3.0f * p->mass * kernel_root) * ih4;
        wcount = (p->density.wcount + kernel_root) *
                 (4.0f / 3.0 * M_PI * kernel_gamma3);
        wcount_dh =
            p->density.wcount_dh * ih * (4.0f / 3.0 * M_PI * kernel_gamma3);

        /* If no derivative, double the smoothing length. */
        if (wcount_dh == 0.0f) h_corr = p->h;

        /* Otherwise, compute the smoothing length update (Newton step). */
        else {
          h_corr = (kernel_nwneigh - wcount) / wcount_dh;

          /* Truncate to the range [ -p->h/2 , p->h ]. */
          h_corr = fminf(h_corr, h);
          h_corr = fmaxf(h_corr, -h / 2.f);
        }

        /* Apply the correction to p->h and to the compact part. */
        p->h += h_corr;

        /* Did we get the right number density? */
        if (wcount > kernel_nwneigh + const_delta_nwneigh ||
            wcount < kernel_nwneigh - const_delta_nwneigh) {
          // message( "particle %lli (h=%e,depth=%i) has bad wcount=%.3f." ,
          // p->id , p->h , c->depth , wcount ); fflush(stdout);
          // p->h += ( p->density.wcount + kernel_root - kernel_nwneigh ) /
          // p->density.wcount_dh;
          pid[redo] = pid[i];
          redo += 1;
          p->density.wcount = 0.0;
          p->density.wcount_dh = 0.0;
          p->rho = 0.0;
          p->rho_dh = 0.0;
          p->density.div_v = 0.0;
          for (k = 0; k < 3; k++) p->density.curl_v[k] = 0.0;
          continue;
        }

        /* Pre-compute some stuff for the balsara switch. */
        normDiv_v = fabs(p->density.div_v / rho * ih4);
        normCurl_v = sqrtf(p->density.curl_v[0] * p->density.curl_v[0] +
                           p->density.curl_v[1] * p->density.curl_v[1] +
                           p->density.curl_v[2] * p->density.curl_v[2]) /
                     rho * ih4;

        /* As of here, particle force variables will be set. Do _NOT_
           try to read any particle density variables! */

        /* Compute this particle's sound speed. */
        u = p->u;
        p->force.c = fc =
            sqrtf(const_hydro_gamma * (const_hydro_gamma - 1.0f) * u);

        /* Compute the P/Omega/rho2. */
        p->force.POrho2 =
            u * (const_hydro_gamma - 1.0f) / (rho + h * rho_dh / 3.0f);

        /* Balsara switch */
        p->force.balsara =
            normDiv_v / (normDiv_v + normCurl_v + 0.0001f * fc * ih);

#ifndef LEGACY_GADGET2_SPH
        /* Viscosity parameter decay time */
        tau = h / (2.f * const_viscosity_length * p->force.c);

        /* Viscosity source term */
        S = fmaxf(-normDiv_v, 0.f);

        /* Compute the particle's viscosity parameter time derivative */
        alpha_dot = (const_viscosity_alpha_min - p->alpha) / tau +
                    (const_viscosity_alpha_max - p->alpha) * S;

        /* Update particle's viscosity parameter */
        p->alpha += alpha_dot * p->dt;
#endif

        /* Reset the acceleration. */
        for (k = 0; k < 3; k++) p->a[k] = 0.0f;

        /* Reset the time derivatives. */
        p->force.u_dt = 0.0f;
        p->force.h_dt = 0.0f;
        p->force.v_sig = 0.0f;
      }
    }

    /* Re-set the counter for the next loop (potentially). */
    count = redo;
    if (count > 0) {

      // error( "Bad smoothing length, fixing this isn't implemented yet." );

      /* Climb up the cell hierarchy. */
      for (finger = c; finger != NULL; finger = finger->parent) {

        /* Run through this cell's density interactions. */
        for (struct link *l = finger->density; l != NULL; l = l->next) {

          /* Self-interaction? */
          if (l->t->type == task_type_self)
            runner_doself_subset_density(r, finger, parts, pid, count);

          /* Otherwise, pair interaction? */
          else if (l->t->type == task_type_pair) {

            /* Left or right? */
            if (l->t->ci == finger)
              runner_dopair_subset_density(r, finger, parts, pid, count,
                                           l->t->cj);
            else
              runner_dopair_subset_density(r, finger, parts, pid, count,
                                           l->t->ci);

          }

          /* Otherwise, sub interaction? */
          else if (l->t->type == task_type_sub) {

            /* Left or right? */
            if (l->t->ci == finger)
              runner_dosub_subset_density(r, finger, parts, pid, count,
                                          l->t->cj, -1, 1);
            else
              runner_dosub_subset_density(r, finger, parts, pid, count,
                                          l->t->ci, -1, 1);
          }
        }
      }
    }
  }

#ifdef TIMER_VERBOSE
  message("runner %02i: %i parts at depth %i took %.3f ms.", r->id, c->count,
          c->depth, ((double)TIMER_TOC(timer_doghost)) / CPU_TPS * 1000);
  fflush(stdout);
#else
  TIMER_TOC(timer_doghost);
#endif
}

/**
 * @brief Compute the second kick of the given cell.
 *
 * @param r The runner thread.
 * @param c The cell.
 */

void runner_dokick2(struct runner *r, struct cell *c) {

  int j, k, count = 0, nr_parts = c->count;
  float dt_min = FLT_MAX, dt_max = 0.0f;
  double ekin = 0.0, epot = 0.0;
  float mom[3] = {0.0f, 0.0f, 0.0f}, ang[3] = {0.0f, 0.0f, 0.0f};
  float x[3], v_hdt[3], u_hdt, h, pdt, m;
  float dt_step = r->e->dt_step, dt = r->e->dt, hdt, idt;
  float dt_cfl, dt_h_change, dt_u_change, dt_new;
  float h_dt, u_dt;
  struct part *restrict p, *restrict parts = c->parts;
  struct xpart *restrict xp, *restrict xparts = c->xparts;

  TIMER_TIC

  /* Init idt to avoid compiler stupidity. */
  idt = (dt > 0) ? 1.0f / dt : 0.0f;
  hdt = dt / 2;

  /* Loop over the particles and kick them. */
  for (k = 0; k < nr_parts; k++) {

    /* Get a handle on the part. */
    p = &parts[k];
    xp = &xparts[k];

    /* Get local copies of particle data. */
    pdt = p->dt;
    m = p->mass;
    x[0] = p->x[0];
    x[1] = p->x[1];
    x[2] = p->x[2];
    v_hdt[0] = xp->v_hdt[0];
    v_hdt[1] = xp->v_hdt[1];
    v_hdt[2] = xp->v_hdt[2];
    u_hdt = xp->u_hdt;

    /* Update the particle's data (if active). */
    if (pdt <= dt_step) {

      /* Increase the number of particles updated. */
      count += 1;

      /* Scale the derivatives as they're freshly computed. */
      h = p->h;
      h_dt = p->force.h_dt *= h * 0.333333333f;
      xp->omega = 1.0f + h * p->rho_dh / p->rho * 0.3333333333f;

      /* Compute the new time step. */
      u_dt = p->force.u_dt;
      dt_cfl = const_cfl * h / p->force.v_sig;
      dt_h_change =
          (h_dt != 0.0f) ? fabsf(const_ln_max_h_change * h / h_dt) : FLT_MAX;
      dt_u_change =
          (u_dt != 0.0f) ? fabsf(const_max_u_change * p->u / u_dt) : FLT_MAX;
      dt_new = fminf(dt_cfl, fminf(dt_h_change, dt_u_change));
      if (pdt == 0.0f)
        p->dt = pdt = dt_new;
      else
        p->dt = pdt = fminf(dt_new, 2.0f * pdt);

      /* Update positions and energies at the full step. */
      p->v[0] = v_hdt[0] + hdt * p->a[0];
      p->v[1] = v_hdt[1] + hdt * p->a[1];
      p->v[2] = v_hdt[2] + hdt * p->a[2];
      p->u = u_hdt + hdt * u_dt;

      /* Set the new particle-specific time step. */
      if (dt > 0.0f) {
        float dt_curr = dt;
        j = (int)(pdt * idt);
        while (j > 1) {
          dt_curr *= 2.0f;
          j >>= 1;
        }
        xp->dt_curr = dt_curr;
      }
    }

    /* Get the smallest/largest dt. */
    dt_min = fminf(dt_min, pdt);
    dt_max = fmaxf(dt_max, pdt);

    /* Collect total energy. */
    ekin += 0.5 * m *
            (v_hdt[0] * v_hdt[0] + v_hdt[1] * v_hdt[1] + v_hdt[2] * v_hdt[2]);
    epot += m * u_hdt;

    /* Collect momentum */
    mom[0] += m * v_hdt[0];
    mom[1] += m * v_hdt[1];
    mom[2] += m * v_hdt[2];

    /* Collect angular momentum */
    ang[0] += m * (x[1] * v_hdt[2] - x[2] * v_hdt[1]);
    ang[1] += m * (x[2] * v_hdt[0] - x[0] * v_hdt[2]);
    ang[2] += m * (x[0] * v_hdt[1] - x[1] * v_hdt[0]);

    /* Collect entropic function */
    // lent += u * pow( p->rho, 1.f-const_gamma );
  }

#ifdef TIMER_VERBOSE
  message("runner %02i: %i parts at depth %i took %.3f ms.", r->id, c->count,
          c->depth, ((double)TIMER_TOC(timer_kick2)) / CPU_TPS * 1000);
  fflush(stdout);
#else
  TIMER_TOC(timer_kick2);
#endif

  /* Store the computed values in the cell. */
  c->dt_min = dt_min;
  c->dt_max = dt_max;
  c->updated = count;
  c->ekin = ekin;
  c->epot = epot;
  c->mom[0] = mom[0];
  c->mom[1] = mom[1];
  c->mom[2] = mom[2];
  c->ang[0] = ang[0];
  c->ang[1] = ang[1];
  c->ang[2] = ang[2];
}

/**
 * @brief Mapping function to set dt_min and dt_max, do the first
 * kick.
 */

void runner_dokick1(struct runner *r, struct cell *c) {

  int j, k;
  struct engine *e = r->e;
  float pdt, dt_step = e->dt_step, dt = e->dt, hdt = dt / 2;
  float dt_min, dt_max, h_max, dx, dx_max;
  float a[3], v[3], u, u_dt, h, h_dt, w, rho;
  double x[3], x_old[3];
  struct part *restrict p, *restrict parts = c->parts;
  struct xpart *restrict xp, *restrict xparts = c->xparts;

  /* No children? */
  if (!c->split) {

    /* Init the min/max counters. */
    dt_min = FLT_MAX;
    dt_max = 0.0f;
    h_max = 0.0f;
    dx_max = 0.0f;

    /* Loop over parts. */
    for (k = 0; k < c->count; k++) {

      /* Get a handle on the kth particle. */
      p = &parts[k];
      xp = &xparts[k];

      /* Load the data locally. */
      a[0] = p->a[0];
      a[1] = p->a[1];
      a[2] = p->a[2];
      v[0] = p->v[0];
      v[1] = p->v[1];
      v[2] = p->v[2];
      x[0] = p->x[0];
      x[1] = p->x[1];
      x[2] = p->x[2];
      x_old[0] = xp->x_old[0];
      x_old[1] = xp->x_old[1];
      x_old[2] = xp->x_old[2];
      h = p->h;
      u = p->u;
      h_dt = p->force.h_dt;
      u_dt = p->force.u_dt;
      pdt = p->dt;

      /* Store the min/max dt. */
      dt_min = fminf(dt_min, pdt);
      dt_max = fmaxf(dt_max, pdt);

      /* Update the half-step velocities from the current velocities. */
      xp->v_hdt[0] = v[0] + hdt * a[0];
      xp->v_hdt[1] = v[1] + hdt * a[1];
      xp->v_hdt[2] = v[2] + hdt * a[2];
      xp->u_hdt = u + hdt * u_dt;

      /* Move the particles with the velocities at the half-step. */
      p->x[0] = x[0] += dt * xp->v_hdt[0];
      p->x[1] = x[1] += dt * xp->v_hdt[1];
      p->x[2] = x[2] += dt * xp->v_hdt[2];
      dx = sqrtf((x[0] - x_old[0]) * (x[0] - x_old[0]) +
                 (x[1] - x_old[1]) * (x[1] - x_old[1]) +
                 (x[2] - x_old[2]) * (x[2] - x_old[2]));
      dx_max = fmaxf(dx_max, dx);

      /* Update positions and energies at the half-step. */
      p->v[0] = v[0] + dt * a[0];
      p->v[1] = v[1] + dt * a[1];
      p->v[2] = v[2] + dt * a[2];
      w = u_dt / u * dt;
      if (fabsf(w) < 0.01f)
        p->u = u *=
            1.0f +
            w * (1.0f + w * (0.5f + w * (1.0f / 6.0f + 1.0f / 24.0f * w)));
      else
        p->u = u *= expf(w);
      w = h_dt / h * dt;
      if (fabsf(w) < 0.01f)
        p->h = h *=
            1.0f +
            w * (1.0f + w * (0.5f + w * (1.0f / 6.0f + 1.0f / 24.0f * w)));
      else
        p->h = h *= expf(w);
      h_max = fmaxf(h_max, h);

      /* Integrate other values if this particle will not be updated. */
      /* Init fields for density calculation. */
      if (pdt > dt_step) {
        float w = -3.0f * h_dt / h * dt;
        if (fabsf(w) < 0.1f)
          rho = p->rho *=
              1.0f +
              w * (1.0f + w * (0.5f + w * (1.0f / 6.0f + 1.0f / 24.0f * w)));
        else
          rho = p->rho *= expf(w);
        p->force.POrho2 = u * (const_hydro_gamma - 1.0f) / (rho * xp->omega);
      } else {
        p->density.wcount = 0.0f;
        p->density.wcount_dh = 0.0f;
        p->rho = 0.0f;
        p->rho_dh = 0.0f;
        p->density.div_v = 0.0f;
        for (j = 0; j < 3; ++j) p->density.curl_v[j] = 0.0f;
      }
    }

  }

  /* Otherwise, aggregate data from children. */
  else {

    /* Init with the first non-null child. */
    dt_min = FLT_MAX;
    dt_max = 0.0f;
    h_max = 0.0f;
    dx_max = 0.0f;

    /* Loop over the progeny. */
    for (k = 0; k < 8; k++)
      if (c->progeny[k] != NULL) {
        if (c->count < space_subsize) runner_dokick1(r, c->progeny[k]);
        dt_min = fminf(dt_min, c->progeny[k]->dt_min);
        dt_max = fmaxf(dt_max, c->progeny[k]->dt_max);
        h_max = fmaxf(h_max, c->progeny[k]->h_max);
        dx_max = fmaxf(dx_max, c->progeny[k]->dx_max);
      }
  }

  /* Store the values. */
  c->dt_min = dt_min;
  c->dt_max = dt_max;
  c->h_max = h_max;
  c->dx_max = dx_max;
}

/**
 * @brief Combined second and first kick for fixed dt.
 *
 * @param r The runner thread.
 * @param c The cell.
 * @param timer The timer
 */

void runner_dokick(struct runner *r, struct cell *c, int timer) {

  int k, count = 0, nr_parts = c->count, updated;
  float dt_min = FLT_MAX, dt_max = 0.0f;
  float h_max, dx, dx_max;
  double ekin = 0.0, epot = 0.0;
  float mom[3] = {0.0f, 0.0f, 0.0f}, ang[3] = {0.0f, 0.0f, 0.0f};
  float x[3], x_old[3], v_hdt[3], a[3], u, u_hdt, h, pdt, m, w;
  float dt = r->e->dt, hdt = 0.5f * dt;
  float dt_cfl, dt_h_change, dt_u_change, dt_new;
  float h_dt, u_dt;
  struct part *restrict p, *restrict parts = c->parts;
  struct xpart *restrict xp, *restrict xparts = c->xparts;

  TIMER_TIC

  /* No children? */
  if (!c->split) {

    /* Init the min/max counters. */
    dt_min = FLT_MAX;
    dt_max = 0.0f;
    h_max = 0.0f;
    dx_max = 0.0f;

    /* Loop over the particles and kick them. */
    for (k = 0; k < nr_parts; k++) {

      /* Get a handle on the part. */
      p = &parts[k];
      xp = &xparts[k];

      /* Get local copies of particle data. */
      pdt = p->dt;
      u_dt = p->force.u_dt;
      h = p->h;
      m = p->mass;
      x[0] = p->x[0];
      x[1] = p->x[1];
      x[2] = p->x[2];
      a[0] = p->a[0];
      a[1] = p->a[1];
      a[2] = p->a[2];
      x_old[0] = xp->x_old[0];
      x_old[1] = xp->x_old[1];
      x_old[2] = xp->x_old[2];
      v_hdt[0] = xp->v_hdt[0];
      v_hdt[1] = xp->v_hdt[1];
      v_hdt[2] = xp->v_hdt[2];
      u_hdt = xp->u_hdt;

      /* Scale the derivatives if they're freshly computed. */
      h_dt = p->force.h_dt *= h * 0.333333333f;
      count += 1;
      xp->omega = 1.0f + h * p->rho_dh / p->rho * 0.3333333333f;

      /* Update the particle's time step. */
      dt_cfl = const_cfl * h / p->force.v_sig;
      dt_h_change =
          (h_dt != 0.0f) ? fabsf(const_ln_max_h_change * h / h_dt) : FLT_MAX;
      dt_u_change =
          (u_dt != 0.0f) ? fabsf(const_max_u_change * p->u / u_dt) : FLT_MAX;
      dt_new = fminf(dt_cfl, fminf(dt_h_change, dt_u_change));
      if (pdt == 0.0f)
        p->dt = pdt = dt_new;
      else
        p->dt = pdt = fminf(dt_new, 2.0f * pdt);

      /* Get the smallest/largest dt. */
      dt_min = fminf(dt_min, pdt);
      dt_max = fmaxf(dt_max, pdt);

      /* Step and store the velocity and internal energy. */
      xp->v_hdt[0] = (v_hdt[0] += dt * a[0]);
      xp->v_hdt[1] = (v_hdt[1] += dt * a[1]);
      xp->v_hdt[2] = (v_hdt[2] += dt * a[2]);
      xp->u_hdt = (u_hdt += dt * u_dt);

      /* Move the particles with the velocity at the half-step. */
      p->x[0] = x[0] += dt * v_hdt[0];
      p->x[1] = x[1] += dt * v_hdt[1];
      p->x[2] = x[2] += dt * v_hdt[2];
      dx = sqrtf((x[0] - x_old[0]) * (x[0] - x_old[0]) +
                 (x[1] - x_old[1]) * (x[1] - x_old[1]) +
                 (x[2] - x_old[2]) * (x[2] - x_old[2]));
      dx_max = fmaxf(dx_max, dx);

      /* Update positions and energies at the next full step. */
      p->v[0] = v_hdt[0] + hdt * a[0];
      p->v[1] = v_hdt[1] + hdt * a[1];
      p->v[2] = v_hdt[2] + hdt * a[2];
      w = u_dt / u_hdt * hdt;
      if (fabsf(w) < 0.01f)
        p->u = u =
            u_hdt *
            (1.0f +
             w * (1.0f + w * (0.5f + w * (1.0f / 6.0f + 1.0f / 24.0f * w))));
      else
        p->u = u = u_hdt * expf(w);
      w = h_dt / h * dt;
      if (fabsf(w) < 0.01f)
        p->h = h *=
            (1.0f +
             w * (1.0f + w * (0.5f + w * (1.0f / 6.0f + 1.0f / 24.0f * w))));
      else
        p->h = h *= expf(w);
      h_max = fmaxf(h_max, h);

      /* Collect momentum */
      mom[0] += m * v_hdt[0];
      mom[1] += m * v_hdt[1];
      mom[2] += m * v_hdt[2];

      /* Collect angular momentum */
      ang[0] += m * (x[1] * v_hdt[2] - x[2] * v_hdt[1]);
      ang[1] += m * (x[2] * v_hdt[0] - x[0] * v_hdt[2]);
      ang[2] += m * (x[0] * v_hdt[1] - x[1] * v_hdt[0]);

      /* Collect total energy. */
      ekin += 0.5 * m *
              (v_hdt[0] * v_hdt[0] + v_hdt[1] * v_hdt[1] + v_hdt[2] * v_hdt[2]);
      epot += m * u_hdt;

      /* Init fields for density calculation. */
      p->density.wcount = 0.0f;
      p->density.wcount_dh = 0.0f;
      p->rho = 0.0f;
      p->rho_dh = 0.0f;
      p->density.div_v = 0.0f;
      p->density.curl_v[0] = 0.0f;
      p->density.curl_v[1] = 0.0f;
      p->density.curl_v[2] = 0.0f;
    }

  }

  /* Otherwise, aggregate data from children. */
  else {

    /* Init with the first non-null child. */
    dt_min = FLT_MAX;
    dt_max = 0.0f;
    h_max = 0.0f;
    dx_max = 0.0f;
    updated = 0;
    ekin = 0.0;
    epot = 0.0;
    mom[0] = 0.0f;
    mom[1] = 0.0f;
    mom[2] = 0.0f;
    ang[0] = 0.0f;
    ang[1] = 0.0f;
    ang[2] = 0.0f;

    /* Loop over the progeny. */
    for (k = 0; k < 8; k++)
      if (c->progeny[k] != NULL) {
        struct cell *cp = c->progeny[k];
        runner_dokick(r, cp, 0);
        dt_min = fminf(dt_min, cp->dt_min);
        dt_max = fmaxf(dt_max, cp->dt_max);
        h_max = fmaxf(h_max, cp->h_max);
        dx_max = fmaxf(dx_max, cp->dx_max);
        updated += cp->count;
        ekin += cp->ekin;
        epot += cp->epot;
        mom[0] += cp->mom[0];
        mom[1] += cp->mom[1];
        mom[2] += cp->mom[2];
        ang[0] += cp->ang[0];
        ang[1] += cp->ang[1];
        ang[2] += cp->ang[2];
      }
  }

  /* Store the values. */
  c->dt_min = dt_min;
  c->dt_max = dt_max;
  c->h_max = h_max;
  c->dx_max = dx_max;
  c->updated = count;
  c->ekin = ekin;
  c->epot = epot;
  c->mom[0] = mom[0];
  c->mom[1] = mom[1];
  c->mom[2] = mom[2];
  c->ang[0] = ang[0];
  c->ang[1] = ang[1];
  c->ang[2] = ang[2];

  if (timer) {
#ifdef TIMER_VERBOSE
    message("runner %02i: %i parts at depth %i took %.3f ms.", r->id, c->count,
            c->depth, ((double)TIMER_TOC(timer_kick2)) / CPU_TPS * 1000);
    fflush(stdout);
#else
    TIMER_TOC(timer_kick2);
#endif
  }
}

/**
 * @brief The #runner main thread routine.
 *
 * @param data A pointer to this thread's data.
 */

void *runner_main(void *data) {

  struct runner *r = (struct runner *)data;
  struct engine *e = r->e;
  struct scheduler *sched = &e->sched;
  struct task *t = NULL;
  struct cell *ci, *cj, *super;
  struct part *parts;
  int k, nr_parts;

  /* Main loop. */
  while (1) {

    /* Wait at the barrier. */
    engine_barrier(e, r->id);

    /* Re-set the pointer to the previous super cell. */
    super = NULL;

    /* Loop while there are tasks... */
    while (1) {

      /* If there's no old task, try to get a new one. */
      if (t == NULL) {

        /* Get the task. */
        TIMER_TIC
        t = scheduler_gettask(sched, r->qid, super);
        TIMER_TOC(timer_gettask);

        /* Did I get anything? */
        if (t == NULL) break;
      }

      /* Get the cells. */
      ci = t->ci;
      cj = t->cj;
      t->rid = r->cpuid;

      /* Set super to the first cell that I own. */
      if (t->type != task_type_rewait) {
        if (ci->super != NULL && ci->super->owner == r->qid)
          super = ci->super;
        else if (cj != NULL && cj->super != NULL && cj->super->owner == r->qid)
          super = cj->super;
      }

      /* Different types of tasks... */
      switch (t->type) {
        case task_type_self:
          if (t->subtype == task_subtype_density)
            runner_doself1_density(r, ci);
          else if (t->subtype == task_subtype_force)
            runner_doself2_force(r, ci);
          else
            error("Unknown task subtype.");
          break;
        case task_type_pair:
          if (t->subtype == task_subtype_density)
            runner_dopair1_density(r, ci, cj);
          else if (t->subtype == task_subtype_force)
            runner_dopair2_force(r, ci, cj);
          else
            error("Unknown task subtype.");
          break;
        case task_type_sort:
          runner_dosort(r, ci, t->flags, 1);
          break;
        case task_type_sub:
          if (t->subtype == task_subtype_density)
            runner_dosub1_density(r, ci, cj, t->flags, 1);
          else if (t->subtype == task_subtype_force)
            runner_dosub2_force(r, ci, cj, t->flags, 1);
          else if (t->subtype == task_subtype_grav)
            runner_dosub_grav(r, ci, cj, 1);
          else
            error("Unknown task subtype.");
          break;
        case task_type_ghost:
          runner_doghost(r, ci);
          break;
        case task_type_kick1:
          runner_dokick1(r, ci);
          break;
        case task_type_kick2:
          if (e->policy & engine_policy_fixdt)
            runner_dokick(r, ci, 1);
          else
            runner_dokick2(r, ci);
          break;
        case task_type_send:
          break;
        case task_type_recv:
          parts = ci->parts;
          nr_parts = ci->count;
          for (k = 0; k < nr_parts; k++) parts[k].dt = FLT_MAX;
          ci->dt_min = ci->dt_max = FLT_MAX;
          break;
        case task_type_grav_pp:
          if (t->cj == NULL)
            runner_doself_grav(r, t->ci);
          else
            runner_dopair_grav(r, t->ci, t->cj);
          break;
        case task_type_grav_mm:
          runner_dograv_mm(r, t->ci, t->cj);
          break;
        case task_type_grav_up:
          runner_dograv_up(r, t->ci);
          break;
        case task_type_grav_down:
          runner_dograv_down(r, t->ci);
          break;
        case task_type_psort:
          space_do_parts_sort();
          break;
<<<<<<< HEAD
         case task_type_rewait:
          for (struct task *t2 = (struct task *)t->ci;
               t2 != (struct task *)t->cj; t2++) {
            for (k = 0; k < t2->nr_unlock_tasks; k++)
              atomic_inc(&t2->unlock_tasks[k]->wait);
          }
=======
        case task_type_split_cell:
          space_split(e->s, t->ci);
>>>>>>> 0689a0cd
          break;
        default:
          error("Unknown task type.");
      }

      /* We're done with this task, see if we get a next one. */
      t = scheduler_done(sched, t);

    } /* main loop. */
  }

  /* Be kind, rewind. */
  return NULL;
}<|MERGE_RESOLUTION|>--- conflicted
+++ resolved
@@ -1291,17 +1291,15 @@
         case task_type_psort:
           space_do_parts_sort();
           break;
-<<<<<<< HEAD
+        case task_type_split_cell:
+          space_split(e->s, t->ci);
+          break;
          case task_type_rewait:
           for (struct task *t2 = (struct task *)t->ci;
                t2 != (struct task *)t->cj; t2++) {
             for (k = 0; k < t2->nr_unlock_tasks; k++)
               atomic_inc(&t2->unlock_tasks[k]->wait);
           }
-=======
-        case task_type_split_cell:
-          space_split(e->s, t->ci);
->>>>>>> 0689a0cd
           break;
         default:
           error("Unknown task type.");
