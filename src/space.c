--- conflicted
+++ resolved
@@ -162,7 +162,6 @@
 
   /* Run through the parts and get the current h_max. */
   // tic = getticks();
-<<<<<<< HEAD
   if(nr_parts) {
     if (s->cells != NULL) {
       for (k = 0; k < s->nr_cells; k++) {
@@ -173,15 +172,6 @@
 	if (s->parts[k].h > h_max) h_max = s->parts[k].h;
       }
       s->h_max = h_max;
-=======
-  if (s->cells != NULL) {
-    for (int k = 0; k < s->nr_cells; k++) {
-      if (s->cells[k].h_max > h_max) h_max = s->cells[k].h_max;
-    }
-  } else {
-    for (int k = 0; k < nr_parts; k++) {
-      if (s->parts[k].h > h_max) h_max = s->parts[k].h;
->>>>>>> 137cd5fc
     }
   }
   else {
