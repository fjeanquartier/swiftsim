--- conflicted
+++ resolved
@@ -488,11 +488,7 @@
  */
 
 void space_parts_sort(struct space *s, int *ind, int N, int min, int max) {
-<<<<<<< HEAD
-  // Populate a parallel_sort structure with the input data.
-=======
   // Populate the global parallel_sort structure with the input data.
->>>>>>> 0689a0cd
   space_sort_struct.parts = s->parts;
   space_sort_struct.xparts = s->xparts;
   space_sort_struct.ind = ind;
