/*******************************************************************************
 * This file is part of SWIFT.
 * Copyright (c) 2012 Pedro Gonnet (pedro.gonnet@durham.ac.uk)
 *                    Matthieu Schaller (matthieu.schaller@durham.ac.uk)
 *               2016 Peter W. Draper (p.w.draper@durham.ac.uk)
 *
 * This program is free software: you can redistribute it and/or modify
 * it under the terms of the GNU Lesser General Public License as published
 * by the Free Software Foundation, either version 3 of the License, or
 * (at your option) any later version.
 *
 * This program is distributed in the hope that it will be useful,
 * but WITHOUT ANY WARRANTY; without even the implied warranty of
 * MERCHANTABILITY or FITNESS FOR A PARTICULAR PURPOSE.  See the
 * GNU General Public License for more details.
 *
 * You should have received a copy of the GNU Lesser General Public License
 * along with this program.  If not, see <http://www.gnu.org/licenses/>.
 *
 ******************************************************************************/

/* Config parameters. */
#include "../config.h"

/* Some standard headers. */
#include <limits.h>
#include <math.h>
#include <pthread.h>
#include <stdio.h>
#include <stdlib.h>
#include <string.h>
#include <unistd.h>

/* MPI headers. */
#ifdef WITH_MPI
#include <mpi.h>
#endif

/* This object's header. */
#include "scheduler.h"

/* Local headers. */
#include "atomic.h"
#include "cycle.h"
#include "engine.h"
#include "error.h"
#include "intrinsics.h"
#include "kernel_hydro.h"
#include "queue.h"
#include "sort_part.h"
#include "space.h"
#include "space_getsid.h"
#include "task.h"
#include "timers.h"
#include "version.h"

/**
 * @brief Re-set the list of active tasks.
 */
void scheduler_clear_active(struct scheduler *s) { s->active_count = 0; }

/**
 * @brief Add an unlock_task to the given task.
 *
 * @param s The #scheduler.
 * @param ta The unlocking #task.
 * @param tb The #task that will be unlocked.
 */
void scheduler_addunlock(struct scheduler *s, struct task *ta,
                         struct task *tb) {
#ifdef SWIFT_DEBUG_CHECKS
  if (ta == NULL) error("Unlocking task is NULL.");
  if (tb == NULL) error("Unlocked task is NULL.");
#endif

  /* Get an index at which to store this unlock. */
  const int ind = atomic_inc(&s->nr_unlocks);

  /* Does the buffer need to be grown? */
  if (ind == s->size_unlocks) {
    /* Allocate the new buffer. */
    struct task **unlocks_new;
    int *unlock_ind_new;
    const int size_unlocks_new = s->size_unlocks * 2;
    if ((unlocks_new = (struct task **)malloc(sizeof(struct task *) *
                                              size_unlocks_new)) == NULL ||
        (unlock_ind_new = (int *)malloc(sizeof(int) * size_unlocks_new)) ==
            NULL)
      error("Failed to re-allocate unlocks.");

    /* Wait for all writes to the old buffer to complete. */
    while (s->completed_unlock_writes < ind)
      ;

    /* Copy the buffers. */
    memcpy(unlocks_new, s->unlocks, sizeof(struct task *) * ind);
    memcpy(unlock_ind_new, s->unlock_ind, sizeof(int) * ind);
    free(s->unlocks);
    free(s->unlock_ind);
    s->unlocks = unlocks_new;
    s->unlock_ind = unlock_ind_new;

    /* Publish the new buffer size. */
    s->size_unlocks = size_unlocks_new;
  }

  /* Wait for there to actually be space at my index. */
  while (ind > s->size_unlocks)
    ;

  /* Write the unlock to the scheduler. */
  s->unlocks[ind] = tb;
  s->unlock_ind[ind] = ta - s->tasks;
  atomic_inc(&s->completed_unlock_writes);
}

/**
 * @brief generate the dependency name for the tasks
 *
 * @param ta_type The #task type.
 * @param ta_subtype The #task type.
 * @param ta_name (return) The formatted string
 */
void scheduler_task_dependency_name(int ta_type, int ta_subtype,
                                    char *ta_name) {

  /* Check input */
  if ((ta_type < 0) || (ta_type >= task_type_count))
    error("Unknown task type %i", ta_type);

  if ((ta_subtype < 0) || (ta_subtype >= task_subtype_count))
    error("Unknown task subtype %i with type %s", ta_subtype,
          taskID_names[ta_type]);

  /* construct line */
  if (ta_subtype == task_subtype_none)
    sprintf(ta_name, "%s", taskID_names[ta_type]);
  else
    sprintf(ta_name, "\"%s %s\"", taskID_names[ta_type],
            subtaskID_names[ta_subtype]);
}

/**
 * @brief Write a dot file with the task dependencies.
 *
 * Run plot_task_dependencies.sh for an example of how to use it
 * to generate the figure.
 *
 * @param s The #scheduler we are working in.
 * @param verbose Are we verbose about this?
 */
void scheduler_write_dependencies(struct scheduler *s, int verbose) {

  const ticks tic = getticks();

  /* Conservative number of dependencies per task type */
  const int max_nber_dep = 128;

  /* Number of possible relations between tasks */
  const int nber_relation =
      2 * task_type_count * task_subtype_count * max_nber_dep;

  /* To get the table of max_nber_dep for a task:
   * ind = (ta * task_subtype_count + sa) * max_nber_dep * 2
   * where ta is the value of task_type and sa is the value of
   * task_subtype  */
  int *table = (int *)malloc(nber_relation * sizeof(int));
  if (table == NULL)
    error("Error allocating memory for task-dependency graph (table).");

  int *count_rel = (int *)malloc(nber_relation * sizeof(int) / 2);
  if (count_rel == NULL)
    error("Error allocating memory for task-dependency graph (count_rel).");

  /* Reset everything */
  for (int i = 0; i < nber_relation; i++) table[i] = -1;
  for (int i = 0; i < nber_relation / 2; i++) count_rel[i] = 0;

  /* Create file */
  char filename[200] = "dependency_graph.dot";
  FILE *f = fopen(filename, "w");
  if (f == NULL) error("Error opening dependency graph file.");

  /* Write header */
  fprintf(f, "digraph task_dep {\n");
  fprintf(f, "label=\"Task dependencies for SWIFT %s\";\n", git_revision());
  fprintf(f, "\t compound=true;\n");
  fprintf(f, "\t ratio=0.66;\n");
  fprintf(f, "\t node[nodesep=0.15];\n");

  /* loop over all tasks */
  for (int i = 0; i < s->nr_tasks; i++) {
    const struct task *ta = &s->tasks[i];

    /* and their dependencies */
    for (int j = 0; j < ta->nr_unlock_tasks; j++) {
      const struct task *tb = ta->unlock_tasks[j];

      /* check if dependency already written */
      int written = 0;

      /* Current index */
      int ind = ta->type * task_subtype_count + ta->subtype;
      ind *= 2 * max_nber_dep;

      int k = 0;
      int *cur = &table[ind];
      while (k < max_nber_dep) {

        /* not written yet */
        if (cur[0] == -1) {
          cur[0] = tb->type;
          cur[1] = tb->subtype;
          break;
        }

        /* already written */
        if (cur[0] == tb->type && cur[1] == tb->subtype) {
          written = 1;
          break;
        }

        k += 1;
        cur = &cur[2];
      }

      /* max_nber_dep is too small */
      if (k == max_nber_dep)
        error("Not enough memory, please increase max_nber_dep");

      /* Increase counter of relation */
      count_rel[ind / 2 + k] += 1;

      /* Not written yet => write it */
      if (!written) {

        /* text to write */
        char ta_name[200];
        char tb_name[200];

        /* construct line */
        scheduler_task_dependency_name(ta->type, ta->subtype, ta_name);
        scheduler_task_dependency_name(tb->type, tb->subtype, tb_name);

        /* Change colour of implicit tasks */
        if (ta->implicit)
          fprintf(f, "\t %s [style = filled];\n\t %s [color = lightgrey];\n",
                  ta_name, ta_name);
        if (tb->implicit)
          fprintf(f, "\t %s [style = filled];\n\t %s [color = lightgrey];\n",
                  tb_name, tb_name);

        /* Change shape of MPI communications */
        if (ta->type == task_type_send || ta->type == task_type_recv)
          fprintf(f, "\t \"%s %s\" [shape = diamond];\n",
                  taskID_names[ta->type], subtaskID_names[ta->subtype]);
        if (tb->type == task_type_send || tb->type == task_type_recv)
          fprintf(f, "\t \"%s %s\" [shape = diamond];\n",
                  taskID_names[tb->type], subtaskID_names[tb->subtype]);
      }
    }
  }

  int density_cluster[4] = {0};
  int gradient_cluster[4] = {0};
  int force_cluster[4] = {0};
  int gravity_cluster[5] = {0};
  int stars_density_cluster[4] = {0};

  /* Check whether we need to construct a group of tasks */
  for (int type = 0; type < task_type_count; ++type) {

    for (int subtype = 0; subtype < task_subtype_count; ++subtype) {

      const int ind = 2 * (type * task_subtype_count + subtype) * max_nber_dep;

      /* Does this task/sub-task exist? */
      if (table[ind] != -1) {

        for (int k = 0; k < 4; ++k) {
          if (type == task_type_self + k && subtype == task_subtype_density)
            density_cluster[k] = 1;
          if (type == task_type_self + k && subtype == task_subtype_gradient)
            gradient_cluster[k] = 1;
          if (type == task_type_self + k && subtype == task_subtype_force)
            force_cluster[k] = 1;
          if (type == task_type_self + k && subtype == task_subtype_grav)
            gravity_cluster[k] = 1;
          if (type == task_type_self + k &&
              subtype == task_subtype_stars_density)
            stars_density_cluster[k] = 1;
        }
        if (type == task_type_grav_mesh) gravity_cluster[2] = 1;
        if (type == task_type_grav_long_range) gravity_cluster[3] = 1;
        if (type == task_type_grav_mm) gravity_cluster[4] = 1;
      }
    }
  }

  /* Make a cluster for the density tasks */
  fprintf(f, "\t subgraph cluster0{\n");
  fprintf(f, "\t\t label=\"\";\n");
  for (int k = 0; k < 4; ++k)
    if (density_cluster[k])
      fprintf(f, "\t\t \"%s %s\";\n", taskID_names[task_type_self + k],
              subtaskID_names[task_subtype_density]);
  fprintf(f, "\t};\n");

  /* Make a cluster for the force tasks */
  fprintf(f, "\t subgraph cluster1{\n");
  fprintf(f, "\t\t label=\"\";\n");
  for (int k = 0; k < 4; ++k)
    if (force_cluster[k])
      fprintf(f, "\t\t \"%s %s\";\n", taskID_names[task_type_self + k],
              subtaskID_names[task_subtype_force]);
  fprintf(f, "\t};\n");

  /* Make a cluster for the gradient tasks */
  fprintf(f, "\t subgraph cluster2{\n");
  fprintf(f, "\t\t label=\"\";\n");
  for (int k = 0; k < 4; ++k)
    if (gradient_cluster[k])
      fprintf(f, "\t\t \"%s %s\";\n", taskID_names[task_type_self + k],
              subtaskID_names[task_subtype_gradient]);
  fprintf(f, "\t};\n");

  /* Make a cluster for the gravity tasks */
  fprintf(f, "\t subgraph cluster3{\n");
  fprintf(f, "\t\t label=\"\";\n");
  for (int k = 0; k < 2; ++k)
    if (gravity_cluster[k])
      fprintf(f, "\t\t \"%s %s\";\n", taskID_names[task_type_self + k],
              subtaskID_names[task_subtype_grav]);
  if (gravity_cluster[2])
    fprintf(f, "\t\t %s;\n", taskID_names[task_type_grav_mesh]);
  if (gravity_cluster[3])
    fprintf(f, "\t\t %s;\n", taskID_names[task_type_grav_long_range]);
  if (gravity_cluster[4])
    fprintf(f, "\t\t %s;\n", taskID_names[task_type_grav_mm]);
  fprintf(f, "\t};\n");

  /* Make a cluster for the density tasks */
  fprintf(f, "\t subgraph cluster4{\n");
  fprintf(f, "\t\t label=\"\";\n");
  for (int k = 0; k < 4; ++k)
    if (stars_density_cluster[k])
      fprintf(f, "\t\t \"%s %s\";\n", taskID_names[task_type_self + k],
              subtaskID_names[task_subtype_stars_density]);
  fprintf(f, "\t};\n");

  /* Write down the number of relation */
  for (int ta_type = 0; ta_type < task_type_count; ta_type++) {

    for (int ta_subtype = 0; ta_subtype < task_subtype_count; ta_subtype++) {

      /* Get task indice */
      const int ind =
          (ta_type * task_subtype_count + ta_subtype) * max_nber_dep;

      /* Loop over dependencies */
      for (int k = 0; k < max_nber_dep; k++) {

        if (count_rel[ind + k] == 0) continue;

        /* Get task type */
        const int i = 2 * (ind + k);
        int tb_type = table[i];
        int tb_subtype = table[i + 1];

        /* Get names */
        char ta_name[200];
        char tb_name[200];

        scheduler_task_dependency_name(ta_type, ta_subtype, ta_name);
        scheduler_task_dependency_name(tb_type, tb_subtype, tb_name);

        /* Write to the fle */
        fprintf(f, "\t %s->%s[label=%i];\n", ta_name, tb_name,
                count_rel[ind + k]);
      }
    }
  }

  /* Close the file */
  fprintf(f, "}");
  fclose(f);

  /* Be clean */
  free(table);
  free(count_rel);

  if (verbose)
    message("Printing task graph took %.3f %s.",
            clocks_from_ticks(getticks() - tic), clocks_getunit());
}

/**
 * @brief Split a hydrodynamic task if too large.
 *
 * @param t The #task
 * @param s The #scheduler we are working in.
 */
static void scheduler_splittask_hydro(struct task *t, struct scheduler *s) {

  /* Iterate on this task until we're done with it. */
  int redo = 1;
  while (redo) {

    /* Reset the redo flag. */
    redo = 0;

    /* Non-splittable task? */
    if ((t->ci == NULL) || (t->type == task_type_pair && t->cj == NULL) ||
        t->ci->hydro.count == 0 || (t->cj != NULL && t->cj->hydro.count == 0)) {
      t->type = task_type_none;
      t->subtype = task_subtype_none;
      t->cj = NULL;
      t->skip = 1;
      break;
    }

    /* Self-interaction? */
    if (t->type == task_type_self) {

      /* Get a handle on the cell involved. */
      struct cell *ci = t->ci;

      /* Foreign task? */
      if (ci->nodeID != s->nodeID) {
        t->skip = 1;
        break;
      }

      /* Is this cell even split and the task does not violate h ? */
      if (cell_can_split_self_hydro_task(ci)) {

        /* Make a sub? */
        if (scheduler_dosub && ci->hydro.count < space_subsize_self_hydro) {

          /* convert to a self-subtask. */
          t->type = task_type_sub_self;

          /* Otherwise, make tasks explicitly. */
        } else {

          /* Take a step back (we're going to recycle the current task)... */
          redo = 1;

          /* Add the self tasks. */
          int first_child = 0;
          while (ci->progeny[first_child] == NULL) first_child++;
          t->ci = ci->progeny[first_child];
          for (int k = first_child + 1; k < 8; k++)
            if (ci->progeny[k] != NULL && ci->progeny[k]->hydro.count)
              scheduler_splittask_hydro(
                  scheduler_addtask(s, task_type_self, t->subtype, 0, 0,
                                    ci->progeny[k], NULL),
                  s);

          /* Make a task for each pair of progeny */
          for (int j = 0; j < 8; j++)
            if (ci->progeny[j] != NULL && ci->progeny[j]->hydro.count)
              for (int k = j + 1; k < 8; k++)
                if (ci->progeny[k] != NULL && ci->progeny[k]->hydro.count)
                  scheduler_splittask_hydro(
                      scheduler_addtask(s, task_type_pair, t->subtype,
                                        sub_sid_flag[j][k], 0, ci->progeny[j],
                                        ci->progeny[k]),
                      s);
        }
      } /* Cell is split */

    } /* Self interaction */

    /* Pair interaction? */
    else if (t->type == task_type_pair) {

      /* Get a handle on the cells involved. */
      struct cell *ci = t->ci;
      struct cell *cj = t->cj;

      /* Foreign task? */
      if (ci->nodeID != s->nodeID && cj->nodeID != s->nodeID) {
        t->skip = 1;
        break;
      }

      /* Get the sort ID, use space_getsid and not t->flags
         to make sure we get ci and cj swapped if needed. */
      double shift[3];
      const int sid = space_getsid(s->space, &ci, &cj, shift);

      /* Should this task be split-up? */
      if (cell_can_split_pair_hydro_task(ci) &&
          cell_can_split_pair_hydro_task(cj)) {

        /* Replace by a single sub-task? */
        if (scheduler_dosub && /* Use division to avoid integer overflow. */
            ci->hydro.count * sid_scale[sid] <
                space_subsize_pair_hydro / cj->hydro.count &&
            !sort_is_corner(sid)) {

          /* Make this task a sub task. */
          t->type = task_type_sub_pair;

          /* Otherwise, split it. */
        } else {

          /* Take a step back (we're going to recycle the current task)... */
          redo = 1;

          /* For each different sorting type... */
          switch (sid) {

            case 0: /* (  1 ,  1 ,  1 ) */
              t->ci = ci->progeny[7];
              t->cj = cj->progeny[0];
              t->flags = 0;
              break;

            case 1: /* (  1 ,  1 ,  0 ) */
              t->ci = ci->progeny[6];
              t->cj = cj->progeny[0];
              t->flags = 1;
              scheduler_splittask_hydro(
                  scheduler_addtask(s, task_type_pair, t->subtype, 1, 0,
                                    ci->progeny[7], cj->progeny[1]),
                  s);
              scheduler_splittask_hydro(
                  scheduler_addtask(s, task_type_pair, t->subtype, 0, 0,
                                    ci->progeny[6], cj->progeny[1]),
                  s);
              scheduler_splittask_hydro(
                  scheduler_addtask(s, task_type_pair, t->subtype, 2, 0,
                                    ci->progeny[7], cj->progeny[0]),
                  s);
              break;

            case 2: /* (  1 ,  1 , -1 ) */
              t->ci = ci->progeny[6];
              t->cj = cj->progeny[1];
              t->flags = 2;
              break;

            case 3: /* (  1 ,  0 ,  1 ) */
              t->ci = ci->progeny[5];
              t->cj = cj->progeny[0];
              t->flags = 3;
              scheduler_splittask_hydro(
                  scheduler_addtask(s, task_type_pair, t->subtype, 3, 0,
                                    ci->progeny[7], cj->progeny[2]),
                  s);
              scheduler_splittask_hydro(
                  scheduler_addtask(s, task_type_pair, t->subtype, 0, 0,
                                    ci->progeny[5], cj->progeny[2]),
                  s);
              scheduler_splittask_hydro(
                  scheduler_addtask(s, task_type_pair, t->subtype, 6, 0,
                                    ci->progeny[7], cj->progeny[0]),
                  s);
              break;

            case 4: /* (  1 ,  0 ,  0 ) */
              t->ci = ci->progeny[4];
              t->cj = cj->progeny[0];
              t->flags = 4;
              scheduler_splittask_hydro(
                  scheduler_addtask(s, task_type_pair, t->subtype, 5, 0,
                                    ci->progeny[5], cj->progeny[0]),
                  s);
              scheduler_splittask_hydro(
                  scheduler_addtask(s, task_type_pair, t->subtype, 7, 0,
                                    ci->progeny[6], cj->progeny[0]),
                  s);
              scheduler_splittask_hydro(
                  scheduler_addtask(s, task_type_pair, t->subtype, 8, 0,
                                    ci->progeny[7], cj->progeny[0]),
                  s);
              scheduler_splittask_hydro(
                  scheduler_addtask(s, task_type_pair, t->subtype, 3, 0,
                                    ci->progeny[4], cj->progeny[1]),
                  s);
              scheduler_splittask_hydro(
                  scheduler_addtask(s, task_type_pair, t->subtype, 4, 0,
                                    ci->progeny[5], cj->progeny[1]),
                  s);
              scheduler_splittask_hydro(
                  scheduler_addtask(s, task_type_pair, t->subtype, 6, 0,
                                    ci->progeny[6], cj->progeny[1]),
                  s);
              scheduler_splittask_hydro(
                  scheduler_addtask(s, task_type_pair, t->subtype, 7, 0,
                                    ci->progeny[7], cj->progeny[1]),
                  s);
              scheduler_splittask_hydro(
                  scheduler_addtask(s, task_type_pair, t->subtype, 1, 0,
                                    ci->progeny[4], cj->progeny[2]),
                  s);
              scheduler_splittask_hydro(
                  scheduler_addtask(s, task_type_pair, t->subtype, 2, 0,
                                    ci->progeny[5], cj->progeny[2]),
                  s);
              scheduler_splittask_hydro(
                  scheduler_addtask(s, task_type_pair, t->subtype, 4, 0,
                                    ci->progeny[6], cj->progeny[2]),
                  s);
              scheduler_splittask_hydro(
                  scheduler_addtask(s, task_type_pair, t->subtype, 5, 0,
                                    ci->progeny[7], cj->progeny[2]),
                  s);
              scheduler_splittask_hydro(
                  scheduler_addtask(s, task_type_pair, t->subtype, 0, 0,
                                    ci->progeny[4], cj->progeny[3]),
                  s);
              scheduler_splittask_hydro(
                  scheduler_addtask(s, task_type_pair, t->subtype, 1, 0,
                                    ci->progeny[5], cj->progeny[3]),
                  s);
              scheduler_splittask_hydro(
                  scheduler_addtask(s, task_type_pair, t->subtype, 3, 0,
                                    ci->progeny[6], cj->progeny[3]),
                  s);
              scheduler_splittask_hydro(
                  scheduler_addtask(s, task_type_pair, t->subtype, 4, 0,
                                    ci->progeny[7], cj->progeny[3]),
                  s);
              break;

            case 5: /* (  1 ,  0 , -1 ) */
              t->ci = ci->progeny[4];
              t->cj = cj->progeny[1];
              t->flags = 5;
              scheduler_splittask_hydro(
                  scheduler_addtask(s, task_type_pair, t->subtype, 5, 0,
                                    ci->progeny[6], cj->progeny[3]),
                  s);
              scheduler_splittask_hydro(
                  scheduler_addtask(s, task_type_pair, t->subtype, 2, 0,
                                    ci->progeny[4], cj->progeny[3]),
                  s);
              scheduler_splittask_hydro(
                  scheduler_addtask(s, task_type_pair, t->subtype, 8, 0,
                                    ci->progeny[6], cj->progeny[1]),
                  s);
              break;

            case 6: /* (  1 , -1 ,  1 ) */
              t->ci = ci->progeny[5];
              t->cj = cj->progeny[2];
              t->flags = 6;
              break;

            case 7: /* (  1 , -1 ,  0 ) */
              t->ci = ci->progeny[4];
              t->cj = cj->progeny[3];
              t->flags = 6;
              scheduler_splittask_hydro(
                  scheduler_addtask(s, task_type_pair, t->subtype, 8, 0,
                                    ci->progeny[5], cj->progeny[2]),
                  s);
              scheduler_splittask_hydro(
                  scheduler_addtask(s, task_type_pair, t->subtype, 7, 0,
                                    ci->progeny[4], cj->progeny[2]),
                  s);
              scheduler_splittask_hydro(
                  scheduler_addtask(s, task_type_pair, t->subtype, 7, 0,
                                    ci->progeny[5], cj->progeny[3]),
                  s);
              break;

            case 8: /* (  1 , -1 , -1 ) */
              t->ci = ci->progeny[4];
              t->cj = cj->progeny[3];
              t->flags = 8;
              break;

            case 9: /* (  0 ,  1 ,  1 ) */
              t->ci = ci->progeny[3];
              t->cj = cj->progeny[0];
              t->flags = 9;
              scheduler_splittask_hydro(
                  scheduler_addtask(s, task_type_pair, t->subtype, 9, 0,
                                    ci->progeny[7], cj->progeny[4]),
                  s);
              scheduler_splittask_hydro(
                  scheduler_addtask(s, task_type_pair, t->subtype, 0, 0,
                                    ci->progeny[3], cj->progeny[4]),
                  s);
              scheduler_splittask_hydro(
                  scheduler_addtask(s, task_type_pair, t->subtype, 8, 0,
                                    ci->progeny[7], cj->progeny[0]),
                  s);
              break;

            case 10: /* (  0 ,  1 ,  0 ) */
              t->ci = ci->progeny[2];
              t->cj = cj->progeny[0];
              t->flags = 10;
              scheduler_splittask_hydro(
                  scheduler_addtask(s, task_type_pair, t->subtype, 11, 0,
                                    ci->progeny[3], cj->progeny[0]),
                  s);
              scheduler_splittask_hydro(
                  scheduler_addtask(s, task_type_pair, t->subtype, 7, 0,
                                    ci->progeny[6], cj->progeny[0]),
                  s);
              scheduler_splittask_hydro(
                  scheduler_addtask(s, task_type_pair, t->subtype, 6, 0,
                                    ci->progeny[7], cj->progeny[0]),
                  s);
              scheduler_splittask_hydro(
                  scheduler_addtask(s, task_type_pair, t->subtype, 9, 0,
                                    ci->progeny[2], cj->progeny[1]),
                  s);
              scheduler_splittask_hydro(
                  scheduler_addtask(s, task_type_pair, t->subtype, 10, 0,
                                    ci->progeny[3], cj->progeny[1]),
                  s);
              scheduler_splittask_hydro(
                  scheduler_addtask(s, task_type_pair, t->subtype, 8, 0,
                                    ci->progeny[6], cj->progeny[1]),
                  s);
              scheduler_splittask_hydro(
                  scheduler_addtask(s, task_type_pair, t->subtype, 7, 0,
                                    ci->progeny[7], cj->progeny[1]),
                  s);
              scheduler_splittask_hydro(
                  scheduler_addtask(s, task_type_pair, t->subtype, 1, 0,
                                    ci->progeny[2], cj->progeny[4]),
                  s);
              scheduler_splittask_hydro(
                  scheduler_addtask(s, task_type_pair, t->subtype, 2, 0,
                                    ci->progeny[3], cj->progeny[4]),
                  s);
              scheduler_splittask_hydro(
                  scheduler_addtask(s, task_type_pair, t->subtype, 10, 0,
                                    ci->progeny[6], cj->progeny[4]),
                  s);
              scheduler_splittask_hydro(
                  scheduler_addtask(s, task_type_pair, t->subtype, 11, 0,
                                    ci->progeny[7], cj->progeny[4]),
                  s);
              scheduler_splittask_hydro(
                  scheduler_addtask(s, task_type_pair, t->subtype, 0, 0,
                                    ci->progeny[2], cj->progeny[5]),
                  s);
              scheduler_splittask_hydro(
                  scheduler_addtask(s, task_type_pair, t->subtype, 1, 0,
                                    ci->progeny[3], cj->progeny[5]),
                  s);
              scheduler_splittask_hydro(
                  scheduler_addtask(s, task_type_pair, t->subtype, 9, 0,
                                    ci->progeny[6], cj->progeny[5]),
                  s);
              scheduler_splittask_hydro(
                  scheduler_addtask(s, task_type_pair, t->subtype, 10, 0,
                                    ci->progeny[7], cj->progeny[5]),
                  s);
              break;

            case 11: /* (  0 ,  1 , -1 ) */
              t->ci = ci->progeny[2];
              t->cj = cj->progeny[1];
              t->flags = 11;
              scheduler_splittask_hydro(
                  scheduler_addtask(s, task_type_pair, t->subtype, 11, 0,
                                    ci->progeny[6], cj->progeny[5]),
                  s);
              scheduler_splittask_hydro(
                  scheduler_addtask(s, task_type_pair, t->subtype, 2, 0,
                                    ci->progeny[2], cj->progeny[5]),
                  s);
              scheduler_splittask_hydro(
                  scheduler_addtask(s, task_type_pair, t->subtype, 6, 0,
                                    ci->progeny[6], cj->progeny[1]),
                  s);
              break;

            case 12: /* (  0 ,  0 ,  1 ) */
              t->ci = ci->progeny[1];
              t->cj = cj->progeny[0];
              t->flags = 12;
              scheduler_splittask_hydro(
                  scheduler_addtask(s, task_type_pair, t->subtype, 11, 0,
                                    ci->progeny[3], cj->progeny[0]),
                  s);
              scheduler_splittask_hydro(
                  scheduler_addtask(s, task_type_pair, t->subtype, 5, 0,
                                    ci->progeny[5], cj->progeny[0]),
                  s);
              scheduler_splittask_hydro(
                  scheduler_addtask(s, task_type_pair, t->subtype, 2, 0,
                                    ci->progeny[7], cj->progeny[0]),
                  s);
              scheduler_splittask_hydro(
                  scheduler_addtask(s, task_type_pair, t->subtype, 9, 0,
                                    ci->progeny[1], cj->progeny[2]),
                  s);
              scheduler_splittask_hydro(
                  scheduler_addtask(s, task_type_pair, t->subtype, 12, 0,
                                    ci->progeny[3], cj->progeny[2]),
                  s);
              scheduler_splittask_hydro(
                  scheduler_addtask(s, task_type_pair, t->subtype, 8, 0,
                                    ci->progeny[5], cj->progeny[2]),
                  s);
              scheduler_splittask_hydro(
                  scheduler_addtask(s, task_type_pair, t->subtype, 5, 0,
                                    ci->progeny[7], cj->progeny[2]),
                  s);
              scheduler_splittask_hydro(
                  scheduler_addtask(s, task_type_pair, t->subtype, 3, 0,
                                    ci->progeny[1], cj->progeny[4]),
                  s);
              scheduler_splittask_hydro(
                  scheduler_addtask(s, task_type_pair, t->subtype, 6, 0,
                                    ci->progeny[3], cj->progeny[4]),
                  s);
              scheduler_splittask_hydro(
                  scheduler_addtask(s, task_type_pair, t->subtype, 12, 0,
                                    ci->progeny[5], cj->progeny[4]),
                  s);
              scheduler_splittask_hydro(
                  scheduler_addtask(s, task_type_pair, t->subtype, 11, 0,
                                    ci->progeny[7], cj->progeny[4]),
                  s);
              scheduler_splittask_hydro(
                  scheduler_addtask(s, task_type_pair, t->subtype, 0, 0,
                                    ci->progeny[1], cj->progeny[6]),
                  s);
              scheduler_splittask_hydro(
                  scheduler_addtask(s, task_type_pair, t->subtype, 3, 0,
                                    ci->progeny[3], cj->progeny[6]),
                  s);
              scheduler_splittask_hydro(
                  scheduler_addtask(s, task_type_pair, t->subtype, 9, 0,
                                    ci->progeny[5], cj->progeny[6]),
                  s);
              scheduler_splittask_hydro(
                  scheduler_addtask(s, task_type_pair, t->subtype, 12, 0,
                                    ci->progeny[7], cj->progeny[6]),
                  s);
              break;
          } /* switch(sid) */
        }

        /* Otherwise, break it up if it is too large? */
      } else if (scheduler_doforcesplit && ci->split && cj->split &&
                 (ci->hydro.count > space_maxsize / cj->hydro.count)) {

        // message( "force splitting pair with %i and %i parts." ,
        // ci->hydro.count , cj->hydro.count );

        /* Replace the current task. */
        t->type = task_type_none;

        for (int j = 0; j < 8; j++)
          if (ci->progeny[j] != NULL && ci->progeny[j]->hydro.count)
            for (int k = 0; k < 8; k++)
              if (cj->progeny[k] != NULL && cj->progeny[k]->hydro.count) {
                struct task *tl =
                    scheduler_addtask(s, task_type_pair, t->subtype, 0, 0,
                                      ci->progeny[j], cj->progeny[k]);
                scheduler_splittask_hydro(tl, s);
                tl->flags = space_getsid(s->space, &t->ci, &t->cj, shift);
              }
      }
    } /* pair interaction? */
  }   /* iterate over the current task. */
}

/**
 * @brief Split a stars task if too large.
 *
 * @param t The #task
 * @param s The #scheduler we are working in.
 */
static void scheduler_splittask_stars(struct task *t, struct scheduler *s) {

  /* Iterate on this task until we're done with it. */
  int redo = 1;
  while (redo) {

    /* Reset the redo flag. */
    redo = 0;

    /* Non-splittable task? */
    if ((t->ci == NULL) || (t->type == task_type_pair && t->cj == NULL) ||
        t->ci->stars.count == 0 || (t->cj != NULL && t->cj->stars.count == 0)) {
      t->type = task_type_none;
      t->subtype = task_subtype_none;
      t->cj = NULL;
      t->skip = 1;
      break;
    }

    /* Self-interaction? */
    if (t->type == task_type_self) {

      /* Get a handle on the cell involved. */
      struct cell *ci = t->ci;

      /* Foreign task? */
      if (ci->nodeID != s->nodeID) {
        t->skip = 1;
        break;
      }

      /* Is this cell even split and the task does not violate h ? */
      if (cell_can_split_self_stars_task(ci)) {

        /* Make a sub? */
        if (scheduler_dosub && ci->stars.count < space_subsize_self_stars) {

          /* convert to a self-subtask. */
          t->type = task_type_sub_self;

          /* Otherwise, make tasks explicitly. */
        } else {

          /* Take a step back (we're going to recycle the current task)... */
          redo = 1;

          /* Add the self tasks. */
          int first_child = 0;
          while (ci->progeny[first_child] == NULL) first_child++;
          t->ci = ci->progeny[first_child];
          for (int k = first_child + 1; k < 8; k++)
            if (ci->progeny[k] != NULL && ci->progeny[k]->stars.count)
              scheduler_splittask_stars(
                  scheduler_addtask(s, task_type_self, t->subtype, 0, 0,
                                    ci->progeny[k], NULL),
                  s);

          /* Make a task for each pair of progeny */
          for (int j = 0; j < 8; j++)
            if (ci->progeny[j] != NULL && ci->progeny[j]->stars.count)
              for (int k = j + 1; k < 8; k++)
                if (ci->progeny[k] != NULL && ci->progeny[k]->stars.count)
                  scheduler_splittask_stars(
                      scheduler_addtask(s, task_type_pair, t->subtype,
                                        sub_sid_flag[j][k], 0, ci->progeny[j],
                                        ci->progeny[k]),
                      s);
        }
      } /* Cell is split */

    } /* Self interaction */

    /* Pair interaction? */
    else if (t->type == task_type_pair) {

      /* Get a handle on the cells involved. */
      struct cell *ci = t->ci;
      struct cell *cj = t->cj;

      /* Foreign task? */
      if (ci->nodeID != s->nodeID && cj->nodeID != s->nodeID) {
        t->skip = 1;
        break;
      }

      /* Get the sort ID, use space_getsid and not t->flags
         to make sure we get ci and cj swapped if needed. */
      double shift[3];
      const int sid = space_getsid(s->space, &ci, &cj, shift);

      /* Should this task be split-up? */
      if (cell_can_split_pair_stars_task(ci) &&
          cell_can_split_pair_stars_task(cj)) {

        /* Replace by a single sub-task? */
        if (scheduler_dosub && /* Use division to avoid integer overflow. */
            ci->stars.count * sid_scale[sid] <
                space_subsize_pair_stars / cj->stars.count &&
            !sort_is_corner(sid)) {

          /* Make this task a sub task. */
          t->type = task_type_sub_pair;

          /* Otherwise, split it. */
        } else {

          /* Take a step back (we're going to recycle the current task)... */
          redo = 1;

          /* For each different sorting type... */
          switch (sid) {

            case 0: /* (  1 ,  1 ,  1 ) */
              t->ci = ci->progeny[7];
              t->cj = cj->progeny[0];
              t->flags = 0;
              break;

            case 1: /* (  1 ,  1 ,  0 ) */
              t->ci = ci->progeny[6];
              t->cj = cj->progeny[0];
              t->flags = 1;
              scheduler_splittask_stars(
                  scheduler_addtask(s, task_type_pair, t->subtype, 1, 0,
                                    ci->progeny[7], cj->progeny[1]),
                  s);
              scheduler_splittask_stars(
                  scheduler_addtask(s, task_type_pair, t->subtype, 0, 0,
                                    ci->progeny[6], cj->progeny[1]),
                  s);
              scheduler_splittask_stars(
                  scheduler_addtask(s, task_type_pair, t->subtype, 2, 0,
                                    ci->progeny[7], cj->progeny[0]),
                  s);
              break;

            case 2: /* (  1 ,  1 , -1 ) */
              t->ci = ci->progeny[6];
              t->cj = cj->progeny[1];
              t->flags = 2;
              break;

            case 3: /* (  1 ,  0 ,  1 ) */
              t->ci = ci->progeny[5];
              t->cj = cj->progeny[0];
              t->flags = 3;
              scheduler_splittask_stars(
                  scheduler_addtask(s, task_type_pair, t->subtype, 3, 0,
                                    ci->progeny[7], cj->progeny[2]),
                  s);
              scheduler_splittask_stars(
                  scheduler_addtask(s, task_type_pair, t->subtype, 0, 0,
                                    ci->progeny[5], cj->progeny[2]),
                  s);
              scheduler_splittask_stars(
                  scheduler_addtask(s, task_type_pair, t->subtype, 6, 0,
                                    ci->progeny[7], cj->progeny[0]),
                  s);
              break;

            case 4: /* (  1 ,  0 ,  0 ) */
              t->ci = ci->progeny[4];
              t->cj = cj->progeny[0];
              t->flags = 4;
              scheduler_splittask_stars(
                  scheduler_addtask(s, task_type_pair, t->subtype, 5, 0,
                                    ci->progeny[5], cj->progeny[0]),
                  s);
              scheduler_splittask_stars(
                  scheduler_addtask(s, task_type_pair, t->subtype, 7, 0,
                                    ci->progeny[6], cj->progeny[0]),
                  s);
              scheduler_splittask_stars(
                  scheduler_addtask(s, task_type_pair, t->subtype, 8, 0,
                                    ci->progeny[7], cj->progeny[0]),
                  s);
              scheduler_splittask_stars(
                  scheduler_addtask(s, task_type_pair, t->subtype, 3, 0,
                                    ci->progeny[4], cj->progeny[1]),
                  s);
              scheduler_splittask_stars(
                  scheduler_addtask(s, task_type_pair, t->subtype, 4, 0,
                                    ci->progeny[5], cj->progeny[1]),
                  s);
              scheduler_splittask_stars(
                  scheduler_addtask(s, task_type_pair, t->subtype, 6, 0,
                                    ci->progeny[6], cj->progeny[1]),
                  s);
              scheduler_splittask_stars(
                  scheduler_addtask(s, task_type_pair, t->subtype, 7, 0,
                                    ci->progeny[7], cj->progeny[1]),
                  s);
              scheduler_splittask_stars(
                  scheduler_addtask(s, task_type_pair, t->subtype, 1, 0,
                                    ci->progeny[4], cj->progeny[2]),
                  s);
              scheduler_splittask_stars(
                  scheduler_addtask(s, task_type_pair, t->subtype, 2, 0,
                                    ci->progeny[5], cj->progeny[2]),
                  s);
              scheduler_splittask_stars(
                  scheduler_addtask(s, task_type_pair, t->subtype, 4, 0,
                                    ci->progeny[6], cj->progeny[2]),
                  s);
              scheduler_splittask_stars(
                  scheduler_addtask(s, task_type_pair, t->subtype, 5, 0,
                                    ci->progeny[7], cj->progeny[2]),
                  s);
              scheduler_splittask_stars(
                  scheduler_addtask(s, task_type_pair, t->subtype, 0, 0,
                                    ci->progeny[4], cj->progeny[3]),
                  s);
              scheduler_splittask_stars(
                  scheduler_addtask(s, task_type_pair, t->subtype, 1, 0,
                                    ci->progeny[5], cj->progeny[3]),
                  s);
              scheduler_splittask_stars(
                  scheduler_addtask(s, task_type_pair, t->subtype, 3, 0,
                                    ci->progeny[6], cj->progeny[3]),
                  s);
              scheduler_splittask_stars(
                  scheduler_addtask(s, task_type_pair, t->subtype, 4, 0,
                                    ci->progeny[7], cj->progeny[3]),
                  s);
              break;

            case 5: /* (  1 ,  0 , -1 ) */
              t->ci = ci->progeny[4];
              t->cj = cj->progeny[1];
              t->flags = 5;
              scheduler_splittask_stars(
                  scheduler_addtask(s, task_type_pair, t->subtype, 5, 0,
                                    ci->progeny[6], cj->progeny[3]),
                  s);
              scheduler_splittask_stars(
                  scheduler_addtask(s, task_type_pair, t->subtype, 2, 0,
                                    ci->progeny[4], cj->progeny[3]),
                  s);
              scheduler_splittask_stars(
                  scheduler_addtask(s, task_type_pair, t->subtype, 8, 0,
                                    ci->progeny[6], cj->progeny[1]),
                  s);
              break;

            case 6: /* (  1 , -1 ,  1 ) */
              t->ci = ci->progeny[5];
              t->cj = cj->progeny[2];
              t->flags = 6;
              break;

            case 7: /* (  1 , -1 ,  0 ) */
              t->ci = ci->progeny[4];
              t->cj = cj->progeny[3];
              t->flags = 6;
              scheduler_splittask_stars(
                  scheduler_addtask(s, task_type_pair, t->subtype, 8, 0,
                                    ci->progeny[5], cj->progeny[2]),
                  s);
              scheduler_splittask_stars(
                  scheduler_addtask(s, task_type_pair, t->subtype, 7, 0,
                                    ci->progeny[4], cj->progeny[2]),
                  s);
              scheduler_splittask_stars(
                  scheduler_addtask(s, task_type_pair, t->subtype, 7, 0,
                                    ci->progeny[5], cj->progeny[3]),
                  s);
              break;

            case 8: /* (  1 , -1 , -1 ) */
              t->ci = ci->progeny[4];
              t->cj = cj->progeny[3];
              t->flags = 8;
              break;

            case 9: /* (  0 ,  1 ,  1 ) */
              t->ci = ci->progeny[3];
              t->cj = cj->progeny[0];
              t->flags = 9;
              scheduler_splittask_stars(
                  scheduler_addtask(s, task_type_pair, t->subtype, 9, 0,
                                    ci->progeny[7], cj->progeny[4]),
                  s);
              scheduler_splittask_stars(
                  scheduler_addtask(s, task_type_pair, t->subtype, 0, 0,
                                    ci->progeny[3], cj->progeny[4]),
                  s);
              scheduler_splittask_stars(
                  scheduler_addtask(s, task_type_pair, t->subtype, 8, 0,
                                    ci->progeny[7], cj->progeny[0]),
                  s);
              break;

            case 10: /* (  0 ,  1 ,  0 ) */
              t->ci = ci->progeny[2];
              t->cj = cj->progeny[0];
              t->flags = 10;
              scheduler_splittask_stars(
                  scheduler_addtask(s, task_type_pair, t->subtype, 11, 0,
                                    ci->progeny[3], cj->progeny[0]),
                  s);
              scheduler_splittask_stars(
                  scheduler_addtask(s, task_type_pair, t->subtype, 7, 0,
                                    ci->progeny[6], cj->progeny[0]),
                  s);
              scheduler_splittask_stars(
                  scheduler_addtask(s, task_type_pair, t->subtype, 6, 0,
                                    ci->progeny[7], cj->progeny[0]),
                  s);
              scheduler_splittask_stars(
                  scheduler_addtask(s, task_type_pair, t->subtype, 9, 0,
                                    ci->progeny[2], cj->progeny[1]),
                  s);
              scheduler_splittask_stars(
                  scheduler_addtask(s, task_type_pair, t->subtype, 10, 0,
                                    ci->progeny[3], cj->progeny[1]),
                  s);
              scheduler_splittask_stars(
                  scheduler_addtask(s, task_type_pair, t->subtype, 8, 0,
                                    ci->progeny[6], cj->progeny[1]),
                  s);
              scheduler_splittask_stars(
                  scheduler_addtask(s, task_type_pair, t->subtype, 7, 0,
                                    ci->progeny[7], cj->progeny[1]),
                  s);
              scheduler_splittask_stars(
                  scheduler_addtask(s, task_type_pair, t->subtype, 1, 0,
                                    ci->progeny[2], cj->progeny[4]),
                  s);
              scheduler_splittask_stars(
                  scheduler_addtask(s, task_type_pair, t->subtype, 2, 0,
                                    ci->progeny[3], cj->progeny[4]),
                  s);
              scheduler_splittask_stars(
                  scheduler_addtask(s, task_type_pair, t->subtype, 10, 0,
                                    ci->progeny[6], cj->progeny[4]),
                  s);
              scheduler_splittask_stars(
                  scheduler_addtask(s, task_type_pair, t->subtype, 11, 0,
                                    ci->progeny[7], cj->progeny[4]),
                  s);
              scheduler_splittask_stars(
                  scheduler_addtask(s, task_type_pair, t->subtype, 0, 0,
                                    ci->progeny[2], cj->progeny[5]),
                  s);
              scheduler_splittask_stars(
                  scheduler_addtask(s, task_type_pair, t->subtype, 1, 0,
                                    ci->progeny[3], cj->progeny[5]),
                  s);
              scheduler_splittask_stars(
                  scheduler_addtask(s, task_type_pair, t->subtype, 9, 0,
                                    ci->progeny[6], cj->progeny[5]),
                  s);
              scheduler_splittask_stars(
                  scheduler_addtask(s, task_type_pair, t->subtype, 10, 0,
                                    ci->progeny[7], cj->progeny[5]),
                  s);
              break;

            case 11: /* (  0 ,  1 , -1 ) */
              t->ci = ci->progeny[2];
              t->cj = cj->progeny[1];
              t->flags = 11;
              scheduler_splittask_stars(
                  scheduler_addtask(s, task_type_pair, t->subtype, 11, 0,
                                    ci->progeny[6], cj->progeny[5]),
                  s);
              scheduler_splittask_stars(
                  scheduler_addtask(s, task_type_pair, t->subtype, 2, 0,
                                    ci->progeny[2], cj->progeny[5]),
                  s);
              scheduler_splittask_stars(
                  scheduler_addtask(s, task_type_pair, t->subtype, 6, 0,
                                    ci->progeny[6], cj->progeny[1]),
                  s);
              break;

            case 12: /* (  0 ,  0 ,  1 ) */
              t->ci = ci->progeny[1];
              t->cj = cj->progeny[0];
              t->flags = 12;
              scheduler_splittask_stars(
                  scheduler_addtask(s, task_type_pair, t->subtype, 11, 0,
                                    ci->progeny[3], cj->progeny[0]),
                  s);
              scheduler_splittask_stars(
                  scheduler_addtask(s, task_type_pair, t->subtype, 5, 0,
                                    ci->progeny[5], cj->progeny[0]),
                  s);
              scheduler_splittask_stars(
                  scheduler_addtask(s, task_type_pair, t->subtype, 2, 0,
                                    ci->progeny[7], cj->progeny[0]),
                  s);
              scheduler_splittask_stars(
                  scheduler_addtask(s, task_type_pair, t->subtype, 9, 0,
                                    ci->progeny[1], cj->progeny[2]),
                  s);
              scheduler_splittask_stars(
                  scheduler_addtask(s, task_type_pair, t->subtype, 12, 0,
                                    ci->progeny[3], cj->progeny[2]),
                  s);
              scheduler_splittask_stars(
                  scheduler_addtask(s, task_type_pair, t->subtype, 8, 0,
                                    ci->progeny[5], cj->progeny[2]),
                  s);
              scheduler_splittask_stars(
                  scheduler_addtask(s, task_type_pair, t->subtype, 5, 0,
                                    ci->progeny[7], cj->progeny[2]),
                  s);
              scheduler_splittask_stars(
                  scheduler_addtask(s, task_type_pair, t->subtype, 3, 0,
                                    ci->progeny[1], cj->progeny[4]),
                  s);
              scheduler_splittask_stars(
                  scheduler_addtask(s, task_type_pair, t->subtype, 6, 0,
                                    ci->progeny[3], cj->progeny[4]),
                  s);
              scheduler_splittask_stars(
                  scheduler_addtask(s, task_type_pair, t->subtype, 12, 0,
                                    ci->progeny[5], cj->progeny[4]),
                  s);
              scheduler_splittask_stars(
                  scheduler_addtask(s, task_type_pair, t->subtype, 11, 0,
                                    ci->progeny[7], cj->progeny[4]),
                  s);
              scheduler_splittask_stars(
                  scheduler_addtask(s, task_type_pair, t->subtype, 0, 0,
                                    ci->progeny[1], cj->progeny[6]),
                  s);
              scheduler_splittask_stars(
                  scheduler_addtask(s, task_type_pair, t->subtype, 3, 0,
                                    ci->progeny[3], cj->progeny[6]),
                  s);
              scheduler_splittask_stars(
                  scheduler_addtask(s, task_type_pair, t->subtype, 9, 0,
                                    ci->progeny[5], cj->progeny[6]),
                  s);
              scheduler_splittask_stars(
                  scheduler_addtask(s, task_type_pair, t->subtype, 12, 0,
                                    ci->progeny[7], cj->progeny[6]),
                  s);
              break;
          } /* switch(sid) */
        }

        /* Otherwise, break it up if it is too large? */
      } else if (scheduler_doforcesplit && ci->split && cj->split &&
                 (ci->stars.count > space_maxsize / cj->stars.count)) {

        /* Replace the current task. */
        t->type = task_type_none;

        for (int j = 0; j < 8; j++)
          if (ci->progeny[j] != NULL && ci->progeny[j]->stars.count)
            for (int k = 0; k < 8; k++)
              if (cj->progeny[k] != NULL && cj->progeny[k]->stars.count) {
                struct task *tl =
                    scheduler_addtask(s, task_type_pair, t->subtype, 0, 0,
                                      ci->progeny[j], cj->progeny[k]);
                scheduler_splittask_stars(tl, s);
                tl->flags = space_getsid(s->space, &t->ci, &t->cj, shift);
              }
      }
    } /* pair interaction? */
  }   /* iterate over the current task. */
}

/**
 * @brief Split a gravity task if too large.
 *
 * @param t The #task
 * @param s The #scheduler we are working in.
 */
static void scheduler_splittask_gravity(struct task *t, struct scheduler *s) {

  const struct space *sp = s->space;
  struct engine *e = sp->e;

  /* Iterate on this task until we're done with it. */
  int redo = 1;
  while (redo) {

    /* Reset the redo flag. */
    redo = 0;

    /* Non-splittable task? */
    if ((t->ci == NULL) || (t->type == task_type_pair && t->cj == NULL)) {
      t->type = task_type_none;
      t->subtype = task_subtype_none;
      t->cj = NULL;
      t->skip = 1;
      break;
    }

    /* Self-interaction? */
    if (t->type == task_type_self) {

      /* Get a handle on the cell involved. */
      const struct cell *ci = t->ci;

      /* Foreign task? */
      if (ci->nodeID != s->nodeID) {
        t->skip = 1;
        break;
      }

      /* Should we split this task? */
      if (cell_can_split_self_gravity_task(ci)) {

        if (scheduler_dosub && ci->grav.count < space_subsize_self_grav) {

          /* Otherwise, split it. */
        } else {

          /* Take a step back (we're going to recycle the current task)... */
          redo = 1;

          /* Add the self tasks. */
          int first_child = 0;
          while (ci->progeny[first_child] == NULL) first_child++;
          t->ci = ci->progeny[first_child];

          for (int k = first_child + 1; k < 8; k++)
            if (ci->progeny[k] != NULL)
              scheduler_splittask_gravity(
                  scheduler_addtask(s, task_type_self, t->subtype, 0, 0,
                                    ci->progeny[k], NULL),
                  s);

          /* Make a task for each pair of progeny */
          if (t->subtype != task_subtype_external_grav) {
            for (int j = 0; j < 8; j++)
              if (ci->progeny[j] != NULL)
                for (int k = j + 1; k < 8; k++)
                  if (ci->progeny[k] != NULL)
                    scheduler_splittask_gravity(
                        scheduler_addtask(s, task_type_pair, t->subtype,
                                          sub_sid_flag[j][k], 0, ci->progeny[j],
                                          ci->progeny[k]),
                        s);

          } /* Self-gravity only */
        }   /* Make tasks explicitly */
      }     /* Cell is split */
    }       /* Self interaction */

    /* Pair interaction? */
    else if (t->type == task_type_pair) {

      /* Get a handle on the cells involved. */
      struct cell *ci = t->ci;
      struct cell *cj = t->cj;

      /* Foreign task? */
      if (ci->nodeID != s->nodeID && cj->nodeID != s->nodeID) {
        t->skip = 1;
        break;
      }

      /* Should this task be split-up? */
      if (cell_can_split_pair_gravity_task(ci) &&
          cell_can_split_pair_gravity_task(cj)) {

        const long long gcount_i = ci->grav.count;
        const long long gcount_j = cj->grav.count;

        /* Replace by a single sub-task? */
        if (scheduler_dosub &&
            gcount_i * gcount_j < ((long long)space_subsize_pair_grav)) {

          /* Otherwise, split it. */
        } else {

          /* Turn the task into a M-M task that will take care of all the
           * progeny pairs */
          t->type = task_type_grav_mm;
          t->subtype = task_subtype_none;
          t->flags = 0;

          /* Make a task for every other pair of progeny */
          for (int i = 0; i < 8; i++) {
            if (ci->progeny[i] != NULL) {
              for (int j = 0; j < 8; j++) {
                if (cj->progeny[j] != NULL) {

                  /* Can we use a M-M interaction here? */
                  if (cell_can_use_pair_mm_rebuild(ci->progeny[i],
                                                   cj->progeny[j], e, sp)) {

                    /* Flag this pair as being treated by the M-M task.
                     * We use the 64 bits in the task->flags field to store
                     * this information. The corresponding taks will unpack
                     * the information and operate according to the choices
                     * made here. */
                    const int flag = i * 8 + j;
                    t->flags |= (1ULL << flag);

                  } else {

                    /* Ok, we actually have to create a task */
                    scheduler_splittask_gravity(
                        scheduler_addtask(s, task_type_pair, task_subtype_grav,
                                          0, 0, ci->progeny[i], cj->progeny[j]),
                        s);
                  }
                }
              }
            }
          }

          /* Can none of the progenies use M-M calculations? */
          if (t->flags == 0) {
            t->type = task_type_none;
            t->subtype = task_subtype_none;
            t->ci = NULL;
            t->cj = NULL;
            t->skip = 1;
          }

        } /* Split the pair */
      }
    } /* pair interaction? */
  }   /* iterate over the current task. */
}

/**
 * @brief Mapper function to split tasks that may be too large.
 *
 * @param map_data the tasks to process
 * @param num_elements the number of tasks.
 * @param extra_data The #scheduler we are working in.
 */
void scheduler_splittasks_mapper(void *map_data, int num_elements,
                                 void *extra_data) {

  /* Extract the parameters. */
  struct scheduler *s = (struct scheduler *)extra_data;
  struct task *tasks = (struct task *)map_data;

  for (int ind = 0; ind < num_elements; ind++) {
    struct task *t = &tasks[ind];

    /* Invoke the correct splitting strategy */
    if (t->subtype == task_subtype_density) {
      scheduler_splittask_hydro(t, s);
    } else if (t->subtype == task_subtype_external_grav) {
      scheduler_splittask_gravity(t, s);
    } else if (t->subtype == task_subtype_grav) {
      scheduler_splittask_gravity(t, s);
    } else if (t->type == task_type_grav_mesh) {
      /* For future use */
    } else if (t->subtype == task_subtype_stars_density) {
      scheduler_splittask_stars(t, s);
    } else {
#ifdef SWIFT_DEBUG_CHECKS
      error("Unexpected task sub-type");
#endif
    }
  }
}

/**
 * @brief Splits all the tasks in the scheduler that are too large.
 *
 * @param s The #scheduler.
 */
void scheduler_splittasks(struct scheduler *s) {

  /* Call the mapper on each current task. */
  threadpool_map(s->threadpool, scheduler_splittasks_mapper, s->tasks,
                 s->nr_tasks, sizeof(struct task), 0, s);
}

/**
 * @brief Add a #task to the #scheduler.
 *
 * @param s The #scheduler we are working in.
 * @param type The type of the task.
 * @param subtype The sub-type of the task.
 * @param flags The flags of the task.
 * @param implicit If true, only use this task to unlock dependencies, i.e.
 *        this task is never enqueued.
 * @param ci The first cell to interact.
 * @param cj The second cell to interact.
 */
struct task *scheduler_addtask(struct scheduler *s, enum task_types type,
                               enum task_subtypes subtype, int flags,
                               int implicit, struct cell *ci, struct cell *cj) {

  /* Get the next free task. */
  const int ind = atomic_inc(&s->tasks_next);

  /* Overflow? */
  if (ind >= s->size)
    error(
        "Task list overflow (%d). Need to increase "
        "Scheduler:tasks_per_cell.",
        ind);

  /* Get a pointer to the new task. */
  struct task *t = &s->tasks[ind];

  /* Copy the data. */
  t->type = type;
  t->subtype = subtype;
  t->flags = flags;
  t->wait = 0;
  t->ci = ci;
  t->cj = cj;
  t->skip = 1; /* Mark tasks as skip by default. */
  t->implicit = implicit;
  t->weight = 0;
  t->rank = 0;
  t->nr_unlock_tasks = 0;
#ifdef SWIFT_DEBUG_TASKS
  t->rid = -1;
  t->tic = 0;
  t->toc = 0;
#endif

  /* Add an index for it. */
  // lock_lock( &s->lock );
  s->tasks_ind[atomic_inc(&s->nr_tasks)] = ind;
  // lock_unlock_blind( &s->lock );

  /* Return a pointer to the new task. */
  return t;
}

/**
 * @brief Set the unlock pointers in each task.
 *
 * @param s The #scheduler.
 */
void scheduler_set_unlocks(struct scheduler *s) {

  /* Store the counts for each task. */
  short int *counts;
  if ((counts = (short int *)malloc(sizeof(short int) * s->nr_tasks)) == NULL)
    error("Failed to allocate temporary counts array.");
  bzero(counts, sizeof(short int) * s->nr_tasks);
  for (int k = 0; k < s->nr_unlocks; k++) {
    counts[s->unlock_ind[k]] += 1;

#ifdef SWIFT_DEBUG_CHECKS
    /* Check that we are not overflowing */
    if (counts[s->unlock_ind[k]] < 0)
      error("Task (type=%s/%s) unlocking more than %lld other tasks!",
            taskID_names[s->tasks[s->unlock_ind[k]].type],
            subtaskID_names[s->tasks[s->unlock_ind[k]].subtype],
            (1LL << (8 * sizeof(short int) - 1)) - 1);
#endif
  }

  /* Compute the offset for each unlock block. */
  int *offsets;
  if ((offsets = (int *)malloc(sizeof(int) * (s->nr_tasks + 1))) == NULL)
    error("Failed to allocate temporary offsets array.");
  offsets[0] = 0;
  for (int k = 0; k < s->nr_tasks; k++) {
    offsets[k + 1] = offsets[k] + counts[k];

#ifdef SWIFT_DEBUG_CHECKS
    /* Check that we are not overflowing */
    if (offsets[k + 1] < 0) error("Task unlock offset array overflowing");
#endif
  }

  /* Create and fill a temporary array with the sorted unlocks. */
  struct task **unlocks;
  if ((unlocks = (struct task **)malloc(sizeof(struct task *) *
                                        s->size_unlocks)) == NULL)
    error("Failed to allocate temporary unlocks array.");
  for (int k = 0; k < s->nr_unlocks; k++) {
    const int ind = s->unlock_ind[k];
    unlocks[offsets[ind]] = s->unlocks[k];
    offsets[ind] += 1;
  }

  /* Swap the unlocks. */
  free(s->unlocks);
  s->unlocks = unlocks;

  /* Re-set the offsets. */
  offsets[0] = 0;
  for (int k = 1; k < s->nr_tasks; k++)
    offsets[k] = offsets[k - 1] + counts[k - 1];

  /* Set the unlocks in the tasks. */
  for (int k = 0; k < s->nr_tasks; k++) {
    struct task *t = &s->tasks[k];
    t->nr_unlock_tasks = counts[k];
    t->unlock_tasks = &s->unlocks[offsets[k]];
  }

#ifdef SWIFT_DEBUG_CHECKS
  /* Verify that there are no duplicate unlocks. */
  for (int k = 0; k < s->nr_tasks; k++) {
    struct task *t = &s->tasks[k];
    for (int i = 0; i < t->nr_unlock_tasks; i++) {
      for (int j = i + 1; j < t->nr_unlock_tasks; j++) {
        if (t->unlock_tasks[i] == t->unlock_tasks[j])
          error("duplicate unlock! t->type=%s/%s unlocking type=%s/%s",
                taskID_names[t->type], subtaskID_names[t->subtype],
                taskID_names[t->unlock_tasks[i]->type],
                subtaskID_names[t->unlock_tasks[i]->subtype]);
      }
    }
  }
#endif

  /* Clean up. */
  free(counts);
  free(offsets);
}

/**
 * @brief Sort the tasks in topological order over all queues.
 *
 * @param s The #scheduler.
 */
void scheduler_ranktasks(struct scheduler *s) {

  struct task *tasks = s->tasks;
  int *tid = s->tasks_ind;
  const int nr_tasks = s->nr_tasks;

  /* Run through the tasks and get all the waits right. */
  for (int i = 0; i < nr_tasks; i++) {
    struct task *t = &tasks[i];

    // Increment the waits of the dependances
    for (int k = 0; k < t->nr_unlock_tasks; k++) {
      t->unlock_tasks[k]->wait++;
    }
  }

  /* Load the tids of tasks with no waits. */
  int left = 0;
  for (int k = 0; k < nr_tasks; k++)
    if (tasks[k].wait == 0) {
      tid[left] = k;
      left += 1;
    }

  /* Main loop. */
  for (int j = 0, rank = 0; j < nr_tasks; rank++) {

    /* Did we get anything? */
    if (j == left) error("Unsatisfiable task dependencies detected.");

    /* Unlock the next layer of tasks. */
    const int left_old = left;
    for (; j < left_old; j++) {
      struct task *t = &tasks[tid[j]];
      t->rank = rank;
      /* message( "task %i of type %s has rank %i." , i ,
          (t->type == task_type_self) ? "self" : (t->type == task_type_pair) ?
         "pair" : "sort" , rank ); */
      for (int k = 0; k < t->nr_unlock_tasks; k++) {
        struct task *u = t->unlock_tasks[k];
        if (--u->wait == 0) {
          tid[left] = u - tasks;
          left += 1;
        }
      }
    }

    /* Move back to the old left (like Sanders!). */
    j = left_old;
  }

#ifdef SWIFT_DEBUG_CHECKS
  /* Verify that the tasks were ranked correctly. */
  for (int k = 1; k < s->nr_tasks; k++)
    if (tasks[tid[k - 1]].rank > tasks[tid[k]].rank)
      error("Task ranking failed.");
#endif
}

/**
 * @brief (Re)allocate the task arrays.
 *
 * @param s The #scheduler.
 * @param size The maximum number of tasks in the #scheduler.
 */
void scheduler_reset(struct scheduler *s, int size) {

  /* Do we need to re-allocate? */
  if (size > s->size) {

    /* Free existing task lists if necessary. */
    scheduler_free_tasks(s);

    /* Allocate the new lists. */
    if (posix_memalign((void **)&s->tasks, task_align,
                       size * sizeof(struct task)) != 0)
      error("Failed to allocate task array.");

    if ((s->tasks_ind = (int *)malloc(sizeof(int) * size)) == NULL)
      error("Failed to allocate task lists.");

    if ((s->tid_active = (int *)malloc(sizeof(int) * size)) == NULL)
      error("Failed to allocate aactive task lists.");
  }

  /* Reset the counters. */
  s->size = size;
  s->nr_tasks = 0;
  s->tasks_next = 0;
  s->waiting = 0;
  s->nr_unlocks = 0;
  s->completed_unlock_writes = 0;
  s->active_count = 0;

  /* Set the task pointers in the queues. */
  for (int k = 0; k < s->nr_queues; k++) s->queues[k].tasks = s->tasks;
}

/**
 * @brief Set the cost coefficients for each type/subtypes of task,
 * categorised by sort directions if necessary.
 *
 * These should be determined using the EAGLE_25 exercise with a fixed dt.
 * Sort directions are [1, 2, 1, 2, 3, 2, 1, 2, 1, 2, 3, 2, 3] as determined
 * by the sid_scale array. For self interaction these are not relevant.
 *
 * The coefficients reflect the fit to actual data from an SPH EAGLE_25
 * analysis. For self interactions we fit:
 *
 *     t = c0 + c1 * cicount + c2 * cicount * cicount
 *
 * and pair interactions:
 *
 *     t = c0 + c1 * cicount + c2 * cjcount + c3 * cicount * cjcount
 *
 * the offsets are tied to zero.
 *
 * @param s our scheduler
 * @param c array of size [task_type_count][task_subtype_count][3][4]
 */
static void scheduler_setcosts(struct scheduler *s,
                               float c[task_type_count][task_subtype_count][3][4]) {

  /* All coefficients are initially zero. */
  float *ptr = &c[0][0][0][0];
  for (int i = 0; i < task_type_count * task_subtype_count * 3 * 4; i++)
    ptr[i] = 0.0f;

  /* Look for a table of coefficients to read. */
  char fitted_costs_file[PARSER_MAX_LINE_SIZE];
  parser_get_opt_param_string(s->space->e->parameter_file,
                              "Scheduler:fitted_costs",
                              fitted_costs_file,
                              "swift-task-fitted-costs.txt");
  if (access(fitted_costs_file, R_OK) == 0) {
    message("task costs from: %s", fitted_costs_file);

    /* Have a file of coefficients, need to match these to tasks. */
    FILE *cfile = fopen(fitted_costs_file, "r");
    int nlines = 0;
    char line[PARSER_MAX_LINE_SIZE];
    while (!feof(cfile)) {
      if (fgets(line, PARSER_MAX_LINE_SIZE, cfile) != NULL) {
        if (line[0] == '#') continue; /* Skip comments. */
        char subtask[32];
        char task[32];
        float c0 = 0.0f;
        float c1 = 0.0f;
        float c2 = 0.0f;
        float c3 = 0.0f;
        int sortdir = 0;
        int nread = sscanf(line, "%s %s %d %f %f %f %f", task, subtask, &sortdir,
                           &c0, &c1, &c2, &c3);
        if (nread != 6 && nread != 7) {
          message("read garbage from fitted costs file %s (expect 6 or 7 "
                  "fields got %d at line %d)", fitted_costs_file, nread,
                  nlines);
        } else {

          /* These start at 1, when they count. */
          if (sortdir > 0) sortdir--;

          /* Convert task descriptions to indices. */
          int taskind = 0;
          for (int k = 0; k < task_type_count; k++) {
            if (strcmp(taskID_names[k], task+10) == 0) {
              taskind = k;
              break;
            }
          }
          int subtaskind = 0;
          for (int k = 0; k < task_subtype_count; k++) {
            if (strcmp(subtaskID_names[k], subtask+13) == 0) {
              subtaskind = k;
              break;
            }
          }
          c[taskind][subtaskind][sortdir][0] = c0;
          c[taskind][subtaskind][sortdir][1] = c1;
          c[taskind][subtaskind][sortdir][2] = c2;
          if (nread == 7)
            c[taskind][subtaskind][sortdir][3] = c3;
        }
        nlines++;
      }
    }
    message("grav_mm coeffs: %f %f %f %f)",
            c[task_type_grav_mm][task_type_none][0][0],
            c[task_type_grav_mm][task_type_none][0][1],
            c[task_type_grav_mm][task_type_none][0][2],
            c[task_type_grav_mm][task_type_none][0][3]);

    fclose(cfile);
  } else {
    message("default costs");

    /* No fitted costs, so use fixed ones, sorts are special...
     * Check main loop in runner.c to see what tasks/subtasks are needed.
     * Coefficients represent:
     *
     * self: 0 = * ci->count;
     *       1 = * ci->count * ci->count;
     *
     * pair: 0 = * ci->count;
     *       1 = * cj->count;
     *       2 = * ci->count * cj->count;
     */
    int sortdir = 0;
    c[task_type_sort][task_subtype_none][sortdir][1] = 1.0f;

    c[task_type_self][task_subtype_density][sortdir][2] = 1.0f;
    c[task_type_self][task_subtype_external_grav][sortdir][2] = 1.0f;
    c[task_type_self][task_subtype_force][sortdir][2] = 1.0f;
    c[task_type_self][task_subtype_gradient][sortdir][2] = 1.0f;
    c[task_type_self][task_subtype_grav][sortdir][2] = 1.0f;

    c[task_type_sub_self][task_subtype_density][sortdir][2] = 1.0f;
    c[task_type_sub_self][task_subtype_external_grav][sortdir][2] = 1.0f;
    c[task_type_sub_self][task_subtype_force][sortdir][2] = 1.0f;
    c[task_type_sub_self][task_subtype_gradient][sortdir][2] = 1.0f;
    c[task_type_sub_self][task_subtype_grav][sortdir][2] = 1.0f;

    for (sortdir = 0; sortdir < 3; sortdir++) {
      c[task_type_pair][task_subtype_density][sortdir][3] = 2.0f;
      c[task_type_pair][task_subtype_gradient][sortdir][3] = 2.0f;
      c[task_type_pair][task_subtype_force][sortdir][3] = 2.0f;
      c[task_type_pair][task_subtype_grav][sortdir][3] = 2.0f;

      c[task_type_sub_pair][task_subtype_density][sortdir][3] = 2.0f;
      c[task_type_sub_pair][task_subtype_gradient][sortdir][3] = 2.0f;
      c[task_type_sub_pair][task_subtype_force][sortdir][3] = 2.0f;
      c[task_type_sub_pair][task_subtype_grav][sortdir][3] = 2.0f;
    }

    sortdir = 0;
    c[task_type_init_grav][task_subtype_none][sortdir][1] = 1.0f;
    c[task_type_ghost][task_subtype_none][sortdir][1] = 1.0f;
    c[task_type_extra_ghost][task_subtype_none][sortdir][1] = 1.0f;
    c[task_type_drift_part][task_subtype_none][sortdir][1] = 1.0f;
    c[task_type_drift_gpart][task_subtype_none][sortdir][1] = 1.0f;
    c[task_type_kick1][task_subtype_none][sortdir][1] = 1.0f;
    c[task_type_kick2][task_subtype_none][sortdir][1] = 1.0f;
    c[task_type_timestep][task_subtype_none][sortdir][1] = 1.0f;
    c[task_type_cooling][task_subtype_none][sortdir][1] = 1.0f;
    c[task_type_sourceterms][task_subtype_none][sortdir][1] = 1.0f;

    /* Still to do
       task_type_grav_top_level,
       task_type_grav_long_range,
       task_type_grav_ghost,
       task_type_grav_mm,
       task_type_grav_down,
    */
  }


#ifdef WITH_MPI
  /* MPI tasks should be considered quickly, so make these the highest value
   * (self) tasks. */
  float cmax = c[0][0][0][0];
  for (int i = 0; i < task_type_count * task_subtype_count * 3 * 4; i++) {
    if (ptr[i] > cmax) cmax = ptr[i];
  }
  int sortdir = 0;
  c[task_type_send][task_subtype_xv][sortdir][1] = cmax;
  c[task_type_send][task_subtype_xv][sortdir][2] = cmax;

  c[task_type_send][task_subtype_rho][sortdir][1] = cmax;
  c[task_type_send][task_subtype_rho][sortdir][2] = cmax;

  c[task_type_send][task_subtype_tend][sortdir][1] = cmax;
  c[task_type_send][task_subtype_tend][sortdir][2] = cmax;

  c[task_type_recv][task_subtype_xv][sortdir][1] = cmax;
  c[task_type_recv][task_subtype_xv][sortdir][2] = cmax;

  c[task_type_recv][task_subtype_rho][sortdir][1] = cmax;
  c[task_type_recv][task_subtype_rho][sortdir][2] = cmax;

  c[task_type_recv][task_subtype_tend][sortdir][1] = cmax;
  c[task_type_recv][task_subtype_tend][sortdir][2] = cmax;
#endif
}

/**
 * @brief Compute the task weights
 *
 * @param s The #scheduler.
 * @param verbose Are we talkative?
 */
void scheduler_reweight(struct scheduler *s, int verbose) {

  const int nr_tasks = s->nr_tasks;
  int *tid = s->tasks_ind;
  struct task *tasks = s->tasks;
  const int sortdirs[13] = {0, 1, 0, 1, 2, 1, 0, 1, 0, 1, 2, 1, 2};

  const ticks tic = getticks();

  /* Set the task weights. */
  static int costsset = 0;
  static float c[task_type_count][task_subtype_count][3][4];
  if (!costsset) {
    scheduler_setcosts(s, c);
    costsset = 1;
  }

  /* Run through the tasks backwards and set their weights. */
  for (int k = nr_tasks - 1; k >= 0; k--) {
    struct task *t = &tasks[tid[k]];
    float cost = 0.f;
    t->weight = 0.f;

#if defined(WITH_MPI) && (defined(HAVE_PARMETIS) || defined(HAVE_METIS))
    t->cost = 0.f;
#endif

    for (int j = 0; j < t->nr_unlock_tasks; j++)
      if (t->unlock_tasks[j]->weight > t->weight)
        t->weight = t->unlock_tasks[j]->weight;

    /* Cost for this type. */
    int sortind = t->flags;
    if (sortind > 12)
      sortind = 12;
    else if (sortind < 0)
      sortind = 0;
    else if (t->type == task_type_sort)
      sortind = 0;

#if defined(WITH_MPI) && (defined(HAVE_PARMETIS) || defined(HAVE_METIS))
    if (t->type != task_type_recv && t->type != task_type_send &&
             t->type != task_type_none) {
#endif
      float c0 = c[t->type][t->subtype][sortdirs[sortind]][0];
      float c1 = c[t->type][t->subtype][sortdirs[sortind]][1];
      float c2 = c[t->type][t->subtype][sortdirs[sortind]][2];
      float c3 = c[t->type][t->subtype][sortdirs[sortind]][3];

      if (t->type == task_type_init_grav ||
          t->type == task_type_init_grav_out ||
          t->type == task_type_drift_gpart ||
          t->type == task_type_grav_mm ||
          t->type == task_type_grav_down_in ||
          t->type == task_type_grav_down ||
          t->type == task_type_grav_mesh ||
          t->subtype == task_subtype_grav) {

        /* Gravity task, so use gravity particles. */
        if (t->cj != NULL)
          cost = c0 + c1 * t->ci->gcount + c2 * t->cj->gcount +
            c3 * t->ci->count * t->cj->count;
        else
          cost = c0 + c1 * t->ci->gcount + c2 * t->ci->gcount * t->ci->gcount;

<<<<<<< HEAD
      } else {

        /* SPH */
        if (t->cj != NULL)
          cost = c0 + c1 * t->ci->count + c2 * t->cj->count +
            c3 * t->ci->count * t->cj->count;
=======
    const float count_i = (t->ci != NULL) ? t->ci->hydro.count : 0.f;
    const float count_j = (t->cj != NULL) ? t->cj->hydro.count : 0.f;
    const float gcount_i = (t->ci != NULL) ? t->ci->grav.count : 0.f;
    const float gcount_j = (t->cj != NULL) ? t->cj->grav.count : 0.f;
    const float scount_i = (t->ci != NULL) ? t->ci->stars.count : 0.f;
    const float scount_j = (t->cj != NULL) ? t->cj->stars.count : 0.f;

    switch (t->type) {
      case task_type_sort:
        cost = wscale * intrinsics_popcount(t->flags) * count_i *
               (sizeof(int) * 8 - intrinsics_clz(t->ci->hydro.count));
        break;

      case task_type_self:
        if (t->subtype == task_subtype_grav)
          cost = 1.f * (wscale * gcount_i) * gcount_i;
        else if (t->subtype == task_subtype_external_grav)
          cost = 1.f * wscale * gcount_i;
        else if (t->subtype == task_subtype_stars_density)
          cost = 1.f * wscale * scount_i * count_i;
>>>>>>> 08d5a958
        else
          cost = c0 + c1 * t->ci->count + c2 * t->ci->count * t->ci->count;
      }

<<<<<<< HEAD
      /* Stop < 0 which can happen with the offset value. XXX use minimum data
       * from fits XXX . */
      if (cost < 0.f) cost = 1.f;

=======
      case task_type_pair:
        if (t->subtype == task_subtype_grav) {
          if (t->ci->nodeID != nodeID || t->cj->nodeID != nodeID)
            cost = 3.f * (wscale * gcount_i) * gcount_j;
          else
            cost = 2.f * (wscale * gcount_i) * gcount_j;
        } else if (t->subtype == task_subtype_stars_density) {
          if (t->ci->nodeID != nodeID)
            cost = 3.f * wscale * count_i * scount_j * sid_scale[t->flags];
          else if (t->cj->nodeID != nodeID)
            cost = 3.f * wscale * scount_i * count_j * sid_scale[t->flags];
          else
            cost = 2.f * wscale * (scount_i * count_j + scount_j * count_i) *
                   sid_scale[t->flags];
        } else {
          if (t->ci->nodeID != nodeID || t->cj->nodeID != nodeID)
            cost = 3.f * (wscale * count_i) * count_j * sid_scale[t->flags];
          else
            cost = 2.f * (wscale * count_i) * count_j * sid_scale[t->flags];
        }
        break;

      case task_type_sub_pair:
#ifdef SWIFT_DEBUG_CHECKS
        if (t->flags < 0) error("Negative flag value!");
#endif
        if (t->subtype == task_subtype_stars_density) {
          if (t->ci->nodeID != nodeID) {
            cost = 3.f * (wscale * count_i) * scount_j * sid_scale[t->flags];
          } else if (t->cj->nodeID != nodeID) {
            cost = 3.f * (wscale * scount_i) * count_j * sid_scale[t->flags];
          } else {
            cost = 2.f * wscale * (scount_i * count_j + scount_j * count_i) *
                   sid_scale[t->flags];
          }

        } else {
          if (t->ci->nodeID != nodeID || t->cj->nodeID != nodeID) {
            cost = 3.f * (wscale * count_i) * count_j * sid_scale[t->flags];
          } else {
            cost = 2.f * (wscale * count_i) * count_j * sid_scale[t->flags];
          }
        }
        break;

      case task_type_sub_self:
        if (t->subtype == task_subtype_stars_density) {
          cost = 1.f * (wscale * scount_i) * count_i;
        } else {
          cost = 1.f * (wscale * count_i) * count_i;
        }
        break;
      case task_type_ghost:
        if (t->ci == t->ci->hydro.super) cost = wscale * count_i;
        break;
      case task_type_extra_ghost:
        if (t->ci == t->ci->hydro.super) cost = wscale * count_i;
        break;
      case task_type_stars_ghost:
        if (t->ci == t->ci->hydro.super) cost = wscale * scount_i;
        break;
      case task_type_drift_part:
        cost = wscale * count_i;
        break;
      case task_type_drift_gpart:
        cost = wscale * gcount_i;
        break;
      case task_type_init_grav:
        cost = wscale * gcount_i;
        break;
      case task_type_grav_down:
        cost = wscale * gcount_i;
        break;
      case task_type_grav_long_range:
        cost = wscale * gcount_i;
        break;
      case task_type_grav_mm:
        cost = wscale * (gcount_i + gcount_j);
        break;
      case task_type_end_force:
        cost = wscale * count_i + wscale * gcount_i;
        break;
      case task_type_kick1:
        cost = wscale * count_i + wscale * gcount_i;
        break;
      case task_type_kick2:
        cost = wscale * count_i + wscale * gcount_i;
        break;
      case task_type_timestep:
        cost = wscale * count_i + wscale * gcount_i;
        break;
      case task_type_send:
>>>>>>> 08d5a958
#if defined(WITH_MPI) && (defined(HAVE_PARMETIS) || defined(HAVE_METIS))
    }
    t->cost = cost;

#endif
    t->weight += cost;
  }

  if (verbose)
    message("took %.3f %s.", clocks_from_ticks(getticks() - tic),
            clocks_getunit());

  /*float min = tasks[0].weight, max = tasks[0].weight;
  for ( int k = 1 ; k < nr_tasks ; k++ )
      if ( tasks[k].weight < min )
          min = tasks[k].weight;
      else if ( tasks[k].weight > max )
          max = tasks[k].weight;
  message( "task weights are in [%f, %f]." , min , max );*/
}

/**
 * @brief #threadpool_map function which runs through the task
 *        graph and re-computes the task wait counters.
 */
void scheduler_rewait_mapper(void *map_data, int num_elements,
                             void *extra_data) {

  struct scheduler *s = (struct scheduler *)extra_data;
  const int *tid = (int *)map_data;

  for (int ind = 0; ind < num_elements; ind++) {
    struct task *t = &s->tasks[tid[ind]];

    /* Ignore skipped tasks. */
    if (t->skip) continue;

    /* Increment the task's own wait counter for the enqueueing. */
    atomic_inc(&t->wait);

#ifdef SWIFT_DEBUG_CHECKS
    /* Check that we don't have more waits that what can be stored. */
    if (t->wait < 0)
      error("Task (type=%s/%s) unlocked by more than %lld tasks!",
            taskID_names[t->type], subtaskID_names[t->subtype],
            (1LL << (8 * sizeof(t->wait) - 1)) - 1);
#endif

    /* Sets the waits of the dependances */
    for (int k = 0; k < t->nr_unlock_tasks; k++) {
      struct task *u = t->unlock_tasks[k];
      atomic_inc(&u->wait);
    }
  }
}

void scheduler_enqueue_mapper(void *map_data, int num_elements,
                              void *extra_data) {
  struct scheduler *s = (struct scheduler *)extra_data;
  const int *tid = (int *)map_data;
  struct task *tasks = s->tasks;
  for (int ind = 0; ind < num_elements; ind++) {
    struct task *t = &tasks[tid[ind]];
    if (atomic_dec(&t->wait) == 1 && !t->skip) {
      scheduler_enqueue(s, t);
    }
  }
  pthread_cond_broadcast(&s->sleep_cond);
}

/**
 * @brief Start the scheduler, i.e. fill the queues with ready tasks.
 *
 * @param s The #scheduler.
 */
void scheduler_start(struct scheduler *s) {

/* Reset all task debugging timers */
#ifdef SWIFT_DEBUG_TASKS
  for (int i = 0; i < s->nr_tasks; ++i) {
    s->tasks[i].tic = 0;
    s->tasks[i].toc = 0;
    s->tasks[i].rid = -1;
  }
#endif

  /* Re-wait the tasks. */
  if (s->active_count > 1000) {
    threadpool_map(s->threadpool, scheduler_rewait_mapper, s->tid_active,
                   s->active_count, sizeof(int), 0, s);
  } else {
    scheduler_rewait_mapper(s->tid_active, s->active_count, s);
  }

  /* Loop over the tasks and enqueue whoever is ready. */
  if (s->active_count > 1000) {
    threadpool_map(s->threadpool, scheduler_enqueue_mapper, s->tid_active,
                   s->active_count, sizeof(int), 0, s);
  } else {
    scheduler_enqueue_mapper(s->tid_active, s->active_count, s);
  }

  /* Clear the list of active tasks. */
  s->active_count = 0;

  /* To be safe, fire of one last sleep_cond in a safe way. */
  pthread_mutex_lock(&s->sleep_mutex);
  pthread_cond_broadcast(&s->sleep_cond);
  pthread_mutex_unlock(&s->sleep_mutex);
}

/**
 * @brief Put a task on one of the queues.
 *
 * @param s The #scheduler.
 * @param t The #task.
 */
void scheduler_enqueue(struct scheduler *s, struct task *t) {

  /* The target queue for this task. */
  int qid = -1;

  /* Ignore skipped tasks */
  if (t->skip) return;

  /* If this is an implicit task, just pretend it's done. */
  if (t->implicit) {
#ifdef SWIFT_DEBUG_CHECKS
    t->ti_run = s->space->e->ti_current;
#endif
    t->skip = 1;
    for (int j = 0; j < t->nr_unlock_tasks; j++) {
      struct task *t2 = t->unlock_tasks[j];
      if (atomic_dec(&t2->wait) == 1) scheduler_enqueue(s, t2);
    }
  }

  /* Otherwise, look for a suitable queue. */
  else {
#ifdef WITH_MPI
    int err = MPI_SUCCESS;
#endif

    /* Find the previous owner for each task type, and do
       any pre-processing needed. */
    switch (t->type) {
      case task_type_self:
      case task_type_sub_self:
        if (t->subtype == task_subtype_grav ||
            t->subtype == task_subtype_external_grav)
          qid = t->ci->grav.super->owner;
        else
          qid = t->ci->hydro.super->owner;
        break;
      case task_type_sort:
      case task_type_ghost:
      case task_type_drift_part:
        qid = t->ci->hydro.super->owner;
        break;
      case task_type_drift_gpart:
        qid = t->ci->grav.super->owner;
        break;
      case task_type_kick1:
      case task_type_kick2:
      case task_type_stars_ghost:
      case task_type_timestep:
        qid = t->ci->super->owner;
        break;
      case task_type_pair:
      case task_type_sub_pair:
        qid = t->ci->super->owner;
        if (qid < 0 ||
            s->queues[qid].count > s->queues[t->cj->super->owner].count)
          qid = t->cj->super->owner;
        break;
      case task_type_recv:
#ifdef WITH_MPI
        if (t->subtype == task_subtype_tend) {
          t->buff = (struct pcell_step *)malloc(sizeof(struct pcell_step) *
                                                t->ci->mpi.pcell_size);
          err = MPI_Irecv(t->buff,
                          t->ci->mpi.pcell_size * sizeof(struct pcell_step),
                          MPI_BYTE, t->ci->nodeID, t->flags,
                          subtaskMPI_comms[t->subtype], &t->req);
        } else if (t->subtype == task_subtype_xv ||
                   t->subtype == task_subtype_rho ||
                   t->subtype == task_subtype_gradient) {
          err = MPI_Irecv(t->ci->hydro.parts, t->ci->hydro.count, part_mpi_type,
                          t->ci->nodeID, t->flags, subtaskMPI_comms[t->subtype],
                          &t->req);
          // message( "receiving %i parts with tag=%i from %i to %i." ,
          //     t->ci->hydro.count , t->flags , t->ci->nodeID , s->nodeID );
          // fflush(stdout);
        } else if (t->subtype == task_subtype_gpart) {
          err = MPI_Irecv(t->ci->grav.parts, t->ci->grav.count, gpart_mpi_type,
                          t->ci->nodeID, t->flags, subtaskMPI_comms[t->subtype],
                          &t->req);
        } else if (t->subtype == task_subtype_spart) {
          err = MPI_Irecv(t->ci->stars.parts, t->ci->stars.count,
                          spart_mpi_type, t->ci->nodeID, t->flags,
                          subtaskMPI_comms[t->subtype], &t->req);
        } else if (t->subtype == task_subtype_multipole) {
          t->buff = (struct gravity_tensors *)malloc(
              sizeof(struct gravity_tensors) * t->ci->mpi.pcell_size);
          err = MPI_Irecv(t->buff, t->ci->mpi.pcell_size, multipole_mpi_type,
                          t->ci->nodeID, t->flags, subtaskMPI_comms[t->subtype],
                          &t->req);
        } else {
          error("Unknown communication sub-type");
        }
        if (err != MPI_SUCCESS) {
          mpi_error(err, "Failed to emit irecv for particle data.");
        }
        qid = 1 % s->nr_queues;
#ifdef SWIFT_DEBUG_TASKS
        t->tic = getticks();
#endif
#else
        error("SWIFT was not compiled with MPI support.");
#endif
        break;
      case task_type_send:
#ifdef WITH_MPI
        if (t->subtype == task_subtype_tend) {
          t->buff = (struct pcell_step *)malloc(sizeof(struct pcell_step) *
                                                t->ci->mpi.pcell_size);
          cell_pack_end_step(t->ci, (struct pcell_step *)t->buff);
          if ((t->ci->mpi.pcell_size * sizeof(struct pcell_step)) >
              s->mpi_message_limit)
            err = MPI_Isend(t->buff,
                            t->ci->mpi.pcell_size * sizeof(struct pcell_step),
                            MPI_BYTE, t->cj->nodeID, t->flags,
                            subtaskMPI_comms[t->subtype], &t->req);
          else
            err = MPI_Issend(t->buff,
                             t->ci->mpi.pcell_size * sizeof(struct pcell_step),
                             MPI_BYTE, t->cj->nodeID, t->flags,
                             subtaskMPI_comms[t->subtype], &t->req);
        } else if (t->subtype == task_subtype_xv ||
                   t->subtype == task_subtype_rho ||
                   t->subtype == task_subtype_gradient) {
          if ((t->ci->hydro.count * sizeof(struct part)) > s->mpi_message_limit)
            err = MPI_Isend(t->ci->hydro.parts, t->ci->hydro.count,
                            part_mpi_type, t->cj->nodeID, t->flags,
                            subtaskMPI_comms[t->subtype], &t->req);
          else
            err = MPI_Issend(t->ci->hydro.parts, t->ci->hydro.count,
                             part_mpi_type, t->cj->nodeID, t->flags,
                             subtaskMPI_comms[t->subtype], &t->req);
          // message( "sending %i parts with tag=%i from %i to %i." ,
          //     t->ci->hydro.count , t->flags , s->nodeID , t->cj->nodeID );
          // fflush(stdout);
        } else if (t->subtype == task_subtype_gpart) {
          if ((t->ci->grav.count * sizeof(struct gpart)) > s->mpi_message_limit)
            err = MPI_Isend(t->ci->grav.parts, t->ci->grav.count,
                            gpart_mpi_type, t->cj->nodeID, t->flags,
                            subtaskMPI_comms[t->subtype], &t->req);
          else
            err = MPI_Issend(t->ci->grav.parts, t->ci->grav.count,
                             gpart_mpi_type, t->cj->nodeID, t->flags,
                             subtaskMPI_comms[t->subtype], &t->req);
        } else if (t->subtype == task_subtype_spart) {
          if ((t->ci->stars.count * sizeof(struct spart)) >
              s->mpi_message_limit)
            err = MPI_Isend(t->ci->stars.parts, t->ci->stars.count,
                            spart_mpi_type, t->cj->nodeID, t->flags,
                            subtaskMPI_comms[t->subtype], &t->req);
          else
            err = MPI_Issend(t->ci->stars.parts, t->ci->stars.count,
                             spart_mpi_type, t->cj->nodeID, t->flags,
                             subtaskMPI_comms[t->subtype], &t->req);
        } else if (t->subtype == task_subtype_multipole) {
          t->buff = (struct gravity_tensors *)malloc(
              sizeof(struct gravity_tensors) * t->ci->mpi.pcell_size);
          cell_pack_multipoles(t->ci, (struct gravity_tensors *)t->buff);
          err = MPI_Isend(t->buff, t->ci->mpi.pcell_size, multipole_mpi_type,
                          t->cj->nodeID, t->flags, subtaskMPI_comms[t->subtype],
                          &t->req);
        } else {
          error("Unknown communication sub-type");
        }
        if (err != MPI_SUCCESS) {
          mpi_error(err, "Failed to emit isend for particle data.");
        }
        qid = 0;
#ifdef SWIFT_DEBUG_TASKS
        t->tic = getticks();
#endif
#else
        error("SWIFT was not compiled with MPI support.");
#endif
        break;
      default:
        qid = -1;
    }

    if (qid >= s->nr_queues) error("Bad computed qid.");

    /* If no previous owner, pick a random queue. */
    /* Note that getticks() is random enough */
    if (qid < 0) qid = getticks() % s->nr_queues;

    /* Increase the waiting counter. */
    atomic_inc(&s->waiting);

    /* Insert the task into that queue. */
    queue_insert(&s->queues[qid], t);
  }
}

/**
 * @brief Take care of a tasks dependencies.
 *
 * @param s The #scheduler.
 * @param t The finished #task.
 *
 * @return A pointer to the next task, if a suitable one has
 *         been identified.
 */
struct task *scheduler_done(struct scheduler *s, struct task *t) {

  /* Release whatever locks this task held. */
  if (!t->implicit) task_unlock(t);

  /* Loop through the dependencies and add them to a queue if
     they are ready. */
  for (int k = 0; k < t->nr_unlock_tasks; k++) {
    struct task *t2 = t->unlock_tasks[k];
    if (t2->skip) continue;

    const int res = atomic_dec(&t2->wait);
    if (res < 1) {
      error("Negative wait!");
    } else if (res == 1) {
      scheduler_enqueue(s, t2);
    }
  }

  /* Task definitely done, signal any sleeping runners. */
  if (!t->implicit) {
#ifdef SWIFT_DEBUG_TASKS
    t->toc = getticks();
#endif
    pthread_mutex_lock(&s->sleep_mutex);
    atomic_dec(&s->waiting);
    pthread_cond_broadcast(&s->sleep_cond);
    pthread_mutex_unlock(&s->sleep_mutex);
  }

  /* Mark the task as skip. */
  t->skip = 1;

  /* Return the next best task. Note that we currently do not
     implement anything that does this, as getting it to respect
     priorities is too tricky and currently unnecessary. */
  return NULL;
}

/**
 * @brief Resolve a single dependency by hand.
 *
 * @param s The #scheduler.
 * @param t The dependent #task.
 *
 * @return A pointer to the next task, if a suitable one has
 *         been identified.
 */
struct task *scheduler_unlock(struct scheduler *s, struct task *t) {

  /* Loop through the dependencies and add them to a queue if
     they are ready. */
  for (int k = 0; k < t->nr_unlock_tasks; k++) {
    struct task *t2 = t->unlock_tasks[k];
    const int res = atomic_dec(&t2->wait);
    if (res < 1) {
      error("Negative wait!");
    } else if (res == 1) {
      scheduler_enqueue(s, t2);
    }
  }

  /* Task definitely done. */
  if (!t->implicit) {
#ifdef SWIFT_DEBUG_TASKS
    t->toc = getticks();
#endif
    pthread_mutex_lock(&s->sleep_mutex);
    atomic_dec(&s->waiting);
    pthread_cond_broadcast(&s->sleep_cond);
    pthread_mutex_unlock(&s->sleep_mutex);
  }

  /* Return the next best task. Note that we currently do not
     implement anything that does this, as getting it to respect
     priorities is too tricky and currently unnecessary. */
  return NULL;
}

/**
 * @brief Get a task, preferably from the given queue.
 *
 * @param s The #scheduler.
 * @param qid The ID of the preferred #queue.
 * @param prev the previous task that was run.
 *
 * @return A pointer to a #task or @c NULL if there are no available tasks.
 */
struct task *scheduler_gettask(struct scheduler *s, int qid,
                               const struct task *prev) {

  struct task *res = NULL;
  const int nr_queues = s->nr_queues;
  unsigned int seed = qid;

  /* Check qid. */
  if (qid >= nr_queues || qid < 0) error("Bad queue ID.");

  /* Loop as long as there are tasks... */
  while (s->waiting > 0 && res == NULL) {

    /* Try more than once before sleeping. */
    for (int tries = 0; res == NULL && s->waiting && tries < scheduler_maxtries;
         tries++) {

      /* Try to get a task from the suggested queue. */
      if (s->queues[qid].count > 0 || s->queues[qid].count_incoming > 0) {
        TIMER_TIC
        res = queue_gettask(&s->queues[qid], prev, 0);
        TIMER_TOC(timer_qget);
        if (res != NULL) break;
      }

      /* If unsuccessful, try stealing from the other queues. */
      if (s->flags & scheduler_flag_steal) {
        int count = 0, qids[nr_queues];
        for (int k = 0; k < nr_queues; k++)
          if (s->queues[k].count > 0 || s->queues[k].count_incoming > 0) {
            qids[count++] = k;
          }
        for (int k = 0; k < scheduler_maxsteal && count > 0; k++) {
          const int ind = rand_r(&seed) % count;
          TIMER_TIC
          res = queue_gettask(&s->queues[qids[ind]], prev, 0);
          TIMER_TOC(timer_qsteal);
          if (res != NULL)
            break;
          else
            qids[ind] = qids[--count];
        }
        if (res != NULL) break;
      }
    }

/* If we failed, take a short nap. */
#ifdef WITH_MPI
    if (res == NULL && qid > 1)
#else
    if (res == NULL)
#endif
    {
      pthread_mutex_lock(&s->sleep_mutex);
      res = queue_gettask(&s->queues[qid], prev, 1);
      if (res == NULL && s->waiting > 0) {
        pthread_cond_wait(&s->sleep_cond, &s->sleep_mutex);
      }
      pthread_mutex_unlock(&s->sleep_mutex);
    }
  }

#ifdef SWIFT_DEBUG_TASKS
  /* Start the timer on this task, if we got one. */
  if (res != NULL) {
    /* MPI tasks are timed from creation. */
    if (res->type != task_type_send && res->type != task_type_recv)
      res->tic = getticks();
    res->rid = qid;
  }
#endif

  /* No milk today. */
  return res;
}

/**
 * @brief Initialize the #scheduler.
 *
 * @param s The #scheduler.
 * @param space The #space we are working with
 * @param nr_tasks The number of tasks to allocate initially.
 * @param nr_queues The number of queues in this scheduler.
 * @param flags The #scheduler flags.
 * @param nodeID The MPI rank
 * @param tp Parallel processing threadpool.
 */
void scheduler_init(struct scheduler *s, struct space *space, int nr_tasks,
                    int nr_queues, unsigned int flags, int nodeID,
                    struct threadpool *tp) {

  /* Init the lock. */
  lock_init(&s->lock);

  /* Allocate the queues. */
  if (posix_memalign((void **)&s->queues, queue_struct_align,
                     sizeof(struct queue) * nr_queues) != 0)
    error("Failed to allocate queues.");

  /* Initialize each queue. */
  for (int k = 0; k < nr_queues; k++) queue_init(&s->queues[k], NULL);

  /* Init the sleep mutex and cond. */
  if (pthread_cond_init(&s->sleep_cond, NULL) != 0 ||
      pthread_mutex_init(&s->sleep_mutex, NULL) != 0)
    error("Failed to initialize sleep barrier.");

  /* Init the unlocks. */
  if ((s->unlocks = (struct task **)malloc(
           sizeof(struct task *) * scheduler_init_nr_unlocks)) == NULL ||
      (s->unlock_ind =
           (int *)malloc(sizeof(int) * scheduler_init_nr_unlocks)) == NULL)
    error("Failed to allocate unlocks.");
  s->nr_unlocks = 0;
  s->size_unlocks = scheduler_init_nr_unlocks;

  /* Set the scheduler variables. */
  s->nr_queues = nr_queues;
  s->flags = flags;
  s->space = space;
  s->nodeID = nodeID;
  s->threadpool = tp;

  /* Init the tasks array. */
  s->size = 0;
  s->tasks = NULL;
  s->tasks_ind = NULL;
  pthread_key_create(&s->local_seed_pointer, NULL);
  scheduler_reset(s, nr_tasks);
}

/**
 * @brief Prints the list of tasks to a file
 *
 * @param s The #scheduler
 * @param fileName Name of the file to write to
 */
void scheduler_print_tasks(const struct scheduler *s, const char *fileName) {

  const int nr_tasks = s->nr_tasks, *tid = s->tasks_ind;
  struct task *t, *tasks = s->tasks;

  FILE *file = fopen(fileName, "w");

  fprintf(file, "# Rank  Name  Subname  unlocks  waits\n");

  for (int k = nr_tasks - 1; k >= 0; k--) {
    t = &tasks[tid[k]];
    if (t->skip) continue;
    fprintf(file, "%d %s %s %d %d\n", k, taskID_names[t->type],
            subtaskID_names[t->subtype], t->nr_unlock_tasks, t->wait);
  }

  fclose(file);
}

/**
 * @brief Frees up the memory allocated for this #scheduler
 */
void scheduler_clean(struct scheduler *s) {

  scheduler_free_tasks(s);
  free(s->unlocks);
  free(s->unlock_ind);
  for (int i = 0; i < s->nr_queues; ++i) queue_clean(&s->queues[i]);
  free(s->queues);
}

/**
 * @brief Free the task arrays allocated by this #scheduler.
 */
void scheduler_free_tasks(struct scheduler *s) {

  if (s->tasks != NULL) {
    free(s->tasks);
    s->tasks = NULL;
  }
  if (s->tasks_ind != NULL) {
    free(s->tasks_ind);
    s->tasks_ind = NULL;
  }
  if (s->tid_active != NULL) {
    free(s->tid_active);
    s->tid_active = NULL;
  }
  s->size = 0;
}

/**
 * @brief write down each task level
 */
void scheduler_write_task_level(const struct scheduler *s) {
  /* init */
  const int max_depth = 30;
  const struct task *tasks = s->tasks;
  int nr_tasks = s->nr_tasks;

  /* Init counter */
  int size = task_type_count * task_subtype_count * max_depth;
  int *count = (int *)malloc(size * sizeof(int));
  if (count == NULL) error("Failed to allocate memory");

  for (int i = 0; i < size; i++) count[i] = 0;

  /* Count tasks */
  for (int i = 0; i < nr_tasks; i++) {
    const struct task *t = &tasks[i];
    if (t->ci) {

      if ((int)t->ci->depth >= max_depth)
        error("Cell is too deep, you need to increase max_depth");

      int ind = t->type * task_subtype_count * max_depth;
      ind += t->subtype * max_depth;
      ind += (int)t->ci->depth;

      count[ind] += 1;
    }
  }

  /* Open file */
  char filename[200] = "task_level.txt";
  FILE *f = fopen(filename, "w");
  if (f == NULL) error("Error opening task level file.");

  /* Print header */
  fprintf(f, "# task_type, task_subtype, depth, count\n");

  /* Print tasks level */
  for (int i = 0; i < size; i++) {
    if (count[i] == 0) continue;

    int type = i / (task_subtype_count * max_depth);
    int subtype = i - task_subtype_count * max_depth * type;
    subtype /= max_depth;
    int depth = i - task_subtype_count * max_depth * type;
    depth -= subtype * max_depth;
    fprintf(f, "%s %s %i %i\n", taskID_names[type], subtaskID_names[subtype],
            depth, count[i]);
  }

  /* clean up */
  fclose(f);
  free(count);
}<|MERGE_RESOLUTION|>--- conflicted
+++ resolved
@@ -2050,138 +2050,20 @@
         else
           cost = c0 + c1 * t->ci->gcount + c2 * t->ci->gcount * t->ci->gcount;
 
-<<<<<<< HEAD
       } else {
 
         /* SPH */
         if (t->cj != NULL)
           cost = c0 + c1 * t->ci->count + c2 * t->cj->count +
             c3 * t->ci->count * t->cj->count;
-=======
-    const float count_i = (t->ci != NULL) ? t->ci->hydro.count : 0.f;
-    const float count_j = (t->cj != NULL) ? t->cj->hydro.count : 0.f;
-    const float gcount_i = (t->ci != NULL) ? t->ci->grav.count : 0.f;
-    const float gcount_j = (t->cj != NULL) ? t->cj->grav.count : 0.f;
-    const float scount_i = (t->ci != NULL) ? t->ci->stars.count : 0.f;
-    const float scount_j = (t->cj != NULL) ? t->cj->stars.count : 0.f;
-
-    switch (t->type) {
-      case task_type_sort:
-        cost = wscale * intrinsics_popcount(t->flags) * count_i *
-               (sizeof(int) * 8 - intrinsics_clz(t->ci->hydro.count));
-        break;
-
-      case task_type_self:
-        if (t->subtype == task_subtype_grav)
-          cost = 1.f * (wscale * gcount_i) * gcount_i;
-        else if (t->subtype == task_subtype_external_grav)
-          cost = 1.f * wscale * gcount_i;
-        else if (t->subtype == task_subtype_stars_density)
-          cost = 1.f * wscale * scount_i * count_i;
->>>>>>> 08d5a958
         else
           cost = c0 + c1 * t->ci->count + c2 * t->ci->count * t->ci->count;
       }
 
-<<<<<<< HEAD
       /* Stop < 0 which can happen with the offset value. XXX use minimum data
        * from fits XXX . */
       if (cost < 0.f) cost = 1.f;
 
-=======
-      case task_type_pair:
-        if (t->subtype == task_subtype_grav) {
-          if (t->ci->nodeID != nodeID || t->cj->nodeID != nodeID)
-            cost = 3.f * (wscale * gcount_i) * gcount_j;
-          else
-            cost = 2.f * (wscale * gcount_i) * gcount_j;
-        } else if (t->subtype == task_subtype_stars_density) {
-          if (t->ci->nodeID != nodeID)
-            cost = 3.f * wscale * count_i * scount_j * sid_scale[t->flags];
-          else if (t->cj->nodeID != nodeID)
-            cost = 3.f * wscale * scount_i * count_j * sid_scale[t->flags];
-          else
-            cost = 2.f * wscale * (scount_i * count_j + scount_j * count_i) *
-                   sid_scale[t->flags];
-        } else {
-          if (t->ci->nodeID != nodeID || t->cj->nodeID != nodeID)
-            cost = 3.f * (wscale * count_i) * count_j * sid_scale[t->flags];
-          else
-            cost = 2.f * (wscale * count_i) * count_j * sid_scale[t->flags];
-        }
-        break;
-
-      case task_type_sub_pair:
-#ifdef SWIFT_DEBUG_CHECKS
-        if (t->flags < 0) error("Negative flag value!");
-#endif
-        if (t->subtype == task_subtype_stars_density) {
-          if (t->ci->nodeID != nodeID) {
-            cost = 3.f * (wscale * count_i) * scount_j * sid_scale[t->flags];
-          } else if (t->cj->nodeID != nodeID) {
-            cost = 3.f * (wscale * scount_i) * count_j * sid_scale[t->flags];
-          } else {
-            cost = 2.f * wscale * (scount_i * count_j + scount_j * count_i) *
-                   sid_scale[t->flags];
-          }
-
-        } else {
-          if (t->ci->nodeID != nodeID || t->cj->nodeID != nodeID) {
-            cost = 3.f * (wscale * count_i) * count_j * sid_scale[t->flags];
-          } else {
-            cost = 2.f * (wscale * count_i) * count_j * sid_scale[t->flags];
-          }
-        }
-        break;
-
-      case task_type_sub_self:
-        if (t->subtype == task_subtype_stars_density) {
-          cost = 1.f * (wscale * scount_i) * count_i;
-        } else {
-          cost = 1.f * (wscale * count_i) * count_i;
-        }
-        break;
-      case task_type_ghost:
-        if (t->ci == t->ci->hydro.super) cost = wscale * count_i;
-        break;
-      case task_type_extra_ghost:
-        if (t->ci == t->ci->hydro.super) cost = wscale * count_i;
-        break;
-      case task_type_stars_ghost:
-        if (t->ci == t->ci->hydro.super) cost = wscale * scount_i;
-        break;
-      case task_type_drift_part:
-        cost = wscale * count_i;
-        break;
-      case task_type_drift_gpart:
-        cost = wscale * gcount_i;
-        break;
-      case task_type_init_grav:
-        cost = wscale * gcount_i;
-        break;
-      case task_type_grav_down:
-        cost = wscale * gcount_i;
-        break;
-      case task_type_grav_long_range:
-        cost = wscale * gcount_i;
-        break;
-      case task_type_grav_mm:
-        cost = wscale * (gcount_i + gcount_j);
-        break;
-      case task_type_end_force:
-        cost = wscale * count_i + wscale * gcount_i;
-        break;
-      case task_type_kick1:
-        cost = wscale * count_i + wscale * gcount_i;
-        break;
-      case task_type_kick2:
-        cost = wscale * count_i + wscale * gcount_i;
-        break;
-      case task_type_timestep:
-        cost = wscale * count_i + wscale * gcount_i;
-        break;
-      case task_type_send:
->>>>>>> 08d5a958
 #if defined(WITH_MPI) && (defined(HAVE_PARMETIS) || defined(HAVE_METIS))
     }
     t->cost = cost;
