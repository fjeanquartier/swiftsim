--- conflicted
+++ resolved
@@ -424,14 +424,9 @@
  *
  */
 void read_ic_serial(char* fileName, double dim[3], struct part** parts,
-<<<<<<< HEAD
-                    size_t* N, int* periodic, int mpi_rank, int mpi_size,
-                    MPI_Comm comm, MPI_Info info) {
-=======
                     struct gpart** gparts, size_t* Ngas, size_t* Ngparts,
                     int* periodic, int mpi_rank, int mpi_size, MPI_Comm comm,
                     MPI_Info info) {
->>>>>>> 137cd5fc
   hid_t h_file = 0, h_grp = 0;
   /* GADGET has only cubic boxes (in cosmological mode) */
   double boxSize[3] = {0.0, -1.0, -1.0};
