--- conflicted
+++ resolved
@@ -58,23 +58,8 @@
   /* Look for the particle. */
   for (size_t i = 0; i < N; i++)
     if (parts[i].id == id) {
-<<<<<<< HEAD
-      printf(
-          "## Particle[%zd]: id=%lld, x=[%.16e,%.16e,%.16e], "
-          "v=[%.3e,%.3e,%.3e], a=[%.3e,%.3e,%.3e], h=%.3e, h_dt=%.3e, "
-          "wcount=%.3e, m=%.3e, rho=%.3e, rho_dh=%.3e, div_v=%.3e, u=%.3e, "
-          "dudt=%.3e, bals=%.3e, POrho2=%.3e, v_sig=%.3e, dt=%.3e\n",
-          i, parts[i].id, parts[i].x[0], parts[i].x[1], parts[i].x[2],
-          parts[i].v[0], parts[i].v[1], parts[i].v[2], parts[i].a[0],
-          parts[i].a[1], parts[i].a[2], parts[i].h, parts[i].force.h_dt,
-          parts[i].density.wcount, parts[i].mass, parts[i].rho, parts[i].rho_dh,
-          parts[i].density.div_v, parts[i].u, parts[i].force.u_dt,
-          parts[i].force.balsara, parts[i].force.POrho2, parts[i].force.v_sig,
-          parts[i].dt);
-=======
       printf("## Particle[%d]:\n id=%lld", i, parts[i].id);
       hydro_debug_particle(&parts[i], &xparts[i]);
->>>>>>> 98fb00bc
       found = 1;
       break;
     }
@@ -90,14 +75,6 @@
   for (size_t i = 0; i < N; i++)
     if (parts[i].id == -id || (parts[i].id > 0 && parts[i].part->id == id)) {
       printf(
-<<<<<<< HEAD
-          "## gParticle[%zd]: id=%lld, x=[%.16e,%.16e,%.16e], "
-          "v=[%.3e,%.3e,%.3e], a=[%.3e,%.3e,%.3e], m=%.3e, dt=%.3e\n",
-          i, (parts[i].id < 0) ? -parts[i].id : parts[i].part->id,
-          parts[i].x[0], parts[i].x[1], parts[i].x[2], parts[i].v[0],
-          parts[i].v[1], parts[i].v[2], parts[i].a[0], parts[i].a[1],
-          parts[i].a[2], parts[i].mass, parts[i].dt);
-=======
           "## gParticle[%d]: id=%lld, x=[%.16e,%.16e,%.16e], "
           "v=[%.3e,%.3e,%.3e], a=[%.3e,%.3e,%.3e], m=%.3e, t_begin=%d, "
           "t_end=%d\n",
@@ -105,7 +82,6 @@
           parts[i].v[0], parts[i].v[1], parts[i].v[2], parts[i].a[0],
           parts[i].a[1], parts[i].a[2], parts[i].mass, parts[i].ti_begin,
           parts[i].ti_end);
->>>>>>> 98fb00bc
       found = 1;
       break;
     }
