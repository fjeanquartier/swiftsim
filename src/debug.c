--- conflicted
+++ resolved
@@ -76,18 +76,6 @@
   int found = 0;
 
   /* Look for the particle. */
-<<<<<<< HEAD
-  for (i = 0; i < N; i++)
-    if (parts[i].id == -id || (parts[i].id > 0 && parts[i].part->id == id)) {
-      printf(
-          "## gParticle[%d]: id=%lld, x=[%.16e,%.16e,%.16e], "
-          "v=[%.3e,%.3e,%.3e], a=[%.3e,%.3e,%.3e], m=%.3e, t_begin=%d, "
-          "t_end=%d\n",
-          i, parts[i].part->id, parts[i].x[0], parts[i].x[1], parts[i].x[2],
-          parts[i].v_full[0], parts[i].v_full[1], parts[i].v_full[2], parts[i].a[0],
-          parts[i].a[1], parts[i].a[2], parts[i].mass, parts[i].ti_begin,
-          parts[i].ti_end);
-=======
   for (size_t i = 0; i < N; i++)
     if (gparts[i].id == -id) {
       printf("## gParticle[%zd] (DM) :\n id=%lld", i, -gparts[i].id);
@@ -97,7 +85,6 @@
     } else if (gparts[i].id > 0 && gparts[i].part->id == id) {
       printf("## gParticle[%zd] (hydro) :\n id=%lld", i, gparts[i].id);
       gravity_debug_particle(&gparts[i]);
->>>>>>> b88e04a2
       found = 1;
       break;
     }
