--- conflicted
+++ resolved
@@ -132,14 +132,9 @@
 struct cell *space_getcell(struct space *s);
 int space_getsid(struct space *s, struct cell **ci, struct cell **cj,
                  double *shift);
-<<<<<<< HEAD
-void space_init(struct space *s, double dim[3], struct part *parts, struct gpart *gparts, 
-		int Ngas, int Ndm, int periodic, double h_max, int verbose);
-=======
 void space_init(struct space *s, double dim[3], struct part *parts,
                 struct gpart *gparts, size_t N, size_t Ngpart, int periodic,
                 double h_max, int verbose);
->>>>>>> b88e04a2
 void space_map_cells_pre(struct space *s, int full,
                          void (*fun)(struct cell *c, void *data), void *data);
 void space_map_parts(struct space *s,
