# This file is part of SWIFT.
# Copyright (c) 2012 pedro.gonnet@durham.ac.uk
#               2015 matthieu.schaller@durham.ac.uk
# 
# This program is free software: you can redistribute it and/or modify
# it under the terms of the GNU General Public License as published by
# the Free Software Foundation, either version 3 of the License, or
# (at your option) any later version.
# 
# This program is distributed in the hope that it will be useful,
# but WITHOUT ANY WARRANTY; without even the implied warranty of
# MERCHANTABILITY or FITNESS FOR A PARTICULAR PURPOSE.  See the
# GNU General Public License for more details.
# 
# You should have received a copy of the GNU General Public License
# along with this program.  If not, see <http://www.gnu.org/licenses/>.

# Automake stuff
ACLOCAL_AMFLAGS = -I m4

# Show the way...
<<<<<<< HEAD
SUBDIRS = src examples doc tests 
if HAVEEAGLECOOLING
SUBDIRS += examples/CoolingBox
SUBDIRS += examples/CoolingRates
endif
=======
SUBDIRS = src examples doc tests tools
>>>>>>> 52201a05

# Non-standard files that should be part of the distribution.
EXTRA_DIST = INSTALL.swift .clang-format format.sh<|MERGE_RESOLUTION|>--- conflicted
+++ resolved
@@ -19,15 +19,11 @@
 ACLOCAL_AMFLAGS = -I m4
 
 # Show the way...
-<<<<<<< HEAD
-SUBDIRS = src examples doc tests 
+SUBDIRS = src examples doc tests tools
 if HAVEEAGLECOOLING
 SUBDIRS += examples/CoolingBox
 SUBDIRS += examples/CoolingRates
 endif
-=======
-SUBDIRS = src examples doc tests tools
->>>>>>> 52201a05
 
 # Non-standard files that should be part of the distribution.
 EXTRA_DIST = INSTALL.swift .clang-format format.sh