--- conflicted
+++ resolved
@@ -327,16 +327,10 @@
                                          struct part *restrict parts_i,
                                          int *restrict ind, int count,
                                          struct cell *restrict cj);
-<<<<<<< HEAD
-void runner_doself_subset_branch_density(struct runner *r, struct cell *restrict ci,
-                          struct part *restrict parts, int *restrict ind,
-                          int count);
-=======
 void runner_doself_subset_branch_density(struct runner *r,
                                          struct cell *restrict ci,
                                          struct part *restrict parts,
                                          int *restrict ind, int count);
->>>>>>> 8650b65f
 
 /* And go... */
 int main(int argc, char *argv[]) {
