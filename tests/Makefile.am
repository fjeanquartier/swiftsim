--- conflicted
+++ resolved
@@ -92,14 +92,8 @@
 # Files necessary for distribution
 EXTRA_DIST = testReading.sh makeInput.py testPair.sh testPairPerturbed.sh \
 	     test27cells.sh test27cellsPerturbed.sh testParser.sh \
-<<<<<<< HEAD
-	     test125cells.sh test125cells.sh testParserInput.yaml difffloat.py \
-	     tolerance_125.dat tolerance_27_normal.dat tolerance_27_perturbed.dat \
-	     tolerance_pair_normal.dat tolerance_pair_perturbed.dat
-=======
 	     test125cells.sh test125cellsPerturbed.sh testParserInput.yaml difffloat.py \
 	     tolerance_125_normal.dat tolerance_125_perturbed.dat \
              tolerance_27_normal.dat tolerance_27_perturbed.dat \
 	     tolerance_pair_normal.dat tolerance_pair_perturbed.dat \
-	     fft_params.yml
->>>>>>> f8bb52df
+	     fft_params.yml