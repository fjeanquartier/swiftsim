# Define the system of units to use internally. 
InternalUnitSystem:
  UnitMass_in_cgs:     1.989e43      # 10^10 M_sun in grams
  UnitLength_in_cgs:   3.085678e24   # Mpc in centimeters
  UnitVelocity_in_cgs: 1e5           # km/s in centimeters per second
  UnitCurrent_in_cgs:  1             # Amperes
  UnitTemp_in_cgs:     1             # Kelvin

<<<<<<< HEAD
# Parameters for the task scheduling
#Scheduler:
  cell_sub_size:    64000000     # Value used for the original scaling tests
#  cell_split_size:  300      # Value used for the original scaling tests

=======
>>>>>>> 2ec778b8
# Parameters governing the time integration
TimeIntegration:
  time_begin: 0.    # The starting time of the simulation (in internal units).
  time_end:   1e-2  # The end time of the simulation (in internal units).
  dt_min:     1e-10 # The minimal time-step size of the simulation (in internal units).
  dt_max:     1e-4  # The maximal time-step size of the simulation (in internal units).

# Parameters governing the snapshots
Snapshots:
  basename:            eagle # Common part of the name of output files
  time_first:          0.    # Time of the first output (in internal units)
  delta_time:          1e-3  # Time difference between consecutive outputs (in internal units)

# Parameters governing the conserved quantities statistics
Statistics:
  delta_time:          1e-2 # Time between statistics output

# Parameters for the hydrodynamics scheme
SPH:
  resolution_eta:        1.2348   # Target smoothing length in units of the mean inter-particle separation (1.2348 == 48Ngbs with the cubic spline kernel).
  delta_neighbours:      0.1      # The tolerance for the targetted number of neighbours.
  max_smoothing_length:  0.1    # Maximal smoothing length allowed (in internal units).
  CFL_condition:         0.1      # Courant-Friedrich-Levy condition for time integration.

# Parameters related to the initial conditions
InitialConditions:
  file_name:  ./EAGLE_ICs_12.hdf5     # The file to read
<|MERGE_RESOLUTION|>--- conflicted
+++ resolved
@@ -6,14 +6,6 @@
   UnitCurrent_in_cgs:  1             # Amperes
   UnitTemp_in_cgs:     1             # Kelvin
 
-<<<<<<< HEAD
-# Parameters for the task scheduling
-#Scheduler:
-  cell_sub_size:    64000000     # Value used for the original scaling tests
-#  cell_split_size:  300      # Value used for the original scaling tests
-
-=======
->>>>>>> 2ec778b8
 # Parameters governing the time integration
 TimeIntegration:
   time_begin: 0.    # The starting time of the simulation (in internal units).
